UseCaseSensitiveFileNames: true
//// [/projects/container/compositeExec/index.ts] *new* 
import { Pointable } from "../lib";
class Point2 implements Pointable {
  getX(): number {
    return 0;
  }
  getY(): number {
    return 0;
  }
}
//// [/projects/container/compositeExec/tsconfig.json] *new* 
{
	"compilerOptions": {
		"composite": true,
	},
	"files": ["./index.ts"],
	"references": [
		{ "path": "../lib" },
	],
}
//// [/projects/container/exec/index.ts] *new* 
import { Pointable } from "../lib";
class Point1 implements Pointable {
  getX(): number {
    return 0;
  }
  getY(): number {
    return 0;
  }
}
//// [/projects/container/exec/tsconfig.json] *new* 
{
	"files": ["./index.ts"],
	"references": [
		{ "path": "../lib" },
	],
}
//// [/projects/container/lib/bar.ts] *new* 
import { Pointable } from "./index";
class Point implements Pointable {
  getX(): number {
    return 0;
  }
  getY(): number {
    return 0;
  }
}
//// [/projects/container/lib/index.ts] *new* 

export interface Pointable {
  getX(): number;
  getY(): number;
}
export const val = 42;
//// [/projects/container/lib/tsconfig.json] *new* 
{
	"compilerOptions": {
		"composite": true,
	},
	references: [],
	files: [
		"index.ts",
		"bar.ts"
	],
}
//// [/projects/container/tsconfig.json] *new* 
{
	"files": [],
	"include": [],
	"references": [
		{ "path": "./exec" },
		{ "path": "./compositeExec" },
	],
}

//// [/projects/temp/temp.ts] *new* 
let x = 10
//// [/projects/temp/tsconfig.json] *new* 
{}


{
  "method": "textDocument/didOpen",
  "params": {
    "textDocument": {
      "uri": "file:///projects/container/lib/index.ts",
      "languageId": "typescript",
      "version": 0,
      "text": "\nexport interface Pointable {\n  getX(): number;\n  getY(): number;\n}\nexport const val = 42;"
    }
  }
}

Projects::
  [/projects/container/lib/tsconfig.json] *new*
    /projects/container/lib/index.ts  
    /projects/container/lib/bar.ts    
  [/projects/container/tsconfig.json] *new*
Open Files::
  [/projects/container/lib/index.ts] *new*
    /projects/container/lib/tsconfig.json  (default) 
Config::
  [/projects/container/lib/tsconfig.json] *new*
    RetainingProjects:
      /projects/container/lib/tsconfig.json  
    RetainingOpenFiles:
      /projects/container/lib/index.ts  
Config File Names::
  [/projects/container/lib/index.ts] *new*
    NearestConfigFileName: /projects/container/lib/tsconfig.json
    Ancestors:
      /projects/container/lib/tsconfig.json  /projects/container/tsconfig.json 
      /projects/container/tsconfig.json       

{
  "method": "textDocument/didOpen",
  "params": {
    "textDocument": {
      "uri": "file:///projects/temp/temp.ts",
      "languageId": "typescript",
      "version": 0,
      "text": "let x = 10"
    }
  }
}

Projects::
  [/projects/container/lib/tsconfig.json] 
    /projects/container/lib/index.ts  
    /projects/container/lib/bar.ts    
  [/projects/container/tsconfig.json] 
  [/projects/temp/tsconfig.json] *new*
    /projects/temp/temp.ts  
Open Files::
  [/projects/container/lib/index.ts] 
    /projects/container/lib/tsconfig.json  (default) 
  [/projects/temp/temp.ts] *new*
    /projects/temp/tsconfig.json  (default) 
Config::
  [/projects/container/lib/tsconfig.json] 
    RetainingProjects:
      /projects/container/lib/tsconfig.json  
    RetainingOpenFiles:
      /projects/container/lib/index.ts  
  [/projects/temp/tsconfig.json] *new*
    RetainingProjects:
      /projects/temp/tsconfig.json  
    RetainingOpenFiles:
      /projects/temp/temp.ts  
Config File Names::
  [/projects/container/lib/index.ts] 
    NearestConfigFileName: /projects/container/lib/tsconfig.json
    Ancestors:
      /projects/container/lib/tsconfig.json  /projects/container/tsconfig.json 
      /projects/container/tsconfig.json       
  [/projects/temp/temp.ts] *new*
    NearestConfigFileName: /projects/temp/tsconfig.json

{
  "method": "workspace/didChangeConfiguration",
  "params": {
    "settings": {
      "typescript": {
<<<<<<< HEAD
        "implementationsCodeLens": {
          "enabled": true,
          "showOnAllClassMethods": true,
          "showOnInterfaceMethods": true
=======
        "QuotePreference": "",
        "LazyConfiguredProjectsFromExternalProject": false,
        "MaximumHoverLength": 0,
        "IncludeCompletionsForModuleExports": null,
        "IncludeCompletionsForImportStatements": null,
        "IncludeAutomaticOptionalChainCompletions": null,
        "IncludeCompletionsWithSnippetText": null,
        "IncludeCompletionsWithClassMemberSnippets": null,
        "IncludeCompletionsWithObjectLiteralMethodSnippets": null,
        "JsxAttributeCompletionStyle": "",
        "ImportModuleSpecifierPreference": "",
        "ImportModuleSpecifierEnding": "",
        "IncludePackageJsonAutoImports": "",
        "AutoImportSpecifierExcludeRegexes": [],
        "AutoImportFileExcludePatterns": [],
        "PreferTypeOnlyAutoImports": null,
        "OrganizeImportsIgnoreCase": null,
        "OrganizeImportsCollation": false,
        "OrganizeImportsLocale": "",
        "OrganizeImportsNumericCollation": false,
        "OrganizeImportsAccentCollation": false,
        "OrganizeImportsCaseFirst": 0,
        "OrganizeImportsTypeOrder": 0,
        "AllowTextChangesInNewFiles": false,
        "UseAliasesForRename": null,
        "AllowRenameOfImportPath": null,
        "ProvideRefactorNotApplicableReason": false,
        "InlayHints": {
          "IncludeInlayParameterNameHints": "",
          "IncludeInlayParameterNameHintsWhenArgumentMatchesName": false,
          "IncludeInlayFunctionParameterTypeHints": false,
          "IncludeInlayVariableTypeHints": false,
          "IncludeInlayVariableTypeHintsWhenTypeMatchesName": false,
          "IncludeInlayPropertyDeclarationTypeHints": false,
          "IncludeInlayFunctionLikeReturnTypeHints": false,
          "IncludeInlayEnumMemberValueHints": false
>>>>>>> 2df64362
        },
        "inlayHints": {
          "enumMemberValues": {
            "enabled": false
          },
          "functionLikeReturnTypes": {
            "enabled": false
          },
          "parameterNames": {
            "enabled": "",
            "suppressWhenArgumentMatchesName": true
          },
          "parameterTypes": {
            "enabled": false
          },
          "propertyDeclarationTypes": {
            "enabled": false
          },
          "variableTypes": {
            "enabled": false,
            "suppressWhenTypeMatchesName": true
          }
        },
        "preferences": {
          "importModuleSpecifier": "",
          "importModuleSpecifierEnding": "",
          "includePackageJsonAutoImports": "",
          "jsxAttributeCompletionStyle": "",
          "organizeImports": {
            "accentCollation": false,
            "caseFirst": "default",
            "locale": "",
            "numericCollation": false,
            "typeOrder": "auto",
            "unicodeCollation": "ordinal"
          },
          "preferTypeOnlyAutoImports": false,
          "quoteStyle": ""
        },
        "referencesCodeLens": {
          "enabled": true,
          "showOnAllFunctions": true
        },
        "unstable": {
          "allowRenameOfImportPath": false,
          "allowTextChangesInNewFiles": false,
          "disableLineTextInReferences": false,
          "disableSuggestions": false,
          "displayPartsForJSDoc": false,
          "lazyConfiguredProjectsFromExternalProject": false,
          "maximumHoverLength": 0,
          "provideRefactorNotApplicableReason": false,
          "reportStyleChecksAsWarnings": false
        },
        "workspaceSymbols": {
          "excludeLibrarySymbols": false
        }
      }
    }
  }
}

{
  "method": "textDocument/codeLens",
  "params": {
    "textDocument": {
      "uri": "file:///projects/container/lib/index.ts"
    }
  }
}

{
  "method": "codeLens/resolve",
  "params": {
    "range": {
      "start": {
        "line": 1,
        "character": 17
      },
      "end": {
        "line": 4,
        "character": 1
      }
    },
    "data": {
      "kind": "references",
      "uri": "file:///projects/container/lib/index.ts"
    }
  }
}

Projects::
  [/projects/container/compositeExec/tsconfig.json] *new*
    /projects/container/lib/index.ts            
    /projects/container/compositeExec/index.ts  
  [/projects/container/exec/tsconfig.json] *new*
    /projects/container/lib/index.ts   
    /projects/container/exec/index.ts  
  [/projects/container/lib/tsconfig.json] 
    /projects/container/lib/index.ts  
    /projects/container/lib/bar.ts    
  [/projects/container/tsconfig.json] *modified*
  [/projects/temp/tsconfig.json] 
    /projects/temp/temp.ts  
Open Files::
  [/projects/container/lib/index.ts] *modified*
    /projects/container/compositeExec/tsconfig.json  *new*
    /projects/container/exec/tsconfig.json           *new*
    /projects/container/lib/tsconfig.json            (default) 
  [/projects/temp/temp.ts] 
    /projects/temp/tsconfig.json  (default) 
Config::
  [/projects/container/compositeExec/tsconfig.json] *new*
    RetainingProjects:
      /projects/container/compositeExec/tsconfig.json  
      /projects/container/tsconfig.json                
  [/projects/container/exec/tsconfig.json] *new*
    RetainingProjects:
      /projects/container/exec/tsconfig.json  
      /projects/container/tsconfig.json       
  [/projects/container/lib/tsconfig.json] *modified*
    RetainingProjects: *modified*
      /projects/container/compositeExec/tsconfig.json  *new*
      /projects/container/exec/tsconfig.json           *new*
      /projects/container/lib/tsconfig.json            
      /projects/container/tsconfig.json                *new*
    RetainingOpenFiles:
      /projects/container/lib/index.ts  
  [/projects/container/tsconfig.json] *new*
    RetainingProjects:
      /projects/container/tsconfig.json  
  [/projects/temp/tsconfig.json] 
    RetainingProjects:
      /projects/temp/tsconfig.json  
    RetainingOpenFiles:
      /projects/temp/temp.ts  




// === Code Lenses ===
// === /projects/container/compositeExec/index.ts ===
// import { Pointable } from "../lib";
// class Point2 implements [|Pointable|] {
//   getX(): number {
//     return 0;
//   }
// --- (line: 6) skipped ---

// === /projects/container/exec/index.ts ===
// import { Pointable } from "../lib";
// class Point1 implements [|Pointable|] {
//   getX(): number {
//     return 0;
//   }
// --- (line: 6) skipped ---

// === /projects/container/lib/bar.ts ===
// import { Pointable } from "./index";
// class Point implements [|Pointable|] {
//   getX(): number {
//     return 0;
//   }
// --- (line: 6) skipped ---

// === /projects/container/lib/index.ts ===
// 
// export interface /*CODELENS: 3 references*/Pointable {
//   getX(): number;
//   getY(): number;
// }
// export const val = 42;
{
  "method": "codeLens/resolve",
  "params": {
    "range": {
      "start": {
        "line": 1,
        "character": 17
      },
      "end": {
        "line": 4,
        "character": 1
      }
    },
    "data": {
      "kind": "implementations",
      "uri": "file:///projects/container/lib/index.ts"
    }
  }
}




// === Code Lenses ===
// === /projects/container/compositeExec/index.ts ===
// import { Pointable } from "../lib";
// class [|Point2|] implements Pointable {
//   getX(): number {
//     return 0;
//   }
// --- (line: 6) skipped ---

// === /projects/container/exec/index.ts ===
// import { Pointable } from "../lib";
// class [|Point1|] implements Pointable {
//   getX(): number {
//     return 0;
//   }
// --- (line: 6) skipped ---

// === /projects/container/lib/bar.ts ===
// import { Pointable } from "./index";
// class [|Point|] implements Pointable {
//   getX(): number {
//     return 0;
//   }
// --- (line: 6) skipped ---

// === /projects/container/lib/index.ts ===
// 
// export interface /*CODELENS: 3 implementations*/Pointable {
//   getX(): number;
//   getY(): number;
// }
// export const val = 42;
{
  "method": "codeLens/resolve",
  "params": {
    "range": {
      "start": {
        "line": 2,
        "character": 2
      },
      "end": {
        "line": 2,
        "character": 17
      }
    },
    "data": {
      "kind": "references",
      "uri": "file:///projects/container/lib/index.ts"
    }
  }
}




// === Code Lenses ===
// === /projects/container/lib/index.ts ===
// 
// export interface Pointable {
//   /*CODELENS: 0 references*/getX(): number;
//   getY(): number;
// }
// export const val = 42;
{
  "method": "codeLens/resolve",
  "params": {
    "range": {
      "start": {
        "line": 2,
        "character": 2
      },
      "end": {
        "line": 2,
        "character": 17
      }
    },
    "data": {
      "kind": "implementations",
      "uri": "file:///projects/container/lib/index.ts"
    }
  }
}




// === Code Lenses ===
// === /projects/container/compositeExec/index.ts ===
// import { Pointable } from "../lib";
// class Point2 implements Pointable {
//   [|getX|](): number {
//     return 0;
//   }
//   getY(): number {
// --- (line: 7) skipped ---

// === /projects/container/exec/index.ts ===
// import { Pointable } from "../lib";
// class Point1 implements Pointable {
//   [|getX|](): number {
//     return 0;
//   }
//   getY(): number {
// --- (line: 7) skipped ---

// === /projects/container/lib/bar.ts ===
// import { Pointable } from "./index";
// class Point implements Pointable {
//   [|getX|](): number {
//     return 0;
//   }
//   getY(): number {
// --- (line: 7) skipped ---

// === /projects/container/lib/index.ts ===
// 
// export interface Pointable {
//   /*CODELENS: 3 implementations*/getX(): number;
//   getY(): number;
// }
// export const val = 42;
{
  "method": "codeLens/resolve",
  "params": {
    "range": {
      "start": {
        "line": 3,
        "character": 2
      },
      "end": {
        "line": 3,
        "character": 17
      }
    },
    "data": {
      "kind": "references",
      "uri": "file:///projects/container/lib/index.ts"
    }
  }
}




// === Code Lenses ===
// === /projects/container/lib/index.ts ===
// 
// export interface Pointable {
//   getX(): number;
//   /*CODELENS: 0 references*/getY(): number;
// }
// export const val = 42;
{
  "method": "codeLens/resolve",
  "params": {
    "range": {
      "start": {
        "line": 3,
        "character": 2
      },
      "end": {
        "line": 3,
        "character": 17
      }
    },
    "data": {
      "kind": "implementations",
      "uri": "file:///projects/container/lib/index.ts"
    }
  }
}




// === Code Lenses ===
// === /projects/container/compositeExec/index.ts ===
// import { Pointable } from "../lib";
// class Point2 implements Pointable {
//   getX(): number {
//     return 0;
//   }
//   [|getY|](): number {
//     return 0;
//   }
// }

// === /projects/container/exec/index.ts ===
// import { Pointable } from "../lib";
// class Point1 implements Pointable {
//   getX(): number {
//     return 0;
//   }
//   [|getY|](): number {
//     return 0;
//   }
// }

// === /projects/container/lib/bar.ts ===
// import { Pointable } from "./index";
// class Point implements Pointable {
//   getX(): number {
//     return 0;
//   }
//   [|getY|](): number {
//     return 0;
//   }
// }

// === /projects/container/lib/index.ts ===
// 
// export interface Pointable {
//   getX(): number;
//   /*CODELENS: 3 implementations*/getY(): number;
// }
// export const val = 42;
{
  "method": "codeLens/resolve",
  "params": {
    "range": {
      "start": {
        "line": 5,
        "character": 13
      },
      "end": {
        "line": 5,
        "character": 21
      }
    },
    "data": {
      "kind": "references",
      "uri": "file:///projects/container/lib/index.ts"
    }
  }
}




// === Code Lenses ===
// === /projects/container/lib/index.ts ===
// 
// export interface Pointable {
//   getX(): number;
//   getY(): number;
// }
// export const /*CODELENS: 0 references*/val = 42;
{
  "method": "textDocument/codeLens",
  "params": {
    "textDocument": {
      "uri": "file:///projects/temp/temp.ts"
    }
  }
}

{
  "method": "workspace/didChangeConfiguration",
  "params": {
    "settings": {
      "typescript": {
<<<<<<< HEAD
        "implementationsCodeLens": {
          "enabled": false,
          "showOnAllClassMethods": false,
          "showOnInterfaceMethods": false
        },
        "inlayHints": {
          "enumMemberValues": {
            "enabled": false
          },
          "functionLikeReturnTypes": {
            "enabled": false
          },
          "parameterNames": {
            "enabled": "",
            "suppressWhenArgumentMatchesName": true
          },
          "parameterTypes": {
            "enabled": false
          },
          "propertyDeclarationTypes": {
            "enabled": false
          },
          "variableTypes": {
            "enabled": false,
            "suppressWhenTypeMatchesName": true
          }
        },
        "preferences": {
          "importModuleSpecifier": "",
          "importModuleSpecifierEnding": "",
          "includePackageJsonAutoImports": "",
          "jsxAttributeCompletionStyle": "",
          "organizeImports": {
            "accentCollation": false,
            "caseFirst": "default",
            "locale": "",
            "numericCollation": false,
            "typeOrder": "auto",
            "unicodeCollation": "ordinal"
          },
          "preferTypeOnlyAutoImports": false,
          "quoteStyle": ""
        },
        "referencesCodeLens": {
          "enabled": false,
          "showOnAllFunctions": false
        },
        "suggest": {
          "autoImports": true,
          "includeCompletionsForImportStatements": true
=======
        "QuotePreference": "",
        "LazyConfiguredProjectsFromExternalProject": false,
        "MaximumHoverLength": 0,
        "IncludeCompletionsForModuleExports": true,
        "IncludeCompletionsForImportStatements": true,
        "IncludeAutomaticOptionalChainCompletions": null,
        "IncludeCompletionsWithSnippetText": true,
        "IncludeCompletionsWithClassMemberSnippets": null,
        "IncludeCompletionsWithObjectLiteralMethodSnippets": null,
        "JsxAttributeCompletionStyle": "",
        "ImportModuleSpecifierPreference": "",
        "ImportModuleSpecifierEnding": "",
        "IncludePackageJsonAutoImports": "",
        "AutoImportSpecifierExcludeRegexes": [],
        "AutoImportFileExcludePatterns": [],
        "PreferTypeOnlyAutoImports": null,
        "OrganizeImportsIgnoreCase": null,
        "OrganizeImportsCollation": false,
        "OrganizeImportsLocale": "",
        "OrganizeImportsNumericCollation": false,
        "OrganizeImportsAccentCollation": false,
        "OrganizeImportsCaseFirst": 0,
        "OrganizeImportsTypeOrder": 0,
        "AllowTextChangesInNewFiles": false,
        "UseAliasesForRename": null,
        "AllowRenameOfImportPath": true,
        "ProvideRefactorNotApplicableReason": true,
        "InlayHints": {
          "IncludeInlayParameterNameHints": "",
          "IncludeInlayParameterNameHintsWhenArgumentMatchesName": false,
          "IncludeInlayFunctionParameterTypeHints": false,
          "IncludeInlayVariableTypeHints": false,
          "IncludeInlayVariableTypeHintsWhenTypeMatchesName": false,
          "IncludeInlayPropertyDeclarationTypeHints": false,
          "IncludeInlayFunctionLikeReturnTypeHints": false,
          "IncludeInlayEnumMemberValueHints": false
>>>>>>> 2df64362
        },
        "unstable": {
          "allowRenameOfImportPath": true,
          "allowTextChangesInNewFiles": false,
          "disableLineTextInReferences": true,
          "disableSuggestions": false,
          "displayPartsForJSDoc": true,
          "includeCompletionsWithSnippetText": true,
          "lazyConfiguredProjectsFromExternalProject": false,
          "maximumHoverLength": 0,
          "provideRefactorNotApplicableReason": true,
          "reportStyleChecksAsWarnings": true
        },
        "workspaceSymbols": {
          "excludeLibrarySymbols": true
        }
      }
    }
  }
}

{
  "method": "textDocument/didClose",
  "params": {
    "textDocument": {
      "uri": "file:///projects/temp/temp.ts"
    }
  }
}

Open Files::
  [/projects/container/lib/index.ts] 
    /projects/container/compositeExec/tsconfig.json  
    /projects/container/exec/tsconfig.json           
    /projects/container/lib/tsconfig.json            (default) 
  [/projects/temp/temp.ts] *closed*

{
  "method": "textDocument/didOpen",
  "params": {
    "textDocument": {
      "uri": "file:///projects/temp/temp.ts",
      "languageId": "typescript",
      "version": 0,
      "text": "let x = 10"
    }
  }
}

Open Files::
  [/projects/container/lib/index.ts] 
    /projects/container/compositeExec/tsconfig.json  
    /projects/container/exec/tsconfig.json           
    /projects/container/lib/tsconfig.json            (default) 
  [/projects/temp/temp.ts] *new*
    /projects/temp/tsconfig.json  (default) 

{
  "method": "textDocument/didClose",
  "params": {
    "textDocument": {
      "uri": "file:///projects/container/lib/index.ts"
    }
  }
}

Open Files::
  [/projects/container/lib/index.ts] *closed*
  [/projects/temp/temp.ts] 
    /projects/temp/tsconfig.json  (default) 

{
  "method": "textDocument/didClose",
  "params": {
    "textDocument": {
      "uri": "file:///projects/temp/temp.ts"
    }
  }
}

Open Files::
  [/projects/temp/temp.ts] *closed*

{
  "method": "textDocument/didOpen",
  "params": {
    "textDocument": {
      "uri": "file:///projects/temp/temp.ts",
      "languageId": "typescript",
      "version": 0,
      "text": "let x = 10"
    }
  }
}

Projects::
  [/projects/container/compositeExec/tsconfig.json] *deleted*
    /projects/container/lib/index.ts            
    /projects/container/compositeExec/index.ts  
  [/projects/container/exec/tsconfig.json] *deleted*
    /projects/container/lib/index.ts   
    /projects/container/exec/index.ts  
  [/projects/container/lib/tsconfig.json] *deleted*
    /projects/container/lib/index.ts  
    /projects/container/lib/bar.ts    
  [/projects/container/tsconfig.json] *deleted*
  [/projects/temp/tsconfig.json] 
    /projects/temp/temp.ts  
Open Files::
  [/projects/temp/temp.ts] *new*
    /projects/temp/tsconfig.json  (default) 
Config::
  [/projects/container/compositeExec/tsconfig.json] *deleted*
  [/projects/container/exec/tsconfig.json] *deleted*
  [/projects/container/lib/tsconfig.json] *deleted*
  [/projects/container/tsconfig.json] *deleted*
  [/projects/temp/tsconfig.json] 
    RetainingProjects:
      /projects/temp/tsconfig.json  
    RetainingOpenFiles:
      /projects/temp/temp.ts  
Config File Names::
  [/projects/container/lib/index.ts] *deleted*
  [/projects/temp/temp.ts] 
    NearestConfigFileName: /projects/temp/tsconfig.json<|MERGE_RESOLUTION|>--- conflicted
+++ resolved
@@ -162,49 +162,10 @@
   "params": {
     "settings": {
       "typescript": {
-<<<<<<< HEAD
         "implementationsCodeLens": {
           "enabled": true,
           "showOnAllClassMethods": true,
           "showOnInterfaceMethods": true
-=======
-        "QuotePreference": "",
-        "LazyConfiguredProjectsFromExternalProject": false,
-        "MaximumHoverLength": 0,
-        "IncludeCompletionsForModuleExports": null,
-        "IncludeCompletionsForImportStatements": null,
-        "IncludeAutomaticOptionalChainCompletions": null,
-        "IncludeCompletionsWithSnippetText": null,
-        "IncludeCompletionsWithClassMemberSnippets": null,
-        "IncludeCompletionsWithObjectLiteralMethodSnippets": null,
-        "JsxAttributeCompletionStyle": "",
-        "ImportModuleSpecifierPreference": "",
-        "ImportModuleSpecifierEnding": "",
-        "IncludePackageJsonAutoImports": "",
-        "AutoImportSpecifierExcludeRegexes": [],
-        "AutoImportFileExcludePatterns": [],
-        "PreferTypeOnlyAutoImports": null,
-        "OrganizeImportsIgnoreCase": null,
-        "OrganizeImportsCollation": false,
-        "OrganizeImportsLocale": "",
-        "OrganizeImportsNumericCollation": false,
-        "OrganizeImportsAccentCollation": false,
-        "OrganizeImportsCaseFirst": 0,
-        "OrganizeImportsTypeOrder": 0,
-        "AllowTextChangesInNewFiles": false,
-        "UseAliasesForRename": null,
-        "AllowRenameOfImportPath": null,
-        "ProvideRefactorNotApplicableReason": false,
-        "InlayHints": {
-          "IncludeInlayParameterNameHints": "",
-          "IncludeInlayParameterNameHintsWhenArgumentMatchesName": false,
-          "IncludeInlayFunctionParameterTypeHints": false,
-          "IncludeInlayVariableTypeHints": false,
-          "IncludeInlayVariableTypeHintsWhenTypeMatchesName": false,
-          "IncludeInlayPropertyDeclarationTypeHints": false,
-          "IncludeInlayFunctionLikeReturnTypeHints": false,
-          "IncludeInlayEnumMemberValueHints": false
->>>>>>> 2df64362
         },
         "inlayHints": {
           "enumMemberValues": {
@@ -241,7 +202,6 @@
             "typeOrder": "auto",
             "unicodeCollation": "ordinal"
           },
-          "preferTypeOnlyAutoImports": false,
           "quoteStyle": ""
         },
         "referencesCodeLens": {
@@ -249,7 +209,6 @@
           "showOnAllFunctions": true
         },
         "unstable": {
-          "allowRenameOfImportPath": false,
           "allowTextChangesInNewFiles": false,
           "disableLineTextInReferences": false,
           "disableSuggestions": false,
@@ -661,7 +620,6 @@
   "params": {
     "settings": {
       "typescript": {
-<<<<<<< HEAD
         "implementationsCodeLens": {
           "enabled": false,
           "showOnAllClassMethods": false,
@@ -702,7 +660,6 @@
             "typeOrder": "auto",
             "unicodeCollation": "ordinal"
           },
-          "preferTypeOnlyAutoImports": false,
           "quoteStyle": ""
         },
         "referencesCodeLens": {
@@ -712,44 +669,6 @@
         "suggest": {
           "autoImports": true,
           "includeCompletionsForImportStatements": true
-=======
-        "QuotePreference": "",
-        "LazyConfiguredProjectsFromExternalProject": false,
-        "MaximumHoverLength": 0,
-        "IncludeCompletionsForModuleExports": true,
-        "IncludeCompletionsForImportStatements": true,
-        "IncludeAutomaticOptionalChainCompletions": null,
-        "IncludeCompletionsWithSnippetText": true,
-        "IncludeCompletionsWithClassMemberSnippets": null,
-        "IncludeCompletionsWithObjectLiteralMethodSnippets": null,
-        "JsxAttributeCompletionStyle": "",
-        "ImportModuleSpecifierPreference": "",
-        "ImportModuleSpecifierEnding": "",
-        "IncludePackageJsonAutoImports": "",
-        "AutoImportSpecifierExcludeRegexes": [],
-        "AutoImportFileExcludePatterns": [],
-        "PreferTypeOnlyAutoImports": null,
-        "OrganizeImportsIgnoreCase": null,
-        "OrganizeImportsCollation": false,
-        "OrganizeImportsLocale": "",
-        "OrganizeImportsNumericCollation": false,
-        "OrganizeImportsAccentCollation": false,
-        "OrganizeImportsCaseFirst": 0,
-        "OrganizeImportsTypeOrder": 0,
-        "AllowTextChangesInNewFiles": false,
-        "UseAliasesForRename": null,
-        "AllowRenameOfImportPath": true,
-        "ProvideRefactorNotApplicableReason": true,
-        "InlayHints": {
-          "IncludeInlayParameterNameHints": "",
-          "IncludeInlayParameterNameHintsWhenArgumentMatchesName": false,
-          "IncludeInlayFunctionParameterTypeHints": false,
-          "IncludeInlayVariableTypeHints": false,
-          "IncludeInlayVariableTypeHintsWhenTypeMatchesName": false,
-          "IncludeInlayPropertyDeclarationTypeHints": false,
-          "IncludeInlayFunctionLikeReturnTypeHints": false,
-          "IncludeInlayEnumMemberValueHints": false
->>>>>>> 2df64362
         },
         "unstable": {
           "allowRenameOfImportPath": true,
