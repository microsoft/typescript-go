--- old.jsDeclarationsTypedefPropertyAndExportAssignment.errors.txt
+++ new.jsDeclarationsTypedefPropertyAndExportAssignment.errors.txt
@@= skipped -0, +0 lines =@@
-<no content>
<<<<<<< HEAD
@@= skipped --1, +1 lines =@@
+module.js(11,38): error TS2304: Cannot find name 'P'.
=======
+index.js(3,37): error TS2694: Namespace '"module".export=' has no exported member 'TaskGroup'.
+index.js(21,1): error TS2309: An export assignment cannot be used in a module with other exported elements.
>>>>>>> 12cbd189
+module.js(24,12): error TS2315: Type 'Object' is not generic.
+
+
+==== index.js (0 errors) ====
+    const {taskGroups, taskNameToGroup} = require('./module.js');
+    
+    /** @typedef {import('./module.js').TaskGroup} TaskGroup */
+    
+    /**
+     * @typedef TaskNode
+     * @prop {TaskNode[]} children
+     * @prop {TaskNode|undefined} parent
+     * @prop {TaskGroup} group
+     */
+    
+    /** @typedef {{timers: Map<string, TaskNode>}} PriorTaskData */
+    class MainThreadTasks {
+        /**
+         * @param {TaskGroup} x
+         * @param {TaskNode} y
+         */
+        constructor(x, y){}
+    }
+    
+    module.exports = MainThreadTasks;
<<<<<<< HEAD
=======
+    ~~~~~~~~~~~~~~~~~~~~~~~~~~~~~~~~
+!!! error TS2309: An export assignment cannot be used in a module with other exported elements.
>>>>>>> 12cbd189
+==== module.js (2 errors) ====
+    /** @typedef {'parseHTML'|'styleLayout'} TaskGroupIds */
+    
+    /**
+     * @typedef TaskGroup
+     * @property {TaskGroupIds} id
+     * @property {string} label
+     * @property {string[]} traceEventNames
+     */
+    
+    /**
+     * @type {{[P in TaskGroupIds]: {id: P, label: string}}}
+     */
+    const taskGroups = {
+        parseHTML: {
+            id: 'parseHTML',
+            label: 'Parse HTML & CSS'
+        },
+        styleLayout: {
+            id: 'styleLayout',
+            label: 'Style & Layout'
+        },
+    }
+    
+    /** @type {Object<string, TaskGroup>} */
+               ~~~~~~~~~~~~~~~~~~~~~~~~~
+!!! error TS2315: Type 'Object' is not generic.
+    const taskNameToGroup = {};
+    
+    module.exports = {
+        taskGroups,
+        taskNameToGroup,
+    };<|MERGE_RESOLUTION|>--- conflicted
+++ resolved
@@ -2,13 +2,6 @@
 +++ new.jsDeclarationsTypedefPropertyAndExportAssignment.errors.txt
 @@= skipped -0, +0 lines =@@
 -<no content>
-<<<<<<< HEAD
-@@= skipped --1, +1 lines =@@
-+module.js(11,38): error TS2304: Cannot find name 'P'.
-=======
-+index.js(3,37): error TS2694: Namespace '"module".export=' has no exported member 'TaskGroup'.
-+index.js(21,1): error TS2309: An export assignment cannot be used in a module with other exported elements.
->>>>>>> 12cbd189
 +module.js(24,12): error TS2315: Type 'Object' is not generic.
 +
 +
@@ -34,12 +27,7 @@
 +    }
 +    
 +    module.exports = MainThreadTasks;
-<<<<<<< HEAD
-=======
-+    ~~~~~~~~~~~~~~~~~~~~~~~~~~~~~~~~
-+!!! error TS2309: An export assignment cannot be used in a module with other exported elements.
->>>>>>> 12cbd189
-+==== module.js (2 errors) ====
++==== module.js (1 errors) ====
 +    /** @typedef {'parseHTML'|'styleLayout'} TaskGroupIds */
 +    
 +    /**
