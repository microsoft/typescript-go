--- old.nodeModulesAllowJs1(module=node16).types
+++ new.nodeModulesAllowJs1(module=node16).types
@@= skipped -119, +119 lines =@@

 // The next ones shouldn't all work - esm format files have no index resolution or extension resolution
 import * as m13 from "./";
<<<<<<< HEAD
@@= skipped -71, +71 lines =@@
 
=======
->m13 : any
+>m13 : typeof m1

 import * as m14 from "./index";
->m14 : any
+>m14 : typeof m1

 import * as m15 from "./subfolder";
->m15 : any
+>m15 : typeof m4

 import * as m16 from "./subfolder/";
->m16 : any
+>m16 : typeof m4

 import * as m17 from "./subfolder/index";
->m17 : any
+>m17 : typeof m4

 import * as m18 from "./subfolder2";
->m18 : any
+>m18 : typeof m7

 import * as m19 from "./subfolder2/";
->m19 : any
+>m19 : typeof m7

 import * as m20 from "./subfolder2/index";
->m20 : any
+>m20 : typeof m7

 import * as m21 from "./subfolder2/another";
->m21 : any
+>m21 : typeof m10

 import * as m22 from "./subfolder2/another/";
->m22 : any
+>m22 : typeof m10

 import * as m23 from "./subfolder2/another/index";
->m23 : any
+>m23 : typeof m10

>>>>>>> 360255e6
 void m1;
 >void m1 : undefined
@@= skipped -82, +82 lines =@@

 void m13;
 >void m13 : undefined
<<<<<<< HEAD
@@= skipped -92, +92 lines =@@
 
=======
->m13 : any
+>m13 : typeof m1

 void m14;
 >void m14 : undefined
->m14 : any
+>m14 : typeof m1

 void m15;
 >void m15 : undefined
->m15 : any
+>m15 : typeof m4

 void m16;
 >void m16 : undefined
->m16 : any
+>m16 : typeof m4

 void m17;
 >void m17 : undefined
->m17 : any
+>m17 : typeof m4

 void m18;
 >void m18 : undefined
->m18 : any
+>m18 : typeof m7

 void m19;
 >void m19 : undefined
->m19 : any
+>m19 : typeof m7

 void m20;
 >void m20 : undefined
->m20 : any
+>m20 : typeof m7

 void m21;
 >void m21 : undefined
->m21 : any
+>m21 : typeof m10

 void m22;
 >void m22 : undefined
->m22 : any
+>m22 : typeof m10

 void m23;
 >void m23 : undefined
->m23 : any
+>m23 : typeof m10

>>>>>>> 360255e6
 // These should _mostly_ work - `import = require` always desugars to require calls, which do have extension and index resolution (but can't load anything that resolves to esm!)
 import m24 = require("./");
@@= skipped -50, +50 lines =@@
 >m25 : typeof m1

 import m26 = require("./subfolder");
->m26 : typeof m26
+>m26 : typeof m4

 import m27 = require("./subfolder/");
->m27 : typeof m26
+>m27 : typeof m4

 import m28 = require("./subfolder/index");
->m28 : typeof m26
+>m28 : typeof m4

 import m29 = require("./subfolder2");
->m29 : typeof m29
+>m29 : typeof m7

 import m30 = require("./subfolder2/");
->m30 : typeof m29
+>m30 : typeof m7

 import m31 = require("./subfolder2/index");
->m31 : typeof m29
+>m31 : typeof m7

 import m32 = require("./subfolder2/another");
 >m32 : typeof m10
@@= skipped -36, +36 lines =@@

 void m26;
 >void m26 : undefined
->m26 : typeof m26
+>m26 : typeof m4

 void m27;
 >void m27 : undefined
->m27 : typeof m26
+>m27 : typeof m4

 void m28;
 >void m28 : undefined
->m28 : typeof m26
+>m28 : typeof m4

 void m29;
 >void m29 : undefined
->m29 : typeof m29
+>m29 : typeof m7

 void m30;
 >void m30 : undefined
->m30 : typeof m29
+>m30 : typeof m7

 void m31;
 >void m31 : undefined
->m31 : typeof m29
+>m31 : typeof m7

 void m32;
 >void m32 : undefined
@@= skipped -36, +36 lines =@@

 // These shouldn't work - dynamic `import()` always uses the esm resolver, which does not have extension resolution
 const _m35 = import("./");
<<<<<<< HEAD
@@= skipped -143, +143 lines =@@
 === index.cjs ===
 // ESM-format imports below should issue errors
 import * as m1 from "./index.js";
->m1 : typeof m1
+>m1 : typeof import("index")
 
 import * as m2 from "./index.mjs";
->m2 : typeof m2
+>m2 : typeof import("index")
 
 import * as m3 from "./index.cjs";
->m3 : typeof m3
+>m3 : typeof import("index")
 
 import * as m4 from "./subfolder/index.js";
->m4 : typeof m4
+>m4 : typeof import("subfolder/index")
 
 import * as m5 from "./subfolder/index.mjs";
->m5 : typeof m5
+>m5 : typeof import("subfolder/index")
 
 import * as m6 from "./subfolder/index.cjs";
->m6 : typeof m6
+>m6 : typeof import("subfolder/index")
 
 import * as m7 from "./subfolder2/index.js";
->m7 : typeof m7
+>m7 : typeof import("subfolder2/index")
 
 import * as m8 from "./subfolder2/index.mjs";
->m8 : typeof m8
+>m8 : typeof import("subfolder2/index")
 
 import * as m9 from "./subfolder2/index.cjs";
->m9 : typeof m9
+>m9 : typeof import("subfolder2/index")
 
 import * as m10 from "./subfolder2/another/index.js";
->m10 : typeof m10
+>m10 : typeof import("subfolder2/another/index")
 
 import * as m11 from "./subfolder2/another/index.mjs";
->m11 : typeof m11
+>m11 : typeof import("subfolder2/another/index")
 
 import * as m12 from "./subfolder2/another/index.cjs";
->m12 : typeof m12
+>m12 : typeof import("subfolder2/another/index")
 
 // The next ones should _mostly_ work - cjs format files have index resolution and extension resolution (except for those which resolve to an esm format file)
 import * as m13 from "./";
->m13 : typeof m1
+>m13 : typeof import("index")
 
 import * as m14 from "./index";
->m14 : typeof m1
+>m14 : typeof import("index")
 
 import * as m15 from "./subfolder";
->m15 : typeof m4
+>m15 : typeof import("subfolder/index")
 
 import * as m16 from "./subfolder/";
->m16 : typeof m4
+>m16 : typeof import("subfolder/index")
 
 import * as m17 from "./subfolder/index";
->m17 : typeof m4
+>m17 : typeof import("subfolder/index")
 
 import * as m18 from "./subfolder2";
->m18 : typeof m7
+>m18 : typeof import("subfolder2/index")
 
 import * as m19 from "./subfolder2/";
->m19 : typeof m7
+>m19 : typeof import("subfolder2/index")
 
 import * as m20 from "./subfolder2/index";
->m20 : typeof m7
+>m20 : typeof import("subfolder2/index")
 
 import * as m21 from "./subfolder2/another";
->m21 : typeof m10
+>m21 : typeof import("subfolder2/another/index")
 
 import * as m22 from "./subfolder2/another/";
->m22 : typeof m10
+>m22 : typeof import("subfolder2/another/index")
 
 import * as m23 from "./subfolder2/another/index";
->m23 : typeof m10
+>m23 : typeof import("subfolder2/another/index")
 
 void m1;
 >void m1 : undefined
->m1 : typeof m1
+>m1 : typeof import("index")
 
 void m2;
 >void m2 : undefined
->m2 : typeof m2
+>m2 : typeof import("index")
 
 void m3;
 >void m3 : undefined
->m3 : typeof m3
+>m3 : typeof import("index")
 
 void m4;
 >void m4 : undefined
->m4 : typeof m4
+>m4 : typeof import("subfolder/index")
 
 void m5;
 >void m5 : undefined
->m5 : typeof m5
+>m5 : typeof import("subfolder/index")
 
 void m6;
 >void m6 : undefined
->m6 : typeof m6
+>m6 : typeof import("subfolder/index")
 
 void m7;
 >void m7 : undefined
->m7 : typeof m7
+>m7 : typeof import("subfolder2/index")
 
 void m8;
 >void m8 : undefined
->m8 : typeof m8
+>m8 : typeof import("subfolder2/index")
 
 void m9;
 >void m9 : undefined
->m9 : typeof m9
+>m9 : typeof import("subfolder2/index")
 
 void m10;
 >void m10 : undefined
->m10 : typeof m10
+>m10 : typeof import("subfolder2/another/index")
 
 void m11;
 >void m11 : undefined
->m11 : typeof m11
+>m11 : typeof import("subfolder2/another/index")
 
 void m12;
 >void m12 : undefined
->m12 : typeof m12
+>m12 : typeof import("subfolder2/another/index")
 
 void m13;
 >void m13 : undefined
->m13 : typeof m1
+>m13 : typeof import("index")
 
 void m14;
 >void m14 : undefined
->m14 : typeof m1
+>m14 : typeof import("index")
 
 void m15;
 >void m15 : undefined
->m15 : typeof m4
+>m15 : typeof import("subfolder/index")
 
 void m16;
 >void m16 : undefined
->m16 : typeof m4
+>m16 : typeof import("subfolder/index")
 
 void m17;
 >void m17 : undefined
->m17 : typeof m4
+>m17 : typeof import("subfolder/index")
 
 void m18;
 >void m18 : undefined
->m18 : typeof m7
+>m18 : typeof import("subfolder2/index")
 
 void m19;
 >void m19 : undefined
->m19 : typeof m7
+>m19 : typeof import("subfolder2/index")
 
 void m20;
 >void m20 : undefined
->m20 : typeof m7
+>m20 : typeof import("subfolder2/index")
 
 void m21;
 >void m21 : undefined
->m21 : typeof m10
+>m21 : typeof import("subfolder2/another/index")
 
 void m22;
 >void m22 : undefined
->m22 : typeof m10
+>m22 : typeof import("subfolder2/another/index")
 
 void m23;
 >void m23 : undefined
->m23 : typeof m10
+>m23 : typeof import("subfolder2/another/index")
 
 // These should _mostly_ work - `import = require` always desugars to require calls, which do have extension and index resolution (but can't load anything that resolves to esm!)
 import m24 = require("./");
->m24 : typeof m1
+>m24 : typeof import("index")
 
 import m25 = require("./index");
->m25 : typeof m1
+>m25 : typeof import("index")
 
 import m26 = require("./subfolder");
->m26 : typeof m4
+>m26 : typeof import("subfolder/index")
 
 import m27 = require("./subfolder/");
->m27 : typeof m4
+>m27 : typeof import("subfolder/index")
 
 import m28 = require("./subfolder/index");
->m28 : typeof m4
+>m28 : typeof import("subfolder/index")
 
 import m29 = require("./subfolder2");
->m29 : typeof m7
+>m29 : typeof import("subfolder2/index")
 
 import m30 = require("./subfolder2/");
->m30 : typeof m7
+>m30 : typeof import("subfolder2/index")
 
 import m31 = require("./subfolder2/index");
->m31 : typeof m7
+>m31 : typeof import("subfolder2/index")
 
 import m32 = require("./subfolder2/another");
->m32 : typeof m10
+>m32 : typeof import("subfolder2/another/index")
 
 import m33 = require("./subfolder2/another/");
->m33 : typeof m10
+>m33 : typeof import("subfolder2/another/index")
 
 import m34 = require("./subfolder2/another/index");
->m34 : typeof m10
+>m34 : typeof import("subfolder2/another/index")
 
 void m24;
 >void m24 : undefined
->m24 : typeof m1
+>m24 : typeof import("index")
 
 void m25;
 >void m25 : undefined
->m25 : typeof m1
+>m25 : typeof import("index")
 
 void m26;
 >void m26 : undefined
->m26 : typeof m4
+>m26 : typeof import("subfolder/index")
 
 void m27;
 >void m27 : undefined
->m27 : typeof m4
+>m27 : typeof import("subfolder/index")
 
 void m28;
 >void m28 : undefined
->m28 : typeof m4
+>m28 : typeof import("subfolder/index")
 
 void m29;
 >void m29 : undefined
->m29 : typeof m7
+>m29 : typeof import("subfolder2/index")
 
 void m30;
 >void m30 : undefined
->m30 : typeof m7
+>m30 : typeof import("subfolder2/index")
 
 void m31;
 >void m31 : undefined
->m31 : typeof m7
+>m31 : typeof import("subfolder2/index")
 
 void m32;
 >void m32 : undefined
->m32 : typeof m10
+>m32 : typeof import("subfolder2/another/index")
 
 void m33;
 >void m33 : undefined
->m33 : typeof m10
+>m33 : typeof import("subfolder2/another/index")
 
 void m34;
 >void m34 : undefined
->m34 : typeof m10
+>m34 : typeof import("subfolder2/another/index")
 
 // These shouldn't work - dynamic `import()` always uses the esm resolver, which does not have extension resolution
 const _m35 = import("./");
@@= skipped -305, +305 lines =@@
 
 === index.mjs ===
 import * as m1 from "./index.js";
->m1 : typeof m1
+>m1 : typeof import("index")
 
 import * as m2 from "./index.mjs";
->m2 : typeof m2
+>m2 : typeof import("index")
 
 import * as m3 from "./index.cjs";
->m3 : typeof m3
+>m3 : typeof import("index")
 
 import * as m4 from "./subfolder/index.js";
->m4 : typeof m4
+>m4 : typeof import("subfolder/index")
 
 import * as m5 from "./subfolder/index.mjs";
->m5 : typeof m5
+>m5 : typeof import("subfolder/index")
 
 import * as m6 from "./subfolder/index.cjs";
->m6 : typeof m6
+>m6 : typeof import("subfolder/index")
 
 import * as m7 from "./subfolder2/index.js";
->m7 : typeof m7
+>m7 : typeof import("subfolder2/index")
 
 import * as m8 from "./subfolder2/index.mjs";
->m8 : typeof m8
+>m8 : typeof import("subfolder2/index")
 
 import * as m9 from "./subfolder2/index.cjs";
->m9 : typeof m9
+>m9 : typeof import("subfolder2/index")
 
 import * as m10 from "./subfolder2/another/index.js";
->m10 : typeof m10
+>m10 : typeof import("subfolder2/another/index")
 
 import * as m11 from "./subfolder2/another/index.mjs";
->m11 : typeof m11
+>m11 : typeof import("subfolder2/another/index")
 
 import * as m12 from "./subfolder2/another/index.cjs";
->m12 : typeof m12
+>m12 : typeof import("subfolder2/another/index")
 
 // The next ones should all fail - esm format files have no index resolution or extension resolution
 import * as m13 from "./";
@@= skipped -71, +71 lines =@@
 
=======
->_m35 : Promise<any>
->import("./") : Promise<any>
+>_m35 : Promise<typeof m1>
+>import("./") : Promise<typeof m1>
 >"./" : "./"

 const _m36 = import("./index");
->_m36 : Promise<any>
->import("./index") : Promise<any>
+>_m36 : Promise<typeof m1>
+>import("./index") : Promise<typeof m1>
 >"./index" : "./index"

 const _m37 = import("./subfolder");
->_m37 : Promise<any>
->import("./subfolder") : Promise<any>
+>_m37 : Promise<typeof m4>
+>import("./subfolder") : Promise<typeof m4>
 >"./subfolder" : "./subfolder"

 const _m38 = import("./subfolder/");
->_m38 : Promise<any>
->import("./subfolder/") : Promise<any>
+>_m38 : Promise<typeof m4>
+>import("./subfolder/") : Promise<typeof m4>
 >"./subfolder/" : "./subfolder/"

 const _m39 = import("./subfolder/index");
->_m39 : Promise<any>
->import("./subfolder/index") : Promise<any>
+>_m39 : Promise<typeof m4>
+>import("./subfolder/index") : Promise<typeof m4>
 >"./subfolder/index" : "./subfolder/index"

 const _m40 = import("./subfolder2");
->_m40 : Promise<any>
->import("./subfolder2") : Promise<any>
+>_m40 : Promise<typeof m7>
+>import("./subfolder2") : Promise<typeof m7>
 >"./subfolder2" : "./subfolder2"

 const _m41 = import("./subfolder2/");
->_m41 : Promise<any>
->import("./subfolder2/") : Promise<any>
+>_m41 : Promise<typeof m7>
+>import("./subfolder2/") : Promise<typeof m7>
 >"./subfolder2/" : "./subfolder2/"

 const _m42 = import("./subfolder2/index");
->_m42 : Promise<any>
->import("./subfolder2/index") : Promise<any>
+>_m42 : Promise<typeof m7>
+>import("./subfolder2/index") : Promise<typeof m7>
 >"./subfolder2/index" : "./subfolder2/index"

 const _m43 = import("./subfolder2/another");
->_m43 : Promise<any>
->import("./subfolder2/another") : Promise<any>
+>_m43 : Promise<typeof m10>
+>import("./subfolder2/another") : Promise<typeof m10>
 >"./subfolder2/another" : "./subfolder2/another"

 const _m44 = import("./subfolder2/another/");
->_m44 : Promise<any>
->import("./subfolder2/another/") : Promise<any>
+>_m44 : Promise<typeof m10>
+>import("./subfolder2/another/") : Promise<typeof m10>
 >"./subfolder2/another/" : "./subfolder2/another/"

 const _m45 = import("./subfolder2/another/index");
->_m45 : Promise<any>
->import("./subfolder2/another/index") : Promise<any>
+>_m45 : Promise<typeof m10>
+>import("./subfolder2/another/index") : Promise<typeof m10>
 >"./subfolder2/another/index" : "./subfolder2/another/index"

 // esm format file
@@= skipped -306, +306 lines =@@

 // These shouldn't work - dynamic `import()` always uses the esm resolver, which does not have extension resolution
 const _m35 = import("./");
->_m35 : Promise<any>
->import("./") : Promise<any>
+>_m35 : Promise<typeof m1>
+>import("./") : Promise<typeof m1>
 >"./" : "./"

 const _m36 = import("./index");
->_m36 : Promise<any>
->import("./index") : Promise<any>
+>_m36 : Promise<typeof m1>
+>import("./index") : Promise<typeof m1>
 >"./index" : "./index"

 const _m37 = import("./subfolder");
->_m37 : Promise<any>
->import("./subfolder") : Promise<any>
+>_m37 : Promise<typeof m4>
+>import("./subfolder") : Promise<typeof m4>
 >"./subfolder" : "./subfolder"

 const _m38 = import("./subfolder/");
->_m38 : Promise<any>
->import("./subfolder/") : Promise<any>
+>_m38 : Promise<typeof m4>
+>import("./subfolder/") : Promise<typeof m4>
 >"./subfolder/" : "./subfolder/"

 const _m39 = import("./subfolder/index");
->_m39 : Promise<any>
->import("./subfolder/index") : Promise<any>
+>_m39 : Promise<typeof m4>
+>import("./subfolder/index") : Promise<typeof m4>
 >"./subfolder/index" : "./subfolder/index"

 const _m40 = import("./subfolder2");
->_m40 : Promise<any>
->import("./subfolder2") : Promise<any>
+>_m40 : Promise<typeof m7>
+>import("./subfolder2") : Promise<typeof m7>
 >"./subfolder2" : "./subfolder2"

 const _m41 = import("./subfolder2/");
->_m41 : Promise<any>
->import("./subfolder2/") : Promise<any>
+>_m41 : Promise<typeof m7>
+>import("./subfolder2/") : Promise<typeof m7>
 >"./subfolder2/" : "./subfolder2/"

 const _m42 = import("./subfolder2/index");
->_m42 : Promise<any>
->import("./subfolder2/index") : Promise<any>
+>_m42 : Promise<typeof m7>
+>import("./subfolder2/index") : Promise<typeof m7>
 >"./subfolder2/index" : "./subfolder2/index"

 const _m43 = import("./subfolder2/another");
->_m43 : Promise<any>
->import("./subfolder2/another") : Promise<any>
+>_m43 : Promise<typeof m10>
+>import("./subfolder2/another") : Promise<typeof m10>
 >"./subfolder2/another" : "./subfolder2/another"

 const _m44 = import("./subfolder2/another/");
->_m44 : Promise<any>
->import("./subfolder2/another/") : Promise<any>
+>_m44 : Promise<typeof m10>
+>import("./subfolder2/another/") : Promise<typeof m10>
 >"./subfolder2/another/" : "./subfolder2/another/"

 const _m45 = import("./subfolder2/another/index");
->_m45 : Promise<any>
->import("./subfolder2/another/index") : Promise<any>
+>_m45 : Promise<typeof m10>
+>import("./subfolder2/another/index") : Promise<typeof m10>
 >"./subfolder2/another/index" : "./subfolder2/another/index"

 // cjs format file
@@= skipped -101, +101 lines =@@

 // The next ones should all fail - esm format files have no index resolution or extension resolution
 import * as m13 from "./";
->m13 : any
+>m13 : typeof m1

 import * as m14 from "./index";
->m14 : any
+>m14 : typeof m1

 import * as m15 from "./subfolder";
->m15 : any
+>m15 : typeof m4

 import * as m16 from "./subfolder/";
->m16 : any
+>m16 : typeof m4

 import * as m17 from "./subfolder/index";
->m17 : any
+>m17 : typeof m4

 import * as m18 from "./subfolder2";
->m18 : any
+>m18 : typeof m7

 import * as m19 from "./subfolder2/";
->m19 : any
+>m19 : typeof m7

 import * as m20 from "./subfolder2/index";
->m20 : any
+>m20 : typeof m7

 import * as m21 from "./subfolder2/another";
->m21 : any
+>m21 : typeof m10

 import * as m22 from "./subfolder2/another/";
->m22 : any
+>m22 : typeof m10

 import * as m23 from "./subfolder2/another/index";
->m23 : any
+>m23 : typeof m10

>>>>>>> 360255e6
 void m1;
 >void m1 : undefined
@@= skipped -82, +82 lines =@@

 void m13;
 >void m13 : undefined
<<<<<<< HEAD
@@= skipped -92, +92 lines =@@
 
=======
->m13 : any
+>m13 : typeof m1

 void m14;
 >void m14 : undefined
->m14 : any
+>m14 : typeof m1

 void m15;
 >void m15 : undefined
->m15 : any
+>m15 : typeof m4

 void m16;
 >void m16 : undefined
->m16 : any
+>m16 : typeof m4

 void m17;
 >void m17 : undefined
->m17 : any
+>m17 : typeof m4

 void m18;
 >void m18 : undefined
->m18 : any
+>m18 : typeof m7

 void m19;
 >void m19 : undefined
->m19 : any
+>m19 : typeof m7

 void m20;
 >void m20 : undefined
->m20 : any
+>m20 : typeof m7

 void m21;
 >void m21 : undefined
->m21 : any
+>m21 : typeof m10

 void m22;
 >void m22 : undefined
->m22 : any
+>m22 : typeof m10

 void m23;
 >void m23 : undefined
->m23 : any
+>m23 : typeof m10

>>>>>>> 360255e6
 // These should _mostly_ work - `import = require` always desugars to require calls, which do have extension and index resolution (but can't load anything that resolves to esm!)
 import m24 = require("./");
@@= skipped -50, +50 lines =@@
 >m25 : typeof m1

 import m26 = require("./subfolder");
->m26 : typeof m26
+>m26 : typeof m4

 import m27 = require("./subfolder/");
->m27 : typeof m26
+>m27 : typeof m4

 import m28 = require("./subfolder/index");
->m28 : typeof m26
+>m28 : typeof m4

 import m29 = require("./subfolder2");
->m29 : typeof m29
+>m29 : typeof m7

 import m30 = require("./subfolder2/");
->m30 : typeof m29
+>m30 : typeof m7

 import m31 = require("./subfolder2/index");
->m31 : typeof m29
+>m31 : typeof m7

 import m32 = require("./subfolder2/another");
 >m32 : typeof m10
@@= skipped -36, +36 lines =@@

 void m26;
 >void m26 : undefined
->m26 : typeof m26
+>m26 : typeof m4

 void m27;
 >void m27 : undefined
->m27 : typeof m26
+>m27 : typeof m4

 void m28;
 >void m28 : undefined
->m28 : typeof m26
+>m28 : typeof m4

 void m29;
 >void m29 : undefined
->m29 : typeof m29
+>m29 : typeof m7

 void m30;
 >void m30 : undefined
->m30 : typeof m29
+>m30 : typeof m7

 void m31;
 >void m31 : undefined
->m31 : typeof m29
+>m31 : typeof m7

 void m32;
 >void m32 : undefined
@@= skipped -36, +36 lines =@@

 // These shouldn't work - dynamic `import()` always uses the esm resolver, which does not have extension resolution
<<<<<<< HEAD
 const _m35 = import("./");
=======
 const _m35 = import("./");
->_m35 : Promise<any>
->import("./") : Promise<any>
+>_m35 : Promise<typeof m1>
+>import("./") : Promise<typeof m1>
 >"./" : "./"

 const _m36 = import("./index");
->_m36 : Promise<any>
->import("./index") : Promise<any>
+>_m36 : Promise<typeof m1>
+>import("./index") : Promise<typeof m1>
 >"./index" : "./index"

 const _m37 = import("./subfolder");
->_m37 : Promise<any>
->import("./subfolder") : Promise<any>
+>_m37 : Promise<typeof m4>
+>import("./subfolder") : Promise<typeof m4>
 >"./subfolder" : "./subfolder"

 const _m38 = import("./subfolder/");
->_m38 : Promise<any>
->import("./subfolder/") : Promise<any>
+>_m38 : Promise<typeof m4>
+>import("./subfolder/") : Promise<typeof m4>
 >"./subfolder/" : "./subfolder/"

 const _m39 = import("./subfolder/index");
->_m39 : Promise<any>
->import("./subfolder/index") : Promise<any>
+>_m39 : Promise<typeof m4>
+>import("./subfolder/index") : Promise<typeof m4>
 >"./subfolder/index" : "./subfolder/index"

 const _m40 = import("./subfolder2");
->_m40 : Promise<any>
->import("./subfolder2") : Promise<any>
+>_m40 : Promise<typeof m7>
+>import("./subfolder2") : Promise<typeof m7>
 >"./subfolder2" : "./subfolder2"

 const _m41 = import("./subfolder2/");
->_m41 : Promise<any>
->import("./subfolder2/") : Promise<any>
+>_m41 : Promise<typeof m7>
+>import("./subfolder2/") : Promise<typeof m7>
 >"./subfolder2/" : "./subfolder2/"

 const _m42 = import("./subfolder2/index");
->_m42 : Promise<any>
->import("./subfolder2/index") : Promise<any>
+>_m42 : Promise<typeof m7>
+>import("./subfolder2/index") : Promise<typeof m7>
 >"./subfolder2/index" : "./subfolder2/index"

 const _m43 = import("./subfolder2/another");
->_m43 : Promise<any>
->import("./subfolder2/another") : Promise<any>
+>_m43 : Promise<typeof m10>
+>import("./subfolder2/another") : Promise<typeof m10>
 >"./subfolder2/another" : "./subfolder2/another"

 const _m44 = import("./subfolder2/another/");
->_m44 : Promise<any>
->import("./subfolder2/another/") : Promise<any>
+>_m44 : Promise<typeof m10>
+>import("./subfolder2/another/") : Promise<typeof m10>
 >"./subfolder2/another/" : "./subfolder2/another/"

 const _m45 = import("./subfolder2/another/index");
->_m45 : Promise<any>
->import("./subfolder2/another/index") : Promise<any>
+>_m45 : Promise<typeof m10>
+>import("./subfolder2/another/index") : Promise<typeof m10>
 >"./subfolder2/another/index" : "./subfolder2/another/index"

 // esm format file
>>>>>>> 360255e6
<|MERGE_RESOLUTION|>--- conflicted
+++ resolved
@@ -1,124 +1,6 @@
 --- old.nodeModulesAllowJs1(module=node16).types
 +++ new.nodeModulesAllowJs1(module=node16).types
-@@= skipped -119, +119 lines =@@
-
- // The next ones shouldn't all work - esm format files have no index resolution or extension resolution
- import * as m13 from "./";
-<<<<<<< HEAD
-@@= skipped -71, +71 lines =@@
- 
-=======
-->m13 : any
-+>m13 : typeof m1
-
- import * as m14 from "./index";
-->m14 : any
-+>m14 : typeof m1
-
- import * as m15 from "./subfolder";
-->m15 : any
-+>m15 : typeof m4
-
- import * as m16 from "./subfolder/";
-->m16 : any
-+>m16 : typeof m4
-
- import * as m17 from "./subfolder/index";
-->m17 : any
-+>m17 : typeof m4
-
- import * as m18 from "./subfolder2";
-->m18 : any
-+>m18 : typeof m7
-
- import * as m19 from "./subfolder2/";
-->m19 : any
-+>m19 : typeof m7
-
- import * as m20 from "./subfolder2/index";
-->m20 : any
-+>m20 : typeof m7
-
- import * as m21 from "./subfolder2/another";
-->m21 : any
-+>m21 : typeof m10
-
- import * as m22 from "./subfolder2/another/";
-->m22 : any
-+>m22 : typeof m10
-
- import * as m23 from "./subfolder2/another/index";
-->m23 : any
-+>m23 : typeof m10
-
->>>>>>> 360255e6
- void m1;
- >void m1 : undefined
-@@= skipped -82, +82 lines =@@
-
- void m13;
- >void m13 : undefined
-<<<<<<< HEAD
-@@= skipped -92, +92 lines =@@
- 
-=======
-->m13 : any
-+>m13 : typeof m1
-
- void m14;
- >void m14 : undefined
-->m14 : any
-+>m14 : typeof m1
-
- void m15;
- >void m15 : undefined
-->m15 : any
-+>m15 : typeof m4
-
- void m16;
- >void m16 : undefined
-->m16 : any
-+>m16 : typeof m4
-
- void m17;
- >void m17 : undefined
-->m17 : any
-+>m17 : typeof m4
-
- void m18;
- >void m18 : undefined
-->m18 : any
-+>m18 : typeof m7
-
- void m19;
- >void m19 : undefined
-->m19 : any
-+>m19 : typeof m7
-
- void m20;
- >void m20 : undefined
-->m20 : any
-+>m20 : typeof m7
-
- void m21;
- >void m21 : undefined
-->m21 : any
-+>m21 : typeof m10
-
- void m22;
- >void m22 : undefined
-->m22 : any
-+>m22 : typeof m10
-
- void m23;
- >void m23 : undefined
-->m23 : any
-+>m23 : typeof m10
-
->>>>>>> 360255e6
- // These should _mostly_ work - `import = require` always desugars to require calls, which do have extension and index resolution (but can't load anything that resolves to esm!)
- import m24 = require("./");
-@@= skipped -50, +50 lines =@@
+@@= skipped -251, +251 lines =@@
  >m25 : typeof m1
 
  import m26 = require("./subfolder");
@@ -181,653 +63,7 @@
 
  void m32;
  >void m32 : undefined
-@@= skipped -36, +36 lines =@@
-
- // These shouldn't work - dynamic `import()` always uses the esm resolver, which does not have extension resolution
- const _m35 = import("./");
-<<<<<<< HEAD
-@@= skipped -143, +143 lines =@@
- === index.cjs ===
- // ESM-format imports below should issue errors
- import * as m1 from "./index.js";
-->m1 : typeof m1
-+>m1 : typeof import("index")
- 
- import * as m2 from "./index.mjs";
-->m2 : typeof m2
-+>m2 : typeof import("index")
- 
- import * as m3 from "./index.cjs";
-->m3 : typeof m3
-+>m3 : typeof import("index")
- 
- import * as m4 from "./subfolder/index.js";
-->m4 : typeof m4
-+>m4 : typeof import("subfolder/index")
- 
- import * as m5 from "./subfolder/index.mjs";
-->m5 : typeof m5
-+>m5 : typeof import("subfolder/index")
- 
- import * as m6 from "./subfolder/index.cjs";
-->m6 : typeof m6
-+>m6 : typeof import("subfolder/index")
- 
- import * as m7 from "./subfolder2/index.js";
-->m7 : typeof m7
-+>m7 : typeof import("subfolder2/index")
- 
- import * as m8 from "./subfolder2/index.mjs";
-->m8 : typeof m8
-+>m8 : typeof import("subfolder2/index")
- 
- import * as m9 from "./subfolder2/index.cjs";
-->m9 : typeof m9
-+>m9 : typeof import("subfolder2/index")
- 
- import * as m10 from "./subfolder2/another/index.js";
-->m10 : typeof m10
-+>m10 : typeof import("subfolder2/another/index")
- 
- import * as m11 from "./subfolder2/another/index.mjs";
-->m11 : typeof m11
-+>m11 : typeof import("subfolder2/another/index")
- 
- import * as m12 from "./subfolder2/another/index.cjs";
-->m12 : typeof m12
-+>m12 : typeof import("subfolder2/another/index")
- 
- // The next ones should _mostly_ work - cjs format files have index resolution and extension resolution (except for those which resolve to an esm format file)
- import * as m13 from "./";
-->m13 : typeof m1
-+>m13 : typeof import("index")
- 
- import * as m14 from "./index";
-->m14 : typeof m1
-+>m14 : typeof import("index")
- 
- import * as m15 from "./subfolder";
-->m15 : typeof m4
-+>m15 : typeof import("subfolder/index")
- 
- import * as m16 from "./subfolder/";
-->m16 : typeof m4
-+>m16 : typeof import("subfolder/index")
- 
- import * as m17 from "./subfolder/index";
-->m17 : typeof m4
-+>m17 : typeof import("subfolder/index")
- 
- import * as m18 from "./subfolder2";
-->m18 : typeof m7
-+>m18 : typeof import("subfolder2/index")
- 
- import * as m19 from "./subfolder2/";
-->m19 : typeof m7
-+>m19 : typeof import("subfolder2/index")
- 
- import * as m20 from "./subfolder2/index";
-->m20 : typeof m7
-+>m20 : typeof import("subfolder2/index")
- 
- import * as m21 from "./subfolder2/another";
-->m21 : typeof m10
-+>m21 : typeof import("subfolder2/another/index")
- 
- import * as m22 from "./subfolder2/another/";
-->m22 : typeof m10
-+>m22 : typeof import("subfolder2/another/index")
- 
- import * as m23 from "./subfolder2/another/index";
-->m23 : typeof m10
-+>m23 : typeof import("subfolder2/another/index")
- 
- void m1;
- >void m1 : undefined
-->m1 : typeof m1
-+>m1 : typeof import("index")
- 
- void m2;
- >void m2 : undefined
-->m2 : typeof m2
-+>m2 : typeof import("index")
- 
- void m3;
- >void m3 : undefined
-->m3 : typeof m3
-+>m3 : typeof import("index")
- 
- void m4;
- >void m4 : undefined
-->m4 : typeof m4
-+>m4 : typeof import("subfolder/index")
- 
- void m5;
- >void m5 : undefined
-->m5 : typeof m5
-+>m5 : typeof import("subfolder/index")
- 
- void m6;
- >void m6 : undefined
-->m6 : typeof m6
-+>m6 : typeof import("subfolder/index")
- 
- void m7;
- >void m7 : undefined
-->m7 : typeof m7
-+>m7 : typeof import("subfolder2/index")
- 
- void m8;
- >void m8 : undefined
-->m8 : typeof m8
-+>m8 : typeof import("subfolder2/index")
- 
- void m9;
- >void m9 : undefined
-->m9 : typeof m9
-+>m9 : typeof import("subfolder2/index")
- 
- void m10;
- >void m10 : undefined
-->m10 : typeof m10
-+>m10 : typeof import("subfolder2/another/index")
- 
- void m11;
- >void m11 : undefined
-->m11 : typeof m11
-+>m11 : typeof import("subfolder2/another/index")
- 
- void m12;
- >void m12 : undefined
-->m12 : typeof m12
-+>m12 : typeof import("subfolder2/another/index")
- 
- void m13;
- >void m13 : undefined
-->m13 : typeof m1
-+>m13 : typeof import("index")
- 
- void m14;
- >void m14 : undefined
-->m14 : typeof m1
-+>m14 : typeof import("index")
- 
- void m15;
- >void m15 : undefined
-->m15 : typeof m4
-+>m15 : typeof import("subfolder/index")
- 
- void m16;
- >void m16 : undefined
-->m16 : typeof m4
-+>m16 : typeof import("subfolder/index")
- 
- void m17;
- >void m17 : undefined
-->m17 : typeof m4
-+>m17 : typeof import("subfolder/index")
- 
- void m18;
- >void m18 : undefined
-->m18 : typeof m7
-+>m18 : typeof import("subfolder2/index")
- 
- void m19;
- >void m19 : undefined
-->m19 : typeof m7
-+>m19 : typeof import("subfolder2/index")
- 
- void m20;
- >void m20 : undefined
-->m20 : typeof m7
-+>m20 : typeof import("subfolder2/index")
- 
- void m21;
- >void m21 : undefined
-->m21 : typeof m10
-+>m21 : typeof import("subfolder2/another/index")
- 
- void m22;
- >void m22 : undefined
-->m22 : typeof m10
-+>m22 : typeof import("subfolder2/another/index")
- 
- void m23;
- >void m23 : undefined
-->m23 : typeof m10
-+>m23 : typeof import("subfolder2/another/index")
- 
- // These should _mostly_ work - `import = require` always desugars to require calls, which do have extension and index resolution (but can't load anything that resolves to esm!)
- import m24 = require("./");
-->m24 : typeof m1
-+>m24 : typeof import("index")
- 
- import m25 = require("./index");
-->m25 : typeof m1
-+>m25 : typeof import("index")
- 
- import m26 = require("./subfolder");
-->m26 : typeof m4
-+>m26 : typeof import("subfolder/index")
- 
- import m27 = require("./subfolder/");
-->m27 : typeof m4
-+>m27 : typeof import("subfolder/index")
- 
- import m28 = require("./subfolder/index");
-->m28 : typeof m4
-+>m28 : typeof import("subfolder/index")
- 
- import m29 = require("./subfolder2");
-->m29 : typeof m7
-+>m29 : typeof import("subfolder2/index")
- 
- import m30 = require("./subfolder2/");
-->m30 : typeof m7
-+>m30 : typeof import("subfolder2/index")
- 
- import m31 = require("./subfolder2/index");
-->m31 : typeof m7
-+>m31 : typeof import("subfolder2/index")
- 
- import m32 = require("./subfolder2/another");
-->m32 : typeof m10
-+>m32 : typeof import("subfolder2/another/index")
- 
- import m33 = require("./subfolder2/another/");
-->m33 : typeof m10
-+>m33 : typeof import("subfolder2/another/index")
- 
- import m34 = require("./subfolder2/another/index");
-->m34 : typeof m10
-+>m34 : typeof import("subfolder2/another/index")
- 
- void m24;
- >void m24 : undefined
-->m24 : typeof m1
-+>m24 : typeof import("index")
- 
- void m25;
- >void m25 : undefined
-->m25 : typeof m1
-+>m25 : typeof import("index")
- 
- void m26;
- >void m26 : undefined
-->m26 : typeof m4
-+>m26 : typeof import("subfolder/index")
- 
- void m27;
- >void m27 : undefined
-->m27 : typeof m4
-+>m27 : typeof import("subfolder/index")
- 
- void m28;
- >void m28 : undefined
-->m28 : typeof m4
-+>m28 : typeof import("subfolder/index")
- 
- void m29;
- >void m29 : undefined
-->m29 : typeof m7
-+>m29 : typeof import("subfolder2/index")
- 
- void m30;
- >void m30 : undefined
-->m30 : typeof m7
-+>m30 : typeof import("subfolder2/index")
- 
- void m31;
- >void m31 : undefined
-->m31 : typeof m7
-+>m31 : typeof import("subfolder2/index")
- 
- void m32;
- >void m32 : undefined
-->m32 : typeof m10
-+>m32 : typeof import("subfolder2/another/index")
- 
- void m33;
- >void m33 : undefined
-->m33 : typeof m10
-+>m33 : typeof import("subfolder2/another/index")
- 
- void m34;
- >void m34 : undefined
-->m34 : typeof m10
-+>m34 : typeof import("subfolder2/another/index")
- 
- // These shouldn't work - dynamic `import()` always uses the esm resolver, which does not have extension resolution
- const _m35 = import("./");
-@@= skipped -305, +305 lines =@@
- 
- === index.mjs ===
- import * as m1 from "./index.js";
-->m1 : typeof m1
-+>m1 : typeof import("index")
- 
- import * as m2 from "./index.mjs";
-->m2 : typeof m2
-+>m2 : typeof import("index")
- 
- import * as m3 from "./index.cjs";
-->m3 : typeof m3
-+>m3 : typeof import("index")
- 
- import * as m4 from "./subfolder/index.js";
-->m4 : typeof m4
-+>m4 : typeof import("subfolder/index")
- 
- import * as m5 from "./subfolder/index.mjs";
-->m5 : typeof m5
-+>m5 : typeof import("subfolder/index")
- 
- import * as m6 from "./subfolder/index.cjs";
-->m6 : typeof m6
-+>m6 : typeof import("subfolder/index")
- 
- import * as m7 from "./subfolder2/index.js";
-->m7 : typeof m7
-+>m7 : typeof import("subfolder2/index")
- 
- import * as m8 from "./subfolder2/index.mjs";
-->m8 : typeof m8
-+>m8 : typeof import("subfolder2/index")
- 
- import * as m9 from "./subfolder2/index.cjs";
-->m9 : typeof m9
-+>m9 : typeof import("subfolder2/index")
- 
- import * as m10 from "./subfolder2/another/index.js";
-->m10 : typeof m10
-+>m10 : typeof import("subfolder2/another/index")
- 
- import * as m11 from "./subfolder2/another/index.mjs";
-->m11 : typeof m11
-+>m11 : typeof import("subfolder2/another/index")
- 
- import * as m12 from "./subfolder2/another/index.cjs";
-->m12 : typeof m12
-+>m12 : typeof import("subfolder2/another/index")
- 
- // The next ones should all fail - esm format files have no index resolution or extension resolution
- import * as m13 from "./";
-@@= skipped -71, +71 lines =@@
- 
-=======
-->_m35 : Promise<any>
-->import("./") : Promise<any>
-+>_m35 : Promise<typeof m1>
-+>import("./") : Promise<typeof m1>
- >"./" : "./"
-
- const _m36 = import("./index");
-->_m36 : Promise<any>
-->import("./index") : Promise<any>
-+>_m36 : Promise<typeof m1>
-+>import("./index") : Promise<typeof m1>
- >"./index" : "./index"
-
- const _m37 = import("./subfolder");
-->_m37 : Promise<any>
-->import("./subfolder") : Promise<any>
-+>_m37 : Promise<typeof m4>
-+>import("./subfolder") : Promise<typeof m4>
- >"./subfolder" : "./subfolder"
-
- const _m38 = import("./subfolder/");
-->_m38 : Promise<any>
-->import("./subfolder/") : Promise<any>
-+>_m38 : Promise<typeof m4>
-+>import("./subfolder/") : Promise<typeof m4>
- >"./subfolder/" : "./subfolder/"
-
- const _m39 = import("./subfolder/index");
-->_m39 : Promise<any>
-->import("./subfolder/index") : Promise<any>
-+>_m39 : Promise<typeof m4>
-+>import("./subfolder/index") : Promise<typeof m4>
- >"./subfolder/index" : "./subfolder/index"
-
- const _m40 = import("./subfolder2");
-->_m40 : Promise<any>
-->import("./subfolder2") : Promise<any>
-+>_m40 : Promise<typeof m7>
-+>import("./subfolder2") : Promise<typeof m7>
- >"./subfolder2" : "./subfolder2"
-
- const _m41 = import("./subfolder2/");
-->_m41 : Promise<any>
-->import("./subfolder2/") : Promise<any>
-+>_m41 : Promise<typeof m7>
-+>import("./subfolder2/") : Promise<typeof m7>
- >"./subfolder2/" : "./subfolder2/"
-
- const _m42 = import("./subfolder2/index");
-->_m42 : Promise<any>
-->import("./subfolder2/index") : Promise<any>
-+>_m42 : Promise<typeof m7>
-+>import("./subfolder2/index") : Promise<typeof m7>
- >"./subfolder2/index" : "./subfolder2/index"
-
- const _m43 = import("./subfolder2/another");
-->_m43 : Promise<any>
-->import("./subfolder2/another") : Promise<any>
-+>_m43 : Promise<typeof m10>
-+>import("./subfolder2/another") : Promise<typeof m10>
- >"./subfolder2/another" : "./subfolder2/another"
-
- const _m44 = import("./subfolder2/another/");
-->_m44 : Promise<any>
-->import("./subfolder2/another/") : Promise<any>
-+>_m44 : Promise<typeof m10>
-+>import("./subfolder2/another/") : Promise<typeof m10>
- >"./subfolder2/another/" : "./subfolder2/another/"
-
- const _m45 = import("./subfolder2/another/index");
-->_m45 : Promise<any>
-->import("./subfolder2/another/index") : Promise<any>
-+>_m45 : Promise<typeof m10>
-+>import("./subfolder2/another/index") : Promise<typeof m10>
- >"./subfolder2/another/index" : "./subfolder2/another/index"
-
- // esm format file
-@@= skipped -306, +306 lines =@@
-
- // These shouldn't work - dynamic `import()` always uses the esm resolver, which does not have extension resolution
- const _m35 = import("./");
-->_m35 : Promise<any>
-->import("./") : Promise<any>
-+>_m35 : Promise<typeof m1>
-+>import("./") : Promise<typeof m1>
- >"./" : "./"
-
- const _m36 = import("./index");
-->_m36 : Promise<any>
-->import("./index") : Promise<any>
-+>_m36 : Promise<typeof m1>
-+>import("./index") : Promise<typeof m1>
- >"./index" : "./index"
-
- const _m37 = import("./subfolder");
-->_m37 : Promise<any>
-->import("./subfolder") : Promise<any>
-+>_m37 : Promise<typeof m4>
-+>import("./subfolder") : Promise<typeof m4>
- >"./subfolder" : "./subfolder"
-
- const _m38 = import("./subfolder/");
-->_m38 : Promise<any>
-->import("./subfolder/") : Promise<any>
-+>_m38 : Promise<typeof m4>
-+>import("./subfolder/") : Promise<typeof m4>
- >"./subfolder/" : "./subfolder/"
-
- const _m39 = import("./subfolder/index");
-->_m39 : Promise<any>
-->import("./subfolder/index") : Promise<any>
-+>_m39 : Promise<typeof m4>
-+>import("./subfolder/index") : Promise<typeof m4>
- >"./subfolder/index" : "./subfolder/index"
-
- const _m40 = import("./subfolder2");
-->_m40 : Promise<any>
-->import("./subfolder2") : Promise<any>
-+>_m40 : Promise<typeof m7>
-+>import("./subfolder2") : Promise<typeof m7>
- >"./subfolder2" : "./subfolder2"
-
- const _m41 = import("./subfolder2/");
-->_m41 : Promise<any>
-->import("./subfolder2/") : Promise<any>
-+>_m41 : Promise<typeof m7>
-+>import("./subfolder2/") : Promise<typeof m7>
- >"./subfolder2/" : "./subfolder2/"
-
- const _m42 = import("./subfolder2/index");
-->_m42 : Promise<any>
-->import("./subfolder2/index") : Promise<any>
-+>_m42 : Promise<typeof m7>
-+>import("./subfolder2/index") : Promise<typeof m7>
- >"./subfolder2/index" : "./subfolder2/index"
-
- const _m43 = import("./subfolder2/another");
-->_m43 : Promise<any>
-->import("./subfolder2/another") : Promise<any>
-+>_m43 : Promise<typeof m10>
-+>import("./subfolder2/another") : Promise<typeof m10>
- >"./subfolder2/another" : "./subfolder2/another"
-
- const _m44 = import("./subfolder2/another/");
-->_m44 : Promise<any>
-->import("./subfolder2/another/") : Promise<any>
-+>_m44 : Promise<typeof m10>
-+>import("./subfolder2/another/") : Promise<typeof m10>
- >"./subfolder2/another/" : "./subfolder2/another/"
-
- const _m45 = import("./subfolder2/another/index");
-->_m45 : Promise<any>
-->import("./subfolder2/another/index") : Promise<any>
-+>_m45 : Promise<typeof m10>
-+>import("./subfolder2/another/index") : Promise<typeof m10>
- >"./subfolder2/another/index" : "./subfolder2/another/index"
-
- // cjs format file
-@@= skipped -101, +101 lines =@@
-
- // The next ones should all fail - esm format files have no index resolution or extension resolution
- import * as m13 from "./";
-->m13 : any
-+>m13 : typeof m1
-
- import * as m14 from "./index";
-->m14 : any
-+>m14 : typeof m1
-
- import * as m15 from "./subfolder";
-->m15 : any
-+>m15 : typeof m4
-
- import * as m16 from "./subfolder/";
-->m16 : any
-+>m16 : typeof m4
-
- import * as m17 from "./subfolder/index";
-->m17 : any
-+>m17 : typeof m4
-
- import * as m18 from "./subfolder2";
-->m18 : any
-+>m18 : typeof m7
-
- import * as m19 from "./subfolder2/";
-->m19 : any
-+>m19 : typeof m7
-
- import * as m20 from "./subfolder2/index";
-->m20 : any
-+>m20 : typeof m7
-
- import * as m21 from "./subfolder2/another";
-->m21 : any
-+>m21 : typeof m10
-
- import * as m22 from "./subfolder2/another/";
-->m22 : any
-+>m22 : typeof m10
-
- import * as m23 from "./subfolder2/another/index";
-->m23 : any
-+>m23 : typeof m10
-
->>>>>>> 360255e6
- void m1;
- >void m1 : undefined
-@@= skipped -82, +82 lines =@@
-
- void m13;
- >void m13 : undefined
-<<<<<<< HEAD
-@@= skipped -92, +92 lines =@@
- 
-=======
-->m13 : any
-+>m13 : typeof m1
-
- void m14;
- >void m14 : undefined
-->m14 : any
-+>m14 : typeof m1
-
- void m15;
- >void m15 : undefined
-->m15 : any
-+>m15 : typeof m4
-
- void m16;
- >void m16 : undefined
-->m16 : any
-+>m16 : typeof m4
-
- void m17;
- >void m17 : undefined
-->m17 : any
-+>m17 : typeof m4
-
- void m18;
- >void m18 : undefined
-->m18 : any
-+>m18 : typeof m7
-
- void m19;
- >void m19 : undefined
-->m19 : any
-+>m19 : typeof m7
-
- void m20;
- >void m20 : undefined
-->m20 : any
-+>m20 : typeof m7
-
- void m21;
- >void m21 : undefined
-->m21 : any
-+>m21 : typeof m10
-
- void m22;
- >void m22 : undefined
-->m22 : any
-+>m22 : typeof m10
-
- void m23;
- >void m23 : undefined
-->m23 : any
-+>m23 : typeof m10
-
->>>>>>> 360255e6
- // These should _mostly_ work - `import = require` always desugars to require calls, which do have extension and index resolution (but can't load anything that resolves to esm!)
- import m24 = require("./");
-@@= skipped -50, +50 lines =@@
+@@= skipped -575, +575 lines =@@
  >m25 : typeof m1
 
  import m26 = require("./subfolder");
@@ -889,89 +125,4 @@
 +>m31 : typeof m7
 
  void m32;
- >void m32 : undefined
-@@= skipped -36, +36 lines =@@
-
- // These shouldn't work - dynamic `import()` always uses the esm resolver, which does not have extension resolution
-<<<<<<< HEAD
- const _m35 = import("./");
-=======
- const _m35 = import("./");
-->_m35 : Promise<any>
-->import("./") : Promise<any>
-+>_m35 : Promise<typeof m1>
-+>import("./") : Promise<typeof m1>
- >"./" : "./"
-
- const _m36 = import("./index");
-->_m36 : Promise<any>
-->import("./index") : Promise<any>
-+>_m36 : Promise<typeof m1>
-+>import("./index") : Promise<typeof m1>
- >"./index" : "./index"
-
- const _m37 = import("./subfolder");
-->_m37 : Promise<any>
-->import("./subfolder") : Promise<any>
-+>_m37 : Promise<typeof m4>
-+>import("./subfolder") : Promise<typeof m4>
- >"./subfolder" : "./subfolder"
-
- const _m38 = import("./subfolder/");
-->_m38 : Promise<any>
-->import("./subfolder/") : Promise<any>
-+>_m38 : Promise<typeof m4>
-+>import("./subfolder/") : Promise<typeof m4>
- >"./subfolder/" : "./subfolder/"
-
- const _m39 = import("./subfolder/index");
-->_m39 : Promise<any>
-->import("./subfolder/index") : Promise<any>
-+>_m39 : Promise<typeof m4>
-+>import("./subfolder/index") : Promise<typeof m4>
- >"./subfolder/index" : "./subfolder/index"
-
- const _m40 = import("./subfolder2");
-->_m40 : Promise<any>
-->import("./subfolder2") : Promise<any>
-+>_m40 : Promise<typeof m7>
-+>import("./subfolder2") : Promise<typeof m7>
- >"./subfolder2" : "./subfolder2"
-
- const _m41 = import("./subfolder2/");
-->_m41 : Promise<any>
-->import("./subfolder2/") : Promise<any>
-+>_m41 : Promise<typeof m7>
-+>import("./subfolder2/") : Promise<typeof m7>
- >"./subfolder2/" : "./subfolder2/"
-
- const _m42 = import("./subfolder2/index");
-->_m42 : Promise<any>
-->import("./subfolder2/index") : Promise<any>
-+>_m42 : Promise<typeof m7>
-+>import("./subfolder2/index") : Promise<typeof m7>
- >"./subfolder2/index" : "./subfolder2/index"
-
- const _m43 = import("./subfolder2/another");
-->_m43 : Promise<any>
-->import("./subfolder2/another") : Promise<any>
-+>_m43 : Promise<typeof m10>
-+>import("./subfolder2/another") : Promise<typeof m10>
- >"./subfolder2/another" : "./subfolder2/another"
-
- const _m44 = import("./subfolder2/another/");
-->_m44 : Promise<any>
-->import("./subfolder2/another/") : Promise<any>
-+>_m44 : Promise<typeof m10>
-+>import("./subfolder2/another/") : Promise<typeof m10>
- >"./subfolder2/another/" : "./subfolder2/another/"
-
- const _m45 = import("./subfolder2/another/index");
-->_m45 : Promise<any>
-->import("./subfolder2/another/index") : Promise<any>
-+>_m45 : Promise<typeof m10>
-+>import("./subfolder2/another/index") : Promise<typeof m10>
- >"./subfolder2/another/index" : "./subfolder2/another/index"
-
- // esm format file
->>>>>>> 360255e6
+ >void m32 : undefined