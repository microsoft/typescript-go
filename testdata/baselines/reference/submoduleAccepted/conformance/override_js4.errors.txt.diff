--- conflicted
+++ resolved
@@ -3,20 +3,14 @@
 @@= skipped -0, +0 lines =@@
 -a.js(7,5): error TS4123: This member cannot have a JSDoc comment with an 'override' tag because it is not declared in the base class 'A'. Did you mean 'doSomething'?
 +a.js(7,5): error TS4117: This member cannot have an 'override' modifier because it is not declared in the base class 'A'. Did you mean 'doSomething'?
- 
- 
+
+
  ==== a.js (1 errors) ====
 @@= skipped -9, +9 lines =@@
          /** @override  */
          doSomethang() {}
          ~~~~~~~~~~~
 -!!! error TS4123: This member cannot have a JSDoc comment with an 'override' tag because it is not declared in the base class 'A'. Did you mean 'doSomething'?
-<<<<<<< HEAD
 +!!! error TS4117: This member cannot have an 'override' modifier because it is not declared in the base class 'A'. Did you mean 'doSomething'?
      }
-     
-=======
--    }
--    
-+<no content>
->>>>>>> 4764672a
+     