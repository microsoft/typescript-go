--- conflicted
+++ resolved
@@ -8,20 +8,4 @@
 +>flatMap : { (): any; (): any; }
  >array : unknown[]
  >iterable : (x: unknown) => unknown
-<<<<<<< HEAD
- >identity : any
-@@= skipped -29, +29 lines =@@
- >push : (...items: unknown[]) => number
- >.../** @type {unknown[]} */(iterable(array[i])) : unknown
- >(iterable(array[i])) : unknown[]
-+>iterable(array[i]) : unknown[]
- >iterable(array[i]) : unknown
- >iterable : (x: unknown) => unknown
- >array[i] : unknown
-=======
-->identity : any
-+>identity : Call<T>
-
-   /** @type {unknown[]} */
-   const result = [];
->>>>>>> 892896b6
+ >identity : any