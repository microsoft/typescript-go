--- old.typeFromPropertyAssignment3.types
+++ new.typeFromPropertyAssignment3.types
@@= skipped -1, +1 lines =@@

 === a.js ===
 var Outer = function O() {
->Outer : typeof O
->function O() {    this.y = 2} : typeof O
->O : typeof O
<<<<<<< HEAD
+>Outer : { (): void; Inner: typeof I; }
+>function O() {    this.y = 2} : { (): void; Inner: typeof I; }
+>O : { (): void; Inner: typeof I; }
 
=======
+>Outer : () => void
+>function O() {    this.y = 2} : () => void
+>O : () => void

>>>>>>> b0e1b84a
     this.y = 2
 >this.y = 2 : 2
 >this.y : any
->this : this
+>this : any
 >y : any
 >2 : 2
 }
 Outer.Inner = class I {
 >Outer.Inner = class I {    constructor() {        this.x = 1    }} : typeof I
 >Outer.Inner : typeof I
->Outer : typeof O
+>Outer : { (): void; Inner: typeof I; }
 >Inner : typeof I
 >class I {    constructor() {        this.x = 1    }} : typeof I
 >I : typeof I
<<<<<<< HEAD
@@= skipped -22, +22 lines =@@
=======

>>>>>>> b0e1b84a
     constructor() {
         this.x = 1
 >this.x = 1 : 1
->this.x : any
+>this.x : number
 >this : this
->x : any
+>x : number
 >1 : 1
     }
 }
 /** @type {Outer} */
 var ja
->ja : O
+>ja : Outer

 ja.y
->ja.y : number
->ja : O
->y : number
+>ja.y : any
+>ja : Outer
+>y : any

 /** @type {Outer.Inner} */
 var da
->da : I
+>da : Inner

 da.x
->da.x : number
->da : I
->x : number
+>da.x : any
+>da : Inner
+>x : any<|MERGE_RESOLUTION|>--- conflicted
+++ resolved
@@ -7,17 +7,10 @@
 ->Outer : typeof O
 ->function O() {    this.y = 2} : typeof O
 ->O : typeof O
-<<<<<<< HEAD
 +>Outer : { (): void; Inner: typeof I; }
 +>function O() {    this.y = 2} : { (): void; Inner: typeof I; }
 +>O : { (): void; Inner: typeof I; }
- 
-=======
-+>Outer : () => void
-+>function O() {    this.y = 2} : () => void
-+>O : () => void
 
->>>>>>> b0e1b84a
      this.y = 2
  >this.y = 2 : 2
  >this.y : any
@@ -34,11 +27,7 @@
  >Inner : typeof I
  >class I {    constructor() {        this.x = 1    }} : typeof I
  >I : typeof I
-<<<<<<< HEAD
 @@= skipped -22, +22 lines =@@
-=======
-
->>>>>>> b0e1b84a
      constructor() {
          this.x = 1
  >this.x = 1 : 1
