--- conflicted
+++ resolved
@@ -9,7 +9,6 @@
 ->m.GLOBSTAR : typeof m.GLOBSTAR
 ->m : typeof m
 ->GLOBSTAR : typeof m.GLOBSTAR
-<<<<<<< HEAD
 ->{} : {}
 +>GLOBSTAR : { q: number; }
 +>m.GLOBSTAR = {} : { q: number; }
@@ -17,16 +16,7 @@
 +>m : { (): void; GLOBSTAR: { q: number; }; }
 +>GLOBSTAR : { q: number; }
 +>{} : { q: number; }
- 
-=======
-+>GLOBSTAR : {}
-+>m.GLOBSTAR = {} : {}
-+>m.GLOBSTAR : {}
-+>m : { (): void; GLOBSTAR: {}; }
-+>GLOBSTAR : {}
- >{} : {}
 
->>>>>>> b0e1b84a
  function m() {
 ->m : typeof m
 +>m : { (): void; GLOBSTAR: { q: number; }; }
@@ -64,17 +54,9 @@
  GLOBSTAR.q
  >GLOBSTAR.q : number
 ->GLOBSTAR : typeof m.GLOBSTAR
-<<<<<<< HEAD
 +>GLOBSTAR : { q: number; }
  >q : number
- 
-=======
-->q : number
-+>GLOBSTAR.q : any
-+>GLOBSTAR : {}
-+>q : any
 
->>>>>>> b0e1b84a
  m.GLOBSTAR.p
 ->m.GLOBSTAR.p : number
 ->m.GLOBSTAR : typeof m.GLOBSTAR
@@ -92,17 +74,7 @@
 ->m.GLOBSTAR : typeof m.GLOBSTAR
 ->m : typeof m
 ->GLOBSTAR : typeof m.GLOBSTAR
-<<<<<<< HEAD
 +>m.GLOBSTAR : { q: number; }
 +>m : { (): void; GLOBSTAR: { q: number; }; }
 +>GLOBSTAR : { q: number; }
- >q : number
- 
-=======
-->q : number
-+>m.GLOBSTAR.q : any
-+>m.GLOBSTAR : {}
-+>m : { (): void; GLOBSTAR: {}; }
-+>GLOBSTAR : {}
-+>q : any
->>>>>>> b0e1b84a
+ >q : number