--- old.typeFromPropertyAssignment25.types
+++ new.typeFromPropertyAssignment25.types
@@= skipped -1, +1 lines =@@

 === bug24703.js ===
 var Common = {};
->Common : typeof Common
<<<<<<< HEAD
->{} : {}
+>Common : { I: typeof I; O: typeof O; }
+>{} : { I: typeof I; O: typeof O; }
 
=======
+>Common : {}
 >{} : {}

>>>>>>> b0e1b84a
 Common.I = class {
 >Common.I = class {    constructor() {        this.i = 1    }} : typeof I
 >Common.I : typeof I
->Common : typeof Common
+>Common : { I: typeof I; O: typeof O; }
 >I : typeof I
 >class {    constructor() {        this.i = 1    }} : typeof I

     constructor() {
         this.i = 1
 >this.i = 1 : 1
->this.i : any
+>this.i : number
 >this : this
->i : any
+>i : number
 >1 : 1
     }
 }
 Common.O = class extends Common.I {
 >Common.O = class extends Common.I {    constructor() {        super()        this.o = 2    }} : typeof O
 >Common.O : typeof O
->Common : typeof Common
+>Common : { I: typeof I; O: typeof O; }
 >O : typeof O
 >class extends Common.I {    constructor() {        super()        this.o = 2    }} : typeof O
 >Common.I : I
->Common : typeof Common
<<<<<<< HEAD
+>Common : { I: typeof I; O: typeof O; }
 >I : typeof I
 
     constructor() {
@@= skipped -36, +36 lines =@@
 
=======
->I : typeof I
+>Common.I : any
+>Common : {}
+>I : any

     constructor() {
         super()
 >super() : void
->super : typeof I
+>super : any

>>>>>>> b0e1b84a
         this.o = 2
 >this.o = 2 : 2
->this.o : any
+>this.o : number
 >this : this
->o : any
+>o : number
 >2 : 2
     }
 }
@@= skipped -10, +10 lines =@@
 >o : O
 >new Common.O() : O
 >Common.O : typeof O
->Common : typeof Common
<<<<<<< HEAD
+>Common : { I: typeof I; O: typeof O; }
 >O : typeof O
 
=======
->O : typeof O
+>o : any
+>new Common.O() : any
+>Common.O : any
+>Common : {}
+>O : any

>>>>>>> b0e1b84a
 var i = new Common.I()
 >i : I
 >new Common.I() : I
 >Common.I : typeof I
->Common : typeof Common
<<<<<<< HEAD
+>Common : { I: typeof I; O: typeof O; }
 >I : typeof I
 
 o.i
=======
->I : typeof I
+>i : any
+>new Common.I() : any
+>Common.I : any
+>Common : {}
+>I : any

 o.i
->o.i : number
->o : O
->i : number
+>o.i : any
+>o : any
+>i : any

 o.o
->o.o : number
->o : O
->o : number
+>o.o : any
+>o : any
+>o : any

 i.i
->i.i : number
->i : I
->i : number
+>i.i : any
+>i : any
+>i : any
>>>>>>> b0e1b84a
<|MERGE_RESOLUTION|>--- conflicted
+++ resolved
@@ -5,16 +5,10 @@
  === bug24703.js ===
  var Common = {};
 ->Common : typeof Common
-<<<<<<< HEAD
 ->{} : {}
 +>Common : { I: typeof I; O: typeof O; }
 +>{} : { I: typeof I; O: typeof O; }
- 
-=======
-+>Common : {}
- >{} : {}
 
->>>>>>> b0e1b84a
  Common.I = class {
  >Common.I = class {    constructor() {        this.i = 1    }} : typeof I
  >Common.I : typeof I
@@ -43,26 +37,12 @@
  >class extends Common.I {    constructor() {        super()        this.o = 2    }} : typeof O
  >Common.I : I
 ->Common : typeof Common
-<<<<<<< HEAD
 +>Common : { I: typeof I; O: typeof O; }
  >I : typeof I
- 
+
      constructor() {
 @@= skipped -36, +36 lines =@@
- 
-=======
-->I : typeof I
-+>Common.I : any
-+>Common : {}
-+>I : any
 
-     constructor() {
-         super()
- >super() : void
-->super : typeof I
-+>super : any
-
->>>>>>> b0e1b84a
          this.o = 2
  >this.o = 2 : 2
 ->this.o : any
@@ -78,58 +58,15 @@
  >new Common.O() : O
  >Common.O : typeof O
 ->Common : typeof Common
-<<<<<<< HEAD
 +>Common : { I: typeof I; O: typeof O; }
  >O : typeof O
- 
-=======
-->O : typeof O
-+>o : any
-+>new Common.O() : any
-+>Common.O : any
-+>Common : {}
-+>O : any
 
->>>>>>> b0e1b84a
  var i = new Common.I()
  >i : I
  >new Common.I() : I
  >Common.I : typeof I
 ->Common : typeof Common
-<<<<<<< HEAD
 +>Common : { I: typeof I; O: typeof O; }
  >I : typeof I
- 
- o.i
-=======
-->I : typeof I
-+>i : any
-+>new Common.I() : any
-+>Common.I : any
-+>Common : {}
-+>I : any
 
- o.i
-->o.i : number
-->o : O
-->i : number
-+>o.i : any
-+>o : any
-+>i : any
-
- o.o
-->o.o : number
-->o : O
-->o : number
-+>o.o : any
-+>o : any
-+>o : any
-
- i.i
-->i.i : number
-->i : I
-->i : number
-+>i.i : any
-+>i : any
-+>i : any
->>>>>>> b0e1b84a
+ o.i