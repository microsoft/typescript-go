--- conflicted
+++ resolved
@@ -1,17 +1,12 @@
 --- old.nodeModulesAllowJsPackagePatternExports(module=nodenext).errors.txt
 +++ new.nodeModulesAllowJsPackagePatternExports(module=nodenext).errors.txt
 @@= skipped -0, +0 lines =@@
-<<<<<<< HEAD
  index.cjs(3,23): error TS1479: The current file is a CommonJS module whose imports will produce 'require' calls; however, the referenced file is an ECMAScript module and cannot be imported with 'require'. Consider writing a dynamic 'import("inner/mjs/index")' call instead.
  node_modules/inner/index.d.cts(3,22): error TS1479: The current file is a CommonJS module whose imports will produce 'require' calls; however, the referenced file is an ECMAScript module and cannot be imported with 'require'. Consider writing a dynamic 'import("inner/mjs/index")' call instead.
-=======
--index.cjs(3,23): error TS1479: The current file is a CommonJS module whose imports will produce 'require' calls; however, the referenced file is an ECMAScript module and cannot be imported with 'require'. Consider writing a dynamic 'import("inner/mjs/index")' call instead.
--node_modules/inner/index.d.cts(3,22): error TS1479: The current file is a CommonJS module whose imports will produce 'require' calls; however, the referenced file is an ECMAScript module and cannot be imported with 'require'. Consider writing a dynamic 'import("inner/mjs/index")' call instead.
->>>>>>> 360255e6
 -node_modules/inner/index.d.ts(2,13): error TS2303: Circular definition of import alias 'cjs'.
  node_modules/inner/index.d.ts(3,22): error TS1479: The current file is a CommonJS module whose imports will produce 'require' calls; however, the referenced file is an ECMAScript module and cannot be imported with 'require'. Consider writing a dynamic 'import("inner/mjs/index")' call instead.
- 
- 
+
+
 @@= skipped -29, +28 lines =@@
      cjsi;
      mjsi;
@@ -22,51 +17,6 @@
      import * as cjs from "inner/cjs/index";
 -                ~~~
 -!!! error TS2303: Circular definition of import alias 'cjs'.
-<<<<<<< HEAD
      import * as mjs from "inner/mjs/index";
                           ~~~~~~~~~~~~~~~~~
- !!! error TS1479: The current file is a CommonJS module whose imports will produce 'require' calls; however, the referenced file is an ECMAScript module and cannot be imported with 'require'. Consider writing a dynamic 'import("inner/mjs/index")' call instead.
-=======
--    import * as mjs from "inner/mjs/index";
--                         ~~~~~~~~~~~~~~~~~
--!!! error TS1479: The current file is a CommonJS module whose imports will produce 'require' calls; however, the referenced file is an ECMAScript module and cannot be imported with 'require'. Consider writing a dynamic 'import("inner/mjs/index")' call instead.
--    import * as type from "inner/js/index";
--    export { cjs };
--    export { mjs };
--    export { type };
--==== node_modules/inner/index.d.mts (0 errors) ====
--    // esm format file
--    import * as cjs from "inner/cjs/index";
--    import * as mjs from "inner/mjs/index";
--    import * as type from "inner/js/index";
--    export { cjs };
--    export { mjs };
--    export { type };
--==== node_modules/inner/index.d.cts (1 errors) ====
--    // cjs format file
--    import * as cjs from "inner/cjs/index";
--    import * as mjs from "inner/mjs/index";
--                         ~~~~~~~~~~~~~~~~~
--!!! error TS1479: The current file is a CommonJS module whose imports will produce 'require' calls; however, the referenced file is an ECMAScript module and cannot be imported with 'require'. Consider writing a dynamic 'import("inner/mjs/index")' call instead.
--    import * as type from "inner/js/index";
--    export { cjs };
--    export { mjs };
--    export { type };
--==== package.json (0 errors) ====
--    {
--        "name": "package",
--        "private": true,
--        "type": "module",
--    }
--==== node_modules/inner/package.json (0 errors) ====
--    {
--        "name": "inner",
--        "private": true,
--        "exports": {
--            "./cjs/*": "./*.cjs",
--            "./mjs/*": "./*.mjs",
--            "./js/*": "./*.js"
--        }
--    }
-+<no content>
->>>>>>> 360255e6
+ !!! error TS1479: The current file is a CommonJS module whose imports will produce 'require' calls; however, the referenced file is an ECMAScript module and cannot be imported with 'require'. Consider writing a dynamic 'import("inner/mjs/index")' call instead.