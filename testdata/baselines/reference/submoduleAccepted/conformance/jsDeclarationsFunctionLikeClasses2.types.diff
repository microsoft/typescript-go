--- conflicted
+++ resolved
@@ -197,23 +197,13 @@
 ->Point2D.prototype = {    __proto__: Vec,    get x() {        return this.storage[0];    },    /**     * @param {number} x     */    set x(x) {        this.storage[0] = x;    },    get y() {        return this.storage[1];    },    /**     * @param {number} y     */    set y(y) {        this.storage[1] = y;    }} : { x: number; y: number; __proto__: typeof Vec; }
 ->Point2D.prototype : { x: number; y: number; __proto__: typeof Vec; }
 ->Point2D : typeof Point2D
-<<<<<<< HEAD
-->prototype : { __proto__: typeof Vec; x: number; y: number; }
-->{    __proto__: Vec,    get x() {        return this.storage[0];    },    /**     * @param {number} x     */    set x(x) {        this.storage[0] = x;    },    get y() {        return this.storage[1];    },    /**     * @param {number} y     */    set y(y) {        this.storage[1] = y;    }} : { __proto__: typeof Vec; x: number; y: number; }
+->prototype : { x: number; y: number; __proto__: typeof Vec; }
+->{    __proto__: Vec,    get x() {        return this.storage[0];    },    /**     * @param {number} x     */    set x(x) {        this.storage[0] = x;    },    get y() {        return this.storage[1];    },    /**     * @param {number} y     */    set y(y) {        this.storage[1] = y;    }} : { x: number; y: number; __proto__: typeof Vec; }
 +>Point2D.prototype = {    __proto__: Vec,    get x() {        return this.storage[0];    },    /**     * @param {number} x     */    set x(x) {        this.storage[0] = x;    },    get y() {        return this.storage[1];    },    /**     * @param {number} y     */    set y(y) {        this.storage[1] = y;    }} : { __proto__: { (len: number): void; prototype: { dot: (other: Vec) => number; magnitude: () => number; }; }; x: number; y: number; }
 +>Point2D.prototype : { __proto__: { (len: number): void; prototype: { dot: (other: Vec) => number; magnitude: () => number; }; }; x: number; y: number; }
 +>Point2D : { (x: number, y: number): any; prototype: { __proto__: { (len: number): void; prototype: { dot: (other: Vec) => number; magnitude: () => number; }; }; x: number; y: number; }; }
 +>prototype : { __proto__: { (len: number): void; prototype: { dot: (other: Vec) => number; magnitude: () => number; }; }; x: number; y: number; }
 +>{    __proto__: Vec,    get x() {        return this.storage[0];    },    /**     * @param {number} x     */    set x(x) {        this.storage[0] = x;    },    get y() {        return this.storage[1];    },    /**     * @param {number} y     */    set y(y) {        this.storage[1] = y;    }} : { __proto__: { (len: number): void; prototype: { dot: (other: Vec) => number; magnitude: () => number; }; }; x: number; y: number; }
-=======
-->prototype : { x: number; y: number; __proto__: typeof Vec; }
-->{    __proto__: Vec,    get x() {        return this.storage[0];    },    /**     * @param {number} x     */    set x(x) {        this.storage[0] = x;    },    get y() {        return this.storage[1];    },    /**     * @param {number} y     */    set y(y) {        this.storage[1] = y;    }} : { x: number; y: number; __proto__: typeof Vec; }
-+>Point2D.prototype = {    __proto__: Vec,    get x() {        return this.storage[0];    },    /**     * @param {number} x     */    set x(x) {        this.storage[0] = x;    },    get y() {        return this.storage[1];    },    /**     * @param {number} y     */    set y(y) {        this.storage[1] = y;    }} : { __proto__: { (len: any): void; prototype: { dot: (other: any) => number; magnitude: () => number; }; }; x: any; y: any; }
-+>Point2D.prototype : { __proto__: { (len: any): void; prototype: { dot: (other: any) => number; magnitude: () => number; }; }; x: any; y: any; }
-+>Point2D : { (x: any, y: any): any; prototype: { __proto__: { (len: any): void; prototype: { dot: (other: any) => number; magnitude: () => number; }; }; x: any; y: any; }; }
-+>prototype : { __proto__: { (len: any): void; prototype: { dot: (other: any) => number; magnitude: () => number; }; }; x: any; y: any; }
-+>{    __proto__: Vec,    get x() {        return this.storage[0];    },    /**     * @param {number} x     */    set x(x) {        this.storage[0] = x;    },    get y() {        return this.storage[1];    },    /**     * @param {number} y     */    set y(y) {        this.storage[1] = y;    }} : { __proto__: { (len: any): void; prototype: { dot: (other: any) => number; magnitude: () => number; }; }; x: any; y: any; }
->>>>>>> 0ca58398
  
      __proto__: Vec,
 ->__proto__ : typeof Vec
