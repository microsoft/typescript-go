--- old.jsDeclarationsFunctionLikeClasses2.types
+++ new.jsDeclarationsFunctionLikeClasses2.types
@@= skipped -4, +4 lines =@@
  * @param {number} len
  */
 export function Vec(len) {
->Vec : typeof Vec
+>Vec : { (len: number): void; prototype: { dot: (other: Vec) => number; magnitude: () => number; }; }
 >len : number
 
     /**
@@= skipped -8, +8 lines =@@
      */
     this.storage = new Array(len);
 >this.storage = new Array(len) : any[]
->this.storage : number[]
->this : this
->storage : number[]
+>this.storage : any
+>this : any
+>storage : any
 >new Array(len) : any[]
 >Array : ArrayConstructor
 >len : number
 }
 
 Vec.prototype = {
->Vec.prototype = {    /**     * @param {Vec} other     */    dot(other) {        if (other.storage.length !== this.storage.length) {            throw new Error(`Dot product only applicable for vectors of equal length`);        }        let sum = 0;        for (let i = 0; i < this.storage.length; i++) {            sum += (this.storage[i] * other.storage[i]);        }        return sum;    },    magnitude() {        let sum = 0;        for (let i = 0; i < this.storage.length; i++) {            sum += (this.storage[i] ** 2);        }        return Math.sqrt(sum);    }} : { dot(other: Vec): number; magnitude(): number; }
->Vec.prototype : { dot(other: Vec): number; magnitude(): number; }
->Vec : typeof Vec
->prototype : { dot(other: Vec): number; magnitude(): number; }
->{    /**     * @param {Vec} other     */    dot(other) {        if (other.storage.length !== this.storage.length) {            throw new Error(`Dot product only applicable for vectors of equal length`);        }        let sum = 0;        for (let i = 0; i < this.storage.length; i++) {            sum += (this.storage[i] * other.storage[i]);        }        return sum;    },    magnitude() {        let sum = 0;        for (let i = 0; i < this.storage.length; i++) {            sum += (this.storage[i] ** 2);        }        return Math.sqrt(sum);    }} : { dot(other: Vec): number; magnitude(): number; }
+>Vec.prototype = {    /**     * @param {Vec} other     */    dot(other) {        if (other.storage.length !== this.storage.length) {            throw new Error(`Dot product only applicable for vectors of equal length`);        }        let sum = 0;        for (let i = 0; i < this.storage.length; i++) {            sum += (this.storage[i] * other.storage[i]);        }        return sum;    },    magnitude() {        let sum = 0;        for (let i = 0; i < this.storage.length; i++) {            sum += (this.storage[i] ** 2);        }        return Math.sqrt(sum);    }} : { dot: (other: Vec) => number; magnitude: () => number; }
+>Vec.prototype : { dot: (other: Vec) => number; magnitude: () => number; }
+>Vec : { (len: number): void; prototype: { dot: (other: Vec) => number; magnitude: () => number; }; }
+>prototype : { dot: (other: Vec) => number; magnitude: () => number; }
+>{    /**     * @param {Vec} other     */    dot(other) {        if (other.storage.length !== this.storage.length) {            throw new Error(`Dot product only applicable for vectors of equal length`);        }        let sum = 0;        for (let i = 0; i < this.storage.length; i++) {            sum += (this.storage[i] * other.storage[i]);        }        return sum;    },    magnitude() {        let sum = 0;        for (let i = 0; i < this.storage.length; i++) {            sum += (this.storage[i] ** 2);        }        return Math.sqrt(sum);    }} : { dot: (other: Vec) => number; magnitude: () => number; }
 
     /**
      * @param {Vec} other
@@= skipped -24, +24 lines =@@
 
         if (other.storage.length !== this.storage.length) {
 >other.storage.length !== this.storage.length : boolean
->other.storage.length : number
->other.storage : number[]
+>other.storage.length : any
+>other.storage : any
 >other : Vec
->storage : number[]
->length : number
->this.storage.length : number
->this.storage : number[]
->this : this
->storage : number[]
->length : number
+>storage : any
+>length : any
+>this.storage.length : any
+>this.storage : any
+>this : any
+>storage : any
+>length : any
 
             throw new Error(`Dot product only applicable for vectors of equal length`);
 >new Error(`Dot product only applicable for vectors of equal length`) : Error
@@= skipped -25, +25 lines =@@
 >0 : 0
 >i < this.storage.length : boolean
 >i : number
->this.storage.length : number
->this.storage : number[]
->this : this
->storage : number[]
->length : number
+>this.storage.length : any
+>this.storage : any
+>this : any
+>storage : any
+>length : any
 >i++ : number
 >i : number
 
@@= skipped -13, +13 lines =@@
 >sum : number
 >(this.storage[i] * other.storage[i]) : number
 >this.storage[i] * other.storage[i] : number
->this.storage[i] : number
->this.storage : number[]
->this : this
->storage : number[]
+>this.storage[i] : any
+>this.storage : any
+>this : any
+>storage : any
 >i : number
->other.storage[i] : number
->other.storage : number[]
+>other.storage[i] : any
+>other.storage : any
 >other : Vec
->storage : number[]
+>storage : any
 >i : number
         }
         return sum;
@@= skipped -27, +27 lines =@@
 >0 : 0
 >i < this.storage.length : boolean
 >i : number
->this.storage.length : number
->this.storage : number[]
->this : this
->storage : number[]
->length : number
+>this.storage.length : any
+>this.storage : any
+>this : any
+>storage : any
+>length : any
 >i++ : number
 >i : number
 
@@= skipped -13, +13 lines =@@
 >sum : number
 >(this.storage[i] ** 2) : number
 >this.storage[i] ** 2 : number
->this.storage[i] : number
->this.storage : number[]
->this : this
->storage : number[]
+>this.storage[i] : any
+>this.storage : any
+>this : any
+>storage : any
 >i : number
 >2 : 2
         }
@@= skipped -21, +21 lines =@@
  * @param {number} y
  */
 export function Point2D(x, y) {
->Point2D : typeof Point2D
+>Point2D : { (x: number, y: number): any; prototype: { __proto__: { (len: number): void; prototype: { dot: (other: Vec) => number; magnitude: () => number; }; }; x: number; y: number; }; }
 >x : number
 >y : number
 
@@= skipped -8, +8 lines =@@
 >!(this instanceof Point2D) : boolean
 >(this instanceof Point2D) : boolean
 >this instanceof Point2D : boolean
->this : this
->Point2D : typeof Point2D
+>this : any
+>Point2D : { (x: number, y: number): any; prototype: { __proto__: { (len: number): void; prototype: { dot: (other: Vec) => number; magnitude: () => number; }; }; x: number; y: number; }; }
 
         return new Point2D(x, y);
->new Point2D(x, y) : Point2D
->Point2D : typeof Point2D
+>new Point2D(x, y) : any
+>Point2D : { (x: number, y: number): any; prototype: { __proto__: { (len: number): void; prototype: { dot: (other: Vec) => number; magnitude: () => number; }; }; x: number; y: number; }; }
 >x : number
 >y : number
     }
     Vec.call(this, 2);
 >Vec.call(this, 2) : any
 >Vec.call : (this: Function, thisArg: any, ...argArray: any[]) => any
->Vec : typeof Vec
<<<<<<< HEAD
->call : (this: Function, thisArg: any, ...argArray: any[]) => any
->this : this
+>Vec.call : (thisArg: any, ...argArray: any[]) => any
+>Vec : { (len: number): void; prototype: { dot: (other: Vec) => number; magnitude: () => number; }; }
+>call : (thisArg: any, ...argArray: any[]) => any
=======
+>Vec : { (len: any): void; prototype: { dot: (other: any) => number; magnitude: () => number; }; }
 >call : (this: Function, thisArg: any, ...argArray: any[]) => any
->this : this
>>>>>>> 0e7d0329
+>this : any
 >2 : 2
 
     this.x = x;
 >this.x = x : number
->this.x : number
->this : this
+>this.x : any
+>this : any
+>x : any
 >x : number
->x : number
 
     this.y = y;
 >this.y = y : number
->this.y : number
->this : this
+>this.y : any
+>this : any
+>y : any
 >y : number
->y : number
 }
 
 Point2D.prototype = {
->Point2D.prototype = {    __proto__: Vec,    get x() {        return this.storage[0];    },    /**     * @param {number} x     */    set x(x) {        this.storage[0] = x;    },    get y() {        return this.storage[1];    },    /**     * @param {number} y     */    set y(y) {        this.storage[1] = y;    }} : { __proto__: typeof Vec; x: number; y: number; }
->Point2D.prototype : { __proto__: typeof Vec; x: number; y: number; }
->Point2D : typeof Point2D
->prototype : { __proto__: typeof Vec; x: number; y: number; }
->{    __proto__: Vec,    get x() {        return this.storage[0];    },    /**     * @param {number} x     */    set x(x) {        this.storage[0] = x;    },    get y() {        return this.storage[1];    },    /**     * @param {number} y     */    set y(y) {        this.storage[1] = y;    }} : { __proto__: typeof Vec; x: number; y: number; }
+>Point2D.prototype = {    __proto__: Vec,    get x() {        return this.storage[0];    },    /**     * @param {number} x     */    set x(x) {        this.storage[0] = x;    },    get y() {        return this.storage[1];    },    /**     * @param {number} y     */    set y(y) {        this.storage[1] = y;    }} : { __proto__: { (len: number): void; prototype: { dot: (other: Vec) => number; magnitude: () => number; }; }; x: number; y: number; }
+>Point2D.prototype : { __proto__: { (len: number): void; prototype: { dot: (other: Vec) => number; magnitude: () => number; }; }; x: number; y: number; }
+>Point2D : { (x: number, y: number): any; prototype: { __proto__: { (len: number): void; prototype: { dot: (other: Vec) => number; magnitude: () => number; }; }; x: number; y: number; }; }
+>prototype : { __proto__: { (len: number): void; prototype: { dot: (other: Vec) => number; magnitude: () => number; }; }; x: number; y: number; }
+>{    __proto__: Vec,    get x() {        return this.storage[0];    },    /**     * @param {number} x     */    set x(x) {        this.storage[0] = x;    },    get y() {        return this.storage[1];    },    /**     * @param {number} y     */    set y(y) {        this.storage[1] = y;    }} : { __proto__: { (len: number): void; prototype: { dot: (other: Vec) => number; magnitude: () => number; }; }; x: number; y: number; }
 
     __proto__: Vec,
->__proto__ : typeof Vec
->Vec : typeof Vec
+>__proto__ : { (len: number): void; prototype: { dot: (other: Vec) => number; magnitude: () => number; }; }
+>Vec : { (len: number): void; prototype: { dot: (other: Vec) => number; magnitude: () => number; }; }
 
     get x() {
 >x : number
@@= skipped -49, +49 lines =@@
         return this.storage[0];
 >this.storage[0] : any
 >this.storage : any
->this : { __proto__: typeof Vec; x: number; y: number; }
+>this : any
 >storage : any
 >0 : 0
 
@@= skipped -16, +16 lines =@@
 >this.storage[0] = x : number
 >this.storage[0] : any
 >this.storage : any
->this : { __proto__: typeof Vec; x: number; y: number; }
+>this : any
 >storage : any
 >0 : 0
 >x : number
@@= skipped -12, +12 lines =@@
         return this.storage[1];
 >this.storage[1] : any
 >this.storage : any
->this : { __proto__: typeof Vec; x: number; y: number; }
+>this : any
 >storage : any
 >1 : 1
 
@@= skipped -16, +16 lines =@@
 >this.storage[1] = y : number
 >this.storage[1] : any
 >this.storage : any
->this : { __proto__: typeof Vec; x: number; y: number; }
+>this : any
 >storage : any
 >1 : 1
 >y : number
@@= skipped -9, +9 lines =@@
 
 === referencer.js ===
 import {Point2D} from "./source";
->Point2D : typeof Point2D
+>Point2D : { (x: number, y: number): any; prototype: { __proto__: { (len: number): void; prototype: { dot: (other: Vec) => number; magnitude: () => number; }; }; x: number; y: number; }; }
 
 export const origin = new Point2D(0, 0);
->origin : Point2D
->new Point2D(0, 0) : Point2D
->Point2D : typeof Point2D
+>origin : any
+>new Point2D(0, 0) : any
+>Point2D : { (x: number, y: number): any; prototype: { __proto__: { (len: number): void; prototype: { dot: (other: Vec) => number; magnitude: () => number; }; }; x: number; y: number; }; }
 >0 : 0
 >0 : 0
 <|MERGE_RESOLUTION|>--- conflicted
+++ resolved
@@ -166,17 +166,9 @@
  >Vec.call(this, 2) : any
  >Vec.call : (this: Function, thisArg: any, ...argArray: any[]) => any
 ->Vec : typeof Vec
-<<<<<<< HEAD
-->call : (this: Function, thisArg: any, ...argArray: any[]) => any
-->this : this
-+>Vec.call : (thisArg: any, ...argArray: any[]) => any
-+>Vec : { (len: number): void; prototype: { dot: (other: Vec) => number; magnitude: () => number; }; }
-+>call : (thisArg: any, ...argArray: any[]) => any
-=======
-+>Vec : { (len: any): void; prototype: { dot: (other: any) => number; magnitude: () => number; }; }
++>Vec : { (len: number): void; prototype: { dot: (other: Vec) => number; magnitude: () => number; }; }
  >call : (this: Function, thisArg: any, ...argArray: any[]) => any
 ->this : this
->>>>>>> 0e7d0329
 +>this : any
  >2 : 2
  
