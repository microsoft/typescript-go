--- old.varRequireFromJavascript.types
+++ new.varRequireFromJavascript.types
@@= skipped -1, +1 lines =@@
 
 === use.js ===
 var ex = require('./ex')
->ex : typeof ex
->require('./ex') : typeof ex
+>ex : typeof import("ex")
+>require('./ex') : typeof import("ex")
 >require : any
 >'./ex' : "./ex"
 
 // values work
 var crunch = new ex.Crunch(1);
->crunch : ex.Crunch
->new ex.Crunch(1) : ex.Crunch
->ex.Crunch : typeof ex.Crunch
->ex : typeof ex
->Crunch : typeof ex.Crunch
+>crunch : Crunch
+>new ex.Crunch(1) : Crunch
+>ex.Crunch : typeof Crunch
+>ex : typeof import("ex")
+>Crunch : typeof Crunch
 >1 : 1
 
 crunch.n
->crunch.n : number
->crunch : ex.Crunch
->n : number
+>crunch.n : any
+>crunch : Crunch
+>n : any
 
 
 // types work
@@= skipped -25, +25 lines =@@
  * @param {ex.Crunch} wrap
  */
 function f(wrap) {
->f : (wrap: ex.Crunch) => void
->wrap : ex.Crunch
+>f : (wrap: Crunch) => void
+>wrap : Crunch
 
     wrap.n
->wrap.n : number
->wrap : ex.Crunch
->n : number
+>wrap.n : any
<<<<<<< HEAD
+>wrap : any
+>n : any
 }
 
 === ex.js ===
@@= skipped -15, +15 lines =@@
 
     /** @param {number} n */
     constructor(n) {
->n : number
+>n : any
 
         this.n = n
->this.n = n : number
+>this.n = n : any
 >this.n : any
 >this : this
=======
+>wrap : Crunch
>>>>>>> 09b95922
 >n : any
->n : number
+>n : any
     }
     m() {
->m : () => number
+>m : () => any
 
         return this.n
->this.n : number
+>this.n : any
 >this : this
->n : number
+>n : any
     }
 }
 <|MERGE_RESOLUTION|>--- conflicted
+++ resolved
@@ -49,30 +49,13 @@
 ->wrap : ex.Crunch
 ->n : number
 +>wrap.n : any
-<<<<<<< HEAD
-+>wrap : any
++>wrap : Crunch
 +>n : any
  }
  
  === ex.js ===
-@@= skipped -15, +15 lines =@@
- 
-     /** @param {number} n */
-     constructor(n) {
-->n : number
-+>n : any
- 
-         this.n = n
-->this.n = n : number
-+>this.n = n : any
- >this.n : any
- >this : this
-=======
-+>wrap : Crunch
->>>>>>> 09b95922
- >n : any
-->n : number
-+>n : any
+@@= skipped -25, +25 lines =@@
+ >n : number
      }
      m() {
 ->m : () => number
