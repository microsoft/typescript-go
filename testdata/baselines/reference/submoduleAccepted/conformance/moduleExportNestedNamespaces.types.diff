--- conflicted
+++ resolved
@@ -11,19 +11,11 @@
 ->exports : typeof module.exports
 ->n : typeof n
 +>module.exports.n = {} : {}
-<<<<<<< HEAD
 +>module.exports.n : {}
-+>module.exports : typeof import("mod")
-+>module : { "mod": typeof import("mod"); }
-+>exports : typeof import("mod")
-+>n : {}
-=======
-+>module.exports.n : any
 +>module.exports : typeof import("./mod")
 +>module : { "\"mod\"": typeof import("./mod"); }
 +>exports : typeof import("./mod")
-+>n : any
->>>>>>> e7a30f51
++>n : {}
  >{} : {}
 
  module.exports.n.K = function C() {
@@ -39,19 +31,11 @@
 ->C : typeof C
 +>module.exports.n.K = function C() {    this.x = 10;} : () => void
 +>module.exports.n.K : any
-<<<<<<< HEAD
 +>module.exports.n : {}
-+>module.exports : typeof import("mod")
-+>module : { "mod": typeof import("mod"); }
-+>exports : typeof import("mod")
-+>n : {}
-=======
-+>module.exports.n : any
 +>module.exports : typeof import("./mod")
 +>module : { "\"mod\"": typeof import("./mod"); }
 +>exports : typeof import("./mod")
-+>n : any
->>>>>>> e7a30f51
++>n : {}
 +>K : any
 +>function C() {    this.x = 10;} : () => void
 +>C : () => void
@@ -98,17 +82,11 @@
 +>k : any
 +>new s.n.K() : any
 +>s.n.K : any
-<<<<<<< HEAD
 +>s.n : {}
-+>s : typeof import("mod")
-+>n : {}
-=======
-+>s.n : any
  >s : typeof s
 ->n : typeof s.n
 ->K : typeof C
-+>n : any
->>>>>>> e7a30f51
++>n : {}
 +>K : any
 
  k.x
