--- conflicted
+++ resolved
@@ -2,11 +2,7 @@
 +++ new.jsdocParseStarEquals.errors.txt
 @@= skipped -0, +0 lines =@@
 -<no content>
-<<<<<<< HEAD
-@@= skipped --1, +1 lines =@@
 +a.js(1,5): error TS1047: A rest parameter cannot be optional.
-=======
->>>>>>> 86c0de1d
 +a.js(3,12): error TS2370: A rest parameter must be of an array type.
 +a.js(12,14): error TS7006: Parameter 'f' implicitly has an 'any' type.
 +
