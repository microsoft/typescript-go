--- old.jsDeclarationsReusesExistingTypeAnnotations.errors.txt
+++ new.jsDeclarationsReusesExistingTypeAnnotations.errors.txt
@@= skipped -0, +0 lines =@@
-<no content>
<<<<<<< HEAD
@@= skipped --1, +1 lines =@@
+index.js(44,9): error TS1051: A 'set' accessor cannot have an optional parameter.
+index.js(82,9): error TS1051: A 'set' accessor cannot have an optional parameter.
=======
+index.js(45,17): error TS1051: A 'set' accessor cannot have an optional parameter.
+index.js(83,17): error TS1051: A 'set' accessor cannot have an optional parameter.
>>>>>>> 86c0de1d
+
+
+==== index.js (2 errors) ====
+    class С1 {
+        /** @type {string=} */
+        p1 = undefined;
+    
+        /** @type {string | undefined} */
+        p2 = undefined;
+    
+        /** @type {?string} */
+        p3 = null;
+    
+        /** @type {string | null} */
+        p4 = null;
+    }
+    
+    class С2 {
+        /** @type {string=} */
+        get p1() {
+            return undefined;
+        }
+    
+        /** @type {string | undefined} */
+        get p2() {
+            return undefined;
+        }
+    
+        /** @type {?string} */
+        get p3() {
+            return null;
+        }
+    
+        /** @type {string | null} */
+        get p4() {
+            return null;
+        }
+    }
+    
+    
+    class С3 {
+        /** @type {string=} */
+        get p1() {
+            return undefined;
+        }
+    
+        /** @param {string=} value */
+            ~~~~~~~~~~~~~~~~~~~~~~~
+!!! error TS1051: A 'set' accessor cannot have an optional parameter.
+        set p1(value) {
+            this.p1 = value;
+        }
+    
+        /** @type {string | undefined} */
+        get p2() {
+            return undefined;
+        }
+    
+        /** @param {string | undefined} value */
+        set p2(value) {
+            this.p2 = value;
+        }
+    
+        /** @type {?string} */
+        get p3() {
+            return null;
+        }
+    
+        /** @param {?string} value */
+        set p3(value) {
+            this.p3 = value;
+        }
+    
+        /** @type {string | null} */
+        get p4() {
+            return null;
+        }
+    
+        /** @param {string | null} value */
+        set p4(value) {
+            this.p4 = value;
+        }
+    }
+    
+    
+    class С4 {
+        /** @param {string=} value */
+            ~~~~~~~~~~~~~~~~~~~~~~~
+!!! error TS1051: A 'set' accessor cannot have an optional parameter.
+        set p1(value) {
+            this.p1 = value;
+        }
+    
+        /** @param {string | undefined} value */
+        set p2(value) {
+            this.p2 = value;
+        }
+    
+        /** @param {?string} value */
+        set p3(value) {
+            this.p3 = value;
+        }
+    
+        /** @param {string | null} value */
+        set p4(value) {
+            this.p4 = value;
+        }
+    }
+    <|MERGE_RESOLUTION|>--- conflicted
+++ resolved
@@ -2,14 +2,8 @@
 +++ new.jsDeclarationsReusesExistingTypeAnnotations.errors.txt
 @@= skipped -0, +0 lines =@@
 -<no content>
-<<<<<<< HEAD
-@@= skipped --1, +1 lines =@@
 +index.js(44,9): error TS1051: A 'set' accessor cannot have an optional parameter.
 +index.js(82,9): error TS1051: A 'set' accessor cannot have an optional parameter.
-=======
-+index.js(45,17): error TS1051: A 'set' accessor cannot have an optional parameter.
-+index.js(83,17): error TS1051: A 'set' accessor cannot have an optional parameter.
->>>>>>> 86c0de1d
 +
 +
 +==== index.js (2 errors) ====
