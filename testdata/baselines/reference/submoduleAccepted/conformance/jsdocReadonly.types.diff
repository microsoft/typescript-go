--- conflicted
+++ resolved
@@ -1,35 +1,6 @@
 --- old.jsdocReadonly.types
 +++ new.jsdocReadonly.types
-<<<<<<< HEAD
 @@= skipped -36, +36 lines =@@
-=======
-@@= skipped -15, +15 lines =@@
-
-     /** @readonly */
-     y = 2
-->y : 2
-+>y : number
- >2 : 2
-
-     /** @readonly Definitely not here */
-     static z = 3
-->z : 3
-+>z : number
- >3 : 3
-
-     /** @readonly This is OK too */
-@@= skipped -13, +13 lines =@@
-         /** ok */
-         this.y = 2
- >this.y = 2 : 2
-->this.y : 2
-+>this.y : number
- >this : this
-->y : 2
-+>y : number
- >2 : 2
-
->>>>>>> 4764672a
          /** @readonly ok */
          this.ka = 2
  >this.ka = 2 : 2
@@ -40,18 +11,4 @@
 +>ka : number
  >2 : 2
      }
-<<<<<<< HEAD
- }
-=======
- }
-@@= skipped -22, +22 lines =@@
-
- l.y = 12
- >l.y = 12 : 12
-->l.y : any
-+>l.y : number
- >l : LOL
-->y : any
-+>y : number
- >12 : 12
->>>>>>> 4764672a
+ }