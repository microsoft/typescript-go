--- conflicted
+++ resolved
@@ -5,37 +5,22 @@
  === a.js ===
  var Outer = {};
 ->Outer : typeof Outer
-<<<<<<< HEAD
 ->{} : {}
 +>Outer : { Inner: { (): void; prototype: { x: number; m: () => void; }; }; }
 +>{} : { Inner: { (): void; prototype: { x: number; m: () => void; }; }; }
- 
-=======
-+>Outer : {}
- >{} : {}
 
->>>>>>> b0e1b84a
  Outer.Inner = function () {}
 ->Outer.Inner = function () {} : typeof Inner
 ->Outer.Inner : typeof Inner
 ->Outer : typeof Outer
 ->Inner : typeof Inner
 ->function () {} : typeof Inner
-<<<<<<< HEAD
 +>Outer.Inner = function () {} : { (): void; prototype: { x: number; m: () => void; }; }
 +>Outer.Inner : { (): void; prototype: { x: number; m: () => void; }; }
 +>Outer : { Inner: { (): void; prototype: { x: number; m: () => void; }; }; }
 +>Inner : { (): void; prototype: { x: number; m: () => void; }; }
 +>function () {} : { (): void; prototype: { x: number; m: () => void; }; }
- 
-=======
-+>Outer.Inner = function () {} : () => void
-+>Outer.Inner : any
-+>Outer : {}
-+>Inner : any
-+>function () {} : () => void
 
->>>>>>> b0e1b84a
  Outer.Inner.prototype = {
 ->Outer.Inner.prototype = {    x: 1,    m() { }} : { x: number; m(): void; }
 ->Outer.Inner.prototype : { x: number; m(): void; }
@@ -81,17 +66,10 @@
 ->Inner : typeof Inner
 +>inno : any
 +>new Outer.Inner() : any
-<<<<<<< HEAD
 +>Outer.Inner : { (): void; prototype: { x: number; m: () => void; }; }
 +>Outer : { Inner: { (): void; prototype: { x: number; m: () => void; }; }; }
 +>Inner : { (): void; prototype: { x: number; m: () => void; }; }
- 
-=======
-+>Outer.Inner : any
-+>Outer : {}
-+>Inner : any
 
->>>>>>> b0e1b84a
  inno.x
 ->inno.x : number
 ->inno : Inner
