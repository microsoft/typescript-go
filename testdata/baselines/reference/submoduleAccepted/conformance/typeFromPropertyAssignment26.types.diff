--- conflicted
+++ resolved
@@ -5,16 +5,10 @@
  === bug24730.js ===
  var UI = {}
 ->UI : typeof UI
-<<<<<<< HEAD
 ->{} : {}
 +>UI : { TreeElement: typeof TreeElement; context: TreeElement; }
 +>{} : { TreeElement: typeof TreeElement; context: TreeElement; }
- 
-=======
-+>UI : {}
- >{} : {}
 
->>>>>>> b0e1b84a
  UI.TreeElement = class {
  >UI.TreeElement = class {    constructor() {        this.treeOutline = 12    }} : typeof TreeElement
  >UI.TreeElement : typeof TreeElement
@@ -43,49 +37,14 @@
  >new UI.TreeElement() : TreeElement
  >UI.TreeElement : typeof TreeElement
 ->UI : typeof UI
-<<<<<<< HEAD
 +>UI : { TreeElement: typeof TreeElement; context: TreeElement; }
  >TreeElement : typeof TreeElement
- 
-=======
-->TreeElement : typeof TreeElement
-+>UI.context = new UI.TreeElement() : any
-+>UI.context : any
-+>UI : {}
-+>context : any
-+>new UI.TreeElement() : any
-+>UI.TreeElement : any
-+>UI : {}
-+>TreeElement : any
 
->>>>>>> b0e1b84a
  class C extends UI.TreeElement {
  >C : C
  >UI.TreeElement : TreeElement
 ->UI : typeof UI
-<<<<<<< HEAD
 +>UI : { TreeElement: typeof TreeElement; context: TreeElement; }
  >TreeElement : typeof TreeElement
- 
-     onpopulate() {
-=======
-->TreeElement : typeof TreeElement
-+>UI.TreeElement : any
-+>UI : {}
-+>TreeElement : any
 
-     onpopulate() {
- >onpopulate : () => void
-@@= skipped -46, +46 lines =@@
-         this.treeOutline.doesntExistEither()
- >this.treeOutline.doesntExistEither() : any
- >this.treeOutline.doesntExistEither : any
-->this.treeOutline : number
-+>this.treeOutline : any
- >this : this
-->treeOutline : number
-+>treeOutline : any
- >doesntExistEither : any
-     }
- };
->>>>>>> b0e1b84a
+     onpopulate() {