--- conflicted
+++ resolved
@@ -42,19 +42,11 @@
 ->module : { exports: typeof module.exports; }
 ->exports : typeof module.exports
 ->{    taskGroups,    taskNameToGroup,} : { taskGroups: { parseHTML: { id: "parseHTML"; label: string; }; styleLayout: { id: "styleLayout"; label: string; }; }; taskNameToGroup: { [x: string]: TaskGroup; }; }
-<<<<<<< HEAD
 +>module.exports = {    taskGroups,    taskNameToGroup,} : { taskGroups: { parseHTML: { id: "parseHTML"; label: string; }; styleLayout: { id: "styleLayout"; label: string; }; }; taskNameToGroup: any; }
 +>module.exports : { taskGroups: { parseHTML: { id: "parseHTML"; label: string; }; styleLayout: { id: "styleLayout"; label: string; }; }; taskNameToGroup: any; }
-+>module : { export=: { taskGroups: { parseHTML: { id: "parseHTML"; label: string; }; styleLayout: { id: "styleLayout"; label: string; }; }; taskNameToGroup: any; }; }
++>module : { "export=": { taskGroups: { parseHTML: { id: "parseHTML"; label: string; }; styleLayout: { id: "styleLayout"; label: string; }; }; taskNameToGroup: any; }; }
 +>exports : { taskGroups: { parseHTML: { id: "parseHTML"; label: string; }; styleLayout: { id: "styleLayout"; label: string; }; }; taskNameToGroup: any; }
 +>{    taskGroups,    taskNameToGroup,} : { taskGroups: { parseHTML: { id: "parseHTML"; label: string; }; styleLayout: { id: "styleLayout"; label: string; }; }; taskNameToGroup: any; }
-=======
-+>module.exports = {    taskGroups,    taskNameToGroup,} : { taskGroups: { parseHTML: { id: P; label: string; }; styleLayout: { id: P; label: string; }; }; taskNameToGroup: any; }
-+>module.exports : { taskGroups: { parseHTML: { id: P; label: string; }; styleLayout: { id: P; label: string; }; }; taskNameToGroup: any; }
-+>module : { "export=": { taskGroups: { parseHTML: { id: P; label: string; }; styleLayout: { id: P; label: string; }; }; taskNameToGroup: any; }; }
-+>exports : { taskGroups: { parseHTML: { id: P; label: string; }; styleLayout: { id: P; label: string; }; }; taskNameToGroup: any; }
-+>{    taskGroups,    taskNameToGroup,} : { taskGroups: { parseHTML: { id: P; label: string; }; styleLayout: { id: P; label: string; }; }; taskNameToGroup: any; }
->>>>>>> e7a30f51
 
      taskGroups,
  >taskGroups : { parseHTML: { id: "parseHTML"; label: string; }; styleLayout: { id: "styleLayout"; label: string; }; }
