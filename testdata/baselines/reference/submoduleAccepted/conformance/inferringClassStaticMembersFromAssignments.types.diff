--- old.inferringClassStaticMembersFromAssignments.types
+++ new.inferringClassStaticMembersFromAssignments.types
@@= skipped -11, +11 lines =@@
 >0 : 0

 export function F1() { }
->F1 : typeof F1
+>F1 : { (): void; staticProp: number; }

 F1.staticProp = 0;
 >F1.staticProp = 0 : 0
 >F1.staticProp : number
->F1 : typeof F1
+>F1 : { (): void; staticProp: number; }
 >staticProp : number
 >0 : 0

@@= skipped -43, +43 lines =@@
 >0 : 0

 function F3() { }
->F3 : typeof F3
+>F3 : { (): void; staticProp: number; }

 F3.staticProp = 0;
 >F3.staticProp = 0 : 0
 >F3.staticProp : number
->F3 : typeof F3
+>F3 : { (): void; staticProp: number; }
 >staticProp : number
 >0 : 0

@@= skipped -33, +33 lines =@@

 === b.ts ===
<<<<<<< HEAD
 import * as a from "./a";
->a : typeof a
+>a : typeof import("a")

 var n: number;
 >n : number
@@= skipped -8, +8 lines =@@
 var n = a.C1.staticProp;
 >n : number
 >a.C1.staticProp : number
->a.C1 : typeof a.C1
->a : typeof a
->C1 : typeof a.C1
+>a.C1 : typeof C1
+>a : typeof import("a")
+>C1 : typeof C1
 >staticProp : number
=======
@@= skipped -25, +25 lines =@@

 var n = a.C1.staticProp;
 >n : number
->a.C1.staticProp : number
+>a.C1.staticProp : any
 >a.C1 : typeof a.C1
 >a : typeof a
 >C1 : typeof a.C1
->staticProp : number
+>staticProp : any
>>>>>>> b33ba39b

 var n = a.C2.staticProp;
 >n : number
 >a.C2.staticProp : number
 >a.C2 : typeof C2
 >a : typeof a
 >C2 : typeof C2
 >staticProp : number

 var n = a.F1.staticProp;
 >n : number
 >a.F1.staticProp : number
->a.F1 : typeof a.F1
+>a.F1 : { (): void; staticProp: number; }
 >a : typeof a
->F1 : typeof a.F1
+>F1 : { (): void; staticProp: number; }
 >staticProp : number

 var n = a.F2.staticProp;
 >n : number
<<<<<<< HEAD
 >a.F2.staticProp : number
 >a.F2 : { (): void; staticProp: number; }
->a : typeof a
+>a : typeof import("a")
 >F2 : { (): void; staticProp: number; }
 >staticProp : number
=======
->a.F2.staticProp : number
->a.F2 : { (): void; staticProp: number; }
+>a.F2.staticProp : any
+>a.F2 : () => void
 >a : typeof a
->F2 : { (): void; staticProp: number; }
->staticProp : number
+>F2 : () => void
+>staticProp : any


 var n = C3.staticProp;
 >n : number
->C3.staticProp : number
+>C3.staticProp : any
 >C3 : typeof C3
->staticProp : number
+>staticProp : any

 var n = C4.staticProp;
 >n : number
->C4.staticProp : number
+>C4.staticProp : any
 >C4 : typeof C4
->staticProp : number
+>staticProp : any
>>>>>>> b33ba39b

@@= skipped -45, +45 lines =@@
 var n = F3.staticProp;
 >n : number
 >F3.staticProp : number
->F3 : typeof F3
+>F3 : { (): void; staticProp: number; }
 >staticProp : number

 var n = F4.staticProp;<|MERGE_RESOLUTION|>--- conflicted
+++ resolved
@@ -30,49 +30,7 @@
  >staticProp : number
  >0 : 0
 
-@@= skipped -33, +33 lines =@@
-
- === b.ts ===
-<<<<<<< HEAD
- import * as a from "./a";
-->a : typeof a
-+>a : typeof import("a")
-
- var n: number;
- >n : number
-@@= skipped -8, +8 lines =@@
- var n = a.C1.staticProp;
- >n : number
- >a.C1.staticProp : number
-->a.C1 : typeof a.C1
-->a : typeof a
-->C1 : typeof a.C1
-+>a.C1 : typeof C1
-+>a : typeof import("a")
-+>C1 : typeof C1
- >staticProp : number
-=======
-@@= skipped -25, +25 lines =@@
-
- var n = a.C1.staticProp;
- >n : number
-->a.C1.staticProp : number
-+>a.C1.staticProp : any
- >a.C1 : typeof a.C1
- >a : typeof a
- >C1 : typeof a.C1
-->staticProp : number
-+>staticProp : any
->>>>>>> b33ba39b
-
- var n = a.C2.staticProp;
- >n : number
- >a.C2.staticProp : number
- >a.C2 : typeof C2
- >a : typeof a
- >C2 : typeof C2
- >staticProp : number
-
+@@= skipped -57, +57 lines =@@
  var n = a.F1.staticProp;
  >n : number
  >a.F1.staticProp : number
@@ -84,44 +42,7 @@
  >staticProp : number
 
  var n = a.F2.staticProp;
- >n : number
-<<<<<<< HEAD
- >a.F2.staticProp : number
- >a.F2 : { (): void; staticProp: number; }
-->a : typeof a
-+>a : typeof import("a")
- >F2 : { (): void; staticProp: number; }
- >staticProp : number
-=======
-->a.F2.staticProp : number
-->a.F2 : { (): void; staticProp: number; }
-+>a.F2.staticProp : any
-+>a.F2 : () => void
- >a : typeof a
-->F2 : { (): void; staticProp: number; }
-->staticProp : number
-+>F2 : () => void
-+>staticProp : any
-
-
- var n = C3.staticProp;
- >n : number
-->C3.staticProp : number
-+>C3.staticProp : any
- >C3 : typeof C3
-->staticProp : number
-+>staticProp : any
-
- var n = C4.staticProp;
- >n : number
-->C4.staticProp : number
-+>C4.staticProp : any
- >C4 : typeof C4
-->staticProp : number
-+>staticProp : any
->>>>>>> b33ba39b
-
-@@= skipped -45, +45 lines =@@
+@@= skipped -29, +29 lines =@@
  var n = F3.staticProp;
  >n : number
  >F3.staticProp : number
