--- conflicted
+++ resolved
@@ -2,11 +2,6 @@
 +++ new.jsDeclarationsClassStatic.errors.txt
 @@= skipped -0, +0 lines =@@
 -<no content>
-<<<<<<< HEAD
-@@= skipped --1, +1 lines =@@
-=======
-+source.js(9,9): error TS2339: Property 'statische' does not exist on type 'typeof Handler'.
->>>>>>> b0e1b84a
 +source.js(15,1): error TS2309: An export assignment cannot be used in a module with other exported elements.
 +source.js(16,16): error TS2339: Property 'Strings' does not exist on type 'typeof Handler'.
 +
