--- old.moduleExportAssignment7.errors.txt
+++ new.moduleExportAssignment7.errors.txt
@@= skipped -4, +4 lines =@@
 index.ts(6,24): error TS2694: Namespace '"mod".export=' has no exported member 'baz'.
 index.ts(8,24): error TS2694: Namespace '"mod".export=' has no exported member 'literal'.
 index.ts(19,31): error TS2694: Namespace '"mod".export=' has no exported member 'buz'.
+main.js(2,28): error TS2694: Namespace '"mod".export=' has no exported member 'Thing'.
+main.js(3,28): error TS2694: Namespace '"mod".export=' has no exported member 'AnotherThing'.
+main.js(4,28): error TS2694: Namespace '"mod".export=' has no exported member 'foo'.
+main.js(5,28): error TS2694: Namespace '"mod".export=' has no exported member 'qux'.
+main.js(6,28): error TS2694: Namespace '"mod".export=' has no exported member 'baz'.
+main.js(8,28): error TS2694: Namespace '"mod".export=' has no exported member 'literal'.
 main.js(20,35): error TS2694: Namespace '"mod".export=' has no exported member 'buz'.
<<<<<<< HEAD
 
 
@@= skipped -17, +23 lines =@@
=======
-
-
-==== mod.js (0 errors) ====
+mod.js(6,1): error TS2309: An export assignment cannot be used in a module with other exported elements.
+
+
+==== mod.js (1 errors) ====
     class Thing  { x = 1 }
     class AnotherThing { y = 2  }
     function foo() { return 3 }
     function bar() { return 4 }
     /** @typedef {() => number} buz */
     module.exports = {
+    ~~~~~~~~~~~~~~~~~~
         Thing,
+    ~~~~~~~~~~
         AnotherThing,
+    ~~~~~~~~~~~~~~~~~
         foo,
+    ~~~~~~~~
         qux: bar,
+    ~~~~~~~~~~~~~
>>>>>>> 12cbd189
         baz() { return 5 },
         literal: "",
     }
-==== main.js (1 errors) ====
+==== main.js (7 errors) ====
     /**
      * @param {import("./mod").Thing} a
+                               ~~~~~
+!!! error TS2694: Namespace '"mod".export=' has no exported member 'Thing'.
      * @param {import("./mod").AnotherThing} b
+                               ~~~~~~~~~~~~
+!!! error TS2694: Namespace '"mod".export=' has no exported member 'AnotherThing'.
      * @param {import("./mod").foo} c
+                               ~~~
+!!! error TS2694: Namespace '"mod".export=' has no exported member 'foo'.
      * @param {import("./mod").qux} d
+                               ~~~
+!!! error TS2694: Namespace '"mod".export=' has no exported member 'qux'.
      * @param {import("./mod").baz} e
+                               ~~~
+!!! error TS2694: Namespace '"mod".export=' has no exported member 'baz'.
      * @param {import("./mod").buz} f
      * @param {import("./mod").literal} g
+                               ~~~~~~~
+!!! error TS2694: Namespace '"mod".export=' has no exported member 'literal'.
      */
     function jstypes(a, b, c, d, e, f, g) {
         return a.x + b.y + c() + d() + e() + f() + g.length<|MERGE_RESOLUTION|>--- conflicted
+++ resolved
@@ -11,34 +11,9 @@
 +main.js(6,28): error TS2694: Namespace '"mod".export=' has no exported member 'baz'.
 +main.js(8,28): error TS2694: Namespace '"mod".export=' has no exported member 'literal'.
  main.js(20,35): error TS2694: Namespace '"mod".export=' has no exported member 'buz'.
-<<<<<<< HEAD
- 
- 
+
+
 @@= skipped -17, +23 lines =@@
-=======
--
--
--==== mod.js (0 errors) ====
-+mod.js(6,1): error TS2309: An export assignment cannot be used in a module with other exported elements.
-+
-+
-+==== mod.js (1 errors) ====
-     class Thing  { x = 1 }
-     class AnotherThing { y = 2  }
-     function foo() { return 3 }
-     function bar() { return 4 }
-     /** @typedef {() => number} buz */
-     module.exports = {
-+    ~~~~~~~~~~~~~~~~~~
-         Thing,
-+    ~~~~~~~~~~
-         AnotherThing,
-+    ~~~~~~~~~~~~~~~~~
-         foo,
-+    ~~~~~~~~
-         qux: bar,
-+    ~~~~~~~~~~~~~
->>>>>>> 12cbd189
          baz() { return 5 },
          literal: "",
      }
