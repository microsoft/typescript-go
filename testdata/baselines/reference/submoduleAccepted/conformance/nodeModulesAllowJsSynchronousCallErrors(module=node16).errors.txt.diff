--- conflicted
+++ resolved
@@ -9,9 +9,11 @@
 -subfolder/index.js(3,1): error TS8002: 'import ... =' can only be used in TypeScript files.
  subfolder/index.js(3,22): error TS1471: Module '../index.js' cannot be imported using this construct. The specifier only resolves to an ES module, which cannot be imported with 'require'. Use an ECMAScript import instead.
 -subfolder/index.js(5,1): error TS8002: 'import ... =' can only be used in TypeScript files.
- 
- 
+-
+-
 -==== subfolder/index.js (4 errors) ====
++
++
 +==== subfolder/index.js (2 errors) ====
      // cjs format file
      import {h} from "../index.js";
@@ -45,25 +47,6 @@
      import mod2 = require("./subfolder/index.js");
 -    ~~~~~~~~~~~~~~~~~~~~~~~~~~~~~~~~~~~~~~~~~~~~~~
 -!!! error TS8002: 'import ... =' can only be used in TypeScript files.
-<<<<<<< HEAD
      export async function h() {
          const mod3 = await import ("./index.js");
-         const mod4 = await import ("./subfolder/index.js");
-=======
--    export async function h() {
--        const mod3 = await import ("./index.js");
--        const mod4 = await import ("./subfolder/index.js");
--        f();
--    }
--==== package.json (0 errors) ====
--    {
--        "name": "package",
--        "private": true,
--        "type": "module"
--    }
--==== subfolder/package.json (0 errors) ====
--    {
--        "type": "commonjs"
--    }
-+<no content>
->>>>>>> 360255e6
+         const mod4 = await import ("./subfolder/index.js");