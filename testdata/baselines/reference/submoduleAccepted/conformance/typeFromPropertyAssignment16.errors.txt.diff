--- conflicted
+++ resolved
@@ -2,12 +2,6 @@
 +++ new.typeFromPropertyAssignment16.errors.txt
 @@= skipped -0, +0 lines =@@
 -<no content>
-<<<<<<< HEAD
-@@= skipped --1, +1 lines =@@
-=======
-+a.js(3,7): error TS2339: Property 'Inner' does not exist on type '{}'.
-+a.js(4,7): error TS2339: Property 'Inner' does not exist on type '{}'.
->>>>>>> b0e1b84a
 +a.js(9,12): error TS2503: Cannot find namespace 'Outer'.
 +
 +
