--- old.jsdocTemplateTag4.errors.txt
+++ new.jsdocTemplateTag4.errors.txt
@@= skipped -0, +0 lines =@@
-<no content>
+a.js(8,16): error TS2315: Type 'Object' is not generic.
+a.js(9,5): error TS2683: 'this' implicitly has type 'any' because it does not have a type annotation.
+a.js(16,36): error TS7006: Parameter 'key' implicitly has an 'any' type.
+a.js(27,16): error TS2315: Type 'Object' is not generic.
+a.js(28,5): error TS2683: 'this' implicitly has type 'any' because it does not have a type annotation.
+a.js(35,37): error TS7006: Parameter 'key' implicitly has an 'any' type.
+a.js(47,16): error TS2315: Type 'Object' is not generic.
<<<<<<< HEAD
+a.js(47,31): error TS2304: Cannot find name 'V'.
+a.js(48,10): error TS2339: Property '_map' does not exist on type '{ Multimap3: () => void; }'.
+a.js(55,40): error TS7006: Parameter 'key' implicitly has an 'any' type.
+
+
+==== a.js (10 errors) ====
=======
+a.js(48,10): error TS2339: Property '_map' does not exist on type '{}'.
+a.js(55,4): error TS2339: Property 'Multimap3' does not exist on type '{}'.
+a.js(55,40): error TS7006: Parameter 'key' implicitly has an 'any' type.
+
+
+==== a.js (11 errors) ====
>>>>>>> f7d02dd5
+    /**
+     * Should work for function declarations
+     * @constructor
+     * @template {string} K
+     * @template V
+     */
+    function Multimap() {
+        /** @type {Object<string, V>} TODO: Remove the prototype from the fresh object */
+                   ~~~~~~~~~~~~~~~~~
+!!! error TS2315: Type 'Object' is not generic.
+        this._map = {};
+        ~~~~
+!!! error TS2683: 'this' implicitly has type 'any' because it does not have a type annotation.
+    };
+    
+    /**
+     * @param {K} key the key ok
+     * @returns {V} the value ok
+     */
+    Multimap.prototype.get = function (key) {
+                                       ~~~
+!!! error TS7006: Parameter 'key' implicitly has an 'any' type.
+        return this._map[key + ''];
+    }
+    
+    /**
+     * Should work for initialisers too
+     * @constructor
+     * @template {string} K
+     * @template V
+     */
+    var Multimap2 = function() {
+        /** @type {Object<string, V>} TODO: Remove the prototype from the fresh object */
+                   ~~~~~~~~~~~~~~~~~
+!!! error TS2315: Type 'Object' is not generic.
+        this._map = {};
+        ~~~~
+!!! error TS2683: 'this' implicitly has type 'any' because it does not have a type annotation.
+    };
+    
+    /**
+     * @param {K} key the key ok
+     * @returns {V} the value ok
+     */
+    Multimap2.prototype.get = function (key) {
+                                        ~~~
+!!! error TS7006: Parameter 'key' implicitly has an 'any' type.
+        return this._map[key + ''];
+    }
+    
+    var Ns = {};
+    /**
+     * Should work for expando-namespaced initialisers too
+     * @constructor
+     * @template {string} K
+     * @template V
+     */
+    Ns.Multimap3 = function() {
+        /** @type {Object<string, V>} TODO: Remove the prototype from the fresh object */
+                   ~~~~~~~~~~~~~~~~~
+!!! error TS2315: Type 'Object' is not generic.
+        this._map = {};
+             ~~~~
+!!! error TS2339: Property '_map' does not exist on type '{ Multimap3: () => void; }'.
+    };
+    
+    /**
+     * @param {K} key the key ok
+     * @returns {V} the value ok
+     */
+    Ns.Multimap3.prototype.get = function (key) {
+                                           ~~~
+!!! error TS7006: Parameter 'key' implicitly has an 'any' type.
+        return this._map[key + ''];
+    }
+    <|MERGE_RESOLUTION|>--- conflicted
+++ resolved
@@ -9,21 +9,11 @@
 +a.js(28,5): error TS2683: 'this' implicitly has type 'any' because it does not have a type annotation.
 +a.js(35,37): error TS7006: Parameter 'key' implicitly has an 'any' type.
 +a.js(47,16): error TS2315: Type 'Object' is not generic.
-<<<<<<< HEAD
-+a.js(47,31): error TS2304: Cannot find name 'V'.
 +a.js(48,10): error TS2339: Property '_map' does not exist on type '{ Multimap3: () => void; }'.
 +a.js(55,40): error TS7006: Parameter 'key' implicitly has an 'any' type.
 +
 +
-+==== a.js (10 errors) ====
-=======
-+a.js(48,10): error TS2339: Property '_map' does not exist on type '{}'.
-+a.js(55,4): error TS2339: Property 'Multimap3' does not exist on type '{}'.
-+a.js(55,40): error TS7006: Parameter 'key' implicitly has an 'any' type.
-+
-+
-+==== a.js (11 errors) ====
->>>>>>> f7d02dd5
++==== a.js (9 errors) ====
 +    /**
 +     * Should work for function declarations
 +     * @constructor
