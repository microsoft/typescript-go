--- conflicted
+++ resolved
@@ -1,35 +1,6 @@
 --- old.moduleExportAlias2.types
 +++ new.moduleExportAlias2.types
-<<<<<<< HEAD
-@@= skipped -2, +2 lines =@@
- === index.js ===
- /// <reference path='node.d.ts' />
- const C = require("./semver")
-->C : typeof C
-->require("./semver") : typeof C
-+>C : typeof import("semver")
-+>require("./semver") : typeof import("semver")
- >require : (name: string) => any
- >"./semver" : "./semver"
-
-@@= skipped -9, +9 lines =@@
- >two : any
- >C.f(1) : any
- >C.f : (n: any) => any
-->C : typeof C
-+>C : typeof import("semver")
- >f : (n: any) => any
-=======
-@@= skipped -10, +10 lines =@@
- var two = C.f(1)
- >two : any
- >C.f(1) : any
-->C.f : (n: any) => any
-+>C.f : any
- >C : typeof C
-->f : (n: any) => any
-+>f : any
->>>>>>> e7a30f51
+@@= skipped -16, +16 lines =@@
  >1 : 1
 
  var c = new C
@@ -40,12 +11,7 @@
  >C : typeof C
 
  === node.d.ts ===
-<<<<<<< HEAD
- declare function require(name: string): any;
-@@= skipped -24, +24 lines =@@
-=======
-@@= skipped -25, +25 lines =@@
->>>>>>> e7a30f51
+@@= skipped -19, +19 lines =@@
  === semver.js ===
  /// <reference path='node.d.ts' />
  exports = module.exports = C
@@ -68,15 +34,8 @@
  >exports.f = n => n + 1 : (n: any) => any
  >exports.f : (n: any) => any
 ->exports : typeof C
-<<<<<<< HEAD
-+>exports : typeof import("semver")
++>exports : typeof import("./semver")
  >f : (n: any) => any
-=======
-->f : (n: any) => any
-+>exports.f : any
-+>exports : typeof import("./semver")
-+>f : any
->>>>>>> e7a30f51
  >n => n + 1 : (n: any) => any
  >n : any
 @@= skipped -20, +20 lines =@@
