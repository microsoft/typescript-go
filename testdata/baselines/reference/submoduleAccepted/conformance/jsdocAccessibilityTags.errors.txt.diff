--- conflicted
+++ resolved
@@ -1,11 +1,7 @@
 --- old.jsdocAccessibilityTags.errors.txt
 +++ new.jsdocAccessibilityTags.errors.txt
 @@= skipped -0, +0 lines =@@
-<<<<<<< HEAD
  jsdocAccessibilityTag.js(50,14): error TS2341: Property 'priv' is private and only accessible within class 'A'.
-=======
--jsdocAccessibilityTag.js(50,14): error TS2341: Property 'priv' is private and only accessible within class 'A'.
->>>>>>> 4764672a
 -jsdocAccessibilityTag.js(55,14): error TS2341: Property 'priv2' is private and only accessible within class 'C'.
  jsdocAccessibilityTag.js(58,9): error TS2341: Property 'priv' is private and only accessible within class 'A'.
  jsdocAccessibilityTag.js(58,24): error TS2445: Property 'prot' is protected and only accessible within class 'A' and its subclasses.
@@ -15,9 +11,11 @@
 -jsdocAccessibilityTag.js(60,25): error TS2445: Property 'prot2' is protected and only accessible within class 'C' and its subclasses.
 -jsdocAccessibilityTag.js(61,9): error TS2341: Property 'priv2' is private and only accessible within class 'C'.
 -jsdocAccessibilityTag.js(61,25): error TS2445: Property 'prot2' is protected and only accessible within class 'C' and its subclasses.
- 
- 
+-
+-
 -==== jsdocAccessibilityTag.js (10 errors) ====
++
++
 +==== jsdocAccessibilityTag.js (5 errors) ====
      class A {
          /**
@@ -44,9 +42,4 @@
 -!!! error TS2341: Property 'priv2' is private and only accessible within class 'C'.
 -                            ~~~~~
 -!!! error TS2445: Property 'prot2' is protected and only accessible within class 'C' and its subclasses.
-<<<<<<< HEAD
-     
-=======
--    
-+<no content>
->>>>>>> 4764672a
+     