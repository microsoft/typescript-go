--- conflicted
+++ resolved
@@ -9,44 +9,7 @@
 
      additionalFiles: {
  >additionalFiles : any
-<<<<<<< HEAD
-
-         json = []
-->json : string[]
-+>json : any[]
- >[] : never[]
-
-     } = {}
-@@= skipped -16, +16 lines =@@
- >{} : {}
-
-     json // string[]
-->json : string[]
-+>json : any[]
- }
-
- export function prepareConfigWithoutAnnotation({
-@@= skipped -27, +27 lines =@@
-=======
-@@= skipped -26, +26 lines =@@
- >additionalFiles : any
-
-         json = []
-->json : any[]
-+>json : never[]
- >[] : never[]
-
-     } = {}
-@@= skipped -10, +10 lines =@@
- >{} : {}
-
-     json
-->json : any[]
-+>json : never[]
- }
-
- /** @type {(param: {
->>>>>>> 2e0f7e9c
+@@= skipped -43, +43 lines =@@
    additionalFiles?: Partial<Record<"json" | "jsonc" | "json5", string[]>>;
  }) => void} */
  export const prepareConfigWithContextualSignature = ({
@@ -62,41 +25,16 @@
   */
  function f1({ a: { json = [] } = {} } = {}) { return json }
 ->f1 : ({ a: { json } }?: { a?: { json?: string[]; }; }) => string[]
-<<<<<<< HEAD
-+>f1 : ({ a: { json } }?: { a?: { json?: never[] | undefined; } | undefined; }) => any[]
- >a : any
-->json : string[]
-+>json : any[]
- >[] : never[]
- >{} : {}
- >{} : {}
-->json : string[]
-+>json : any[]
-
- /**
-=======
 +>f1 : ({ a: { json } }?: { a?: { json?: string[] | undefined; } | undefined; }) => string[]
  >a : any
  >json : string[]
  >[] : never[]
 @@= skipped -12, +12 lines =@@
->>>>>>> 2e0f7e9c
   * @param {[[string[]?]?]} [x]
   */
  function f2([[json = []] = []] = []) { return json }
 ->f2 : ([[json]]?: [[string[]?]?]) => string[]
-<<<<<<< HEAD
-->json : string[]
-+>f2 : ([[json]]?: [([(never[] | undefined)?] | undefined)?]) => any[]
-+>json : any[]
- >[] : never[]
- >[] : []
- >[] : []
-->json : string[]
-+>json : any[]
-=======
 +>f2 : ([[json]]?: [([(string[] | undefined)?] | undefined)?]) => string[]
  >json : string[]
  >[] : never[]
- >[] : []
->>>>>>> 2e0f7e9c
+ >[] : []