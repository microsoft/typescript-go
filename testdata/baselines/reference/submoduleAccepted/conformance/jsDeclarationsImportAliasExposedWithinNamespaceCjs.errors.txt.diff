--- conflicted
+++ resolved
@@ -3,22 +3,20 @@
 @@= skipped -0, +-1 lines =@@
 -<no content>
 @@= skipped --1, +1 lines =@@
-<<<<<<< HEAD
++file.js(4,11): error TS2315: Type 'Object' is not generic.
++file.js(10,51): error TS2300: Duplicate identifier 'myTypes'.
++file.js(13,13): error TS2300: Duplicate identifier 'myTypes'.
++file.js(18,15): error TS2702: 'myTypes' only refers to a type, but is being used as a namespace here.
++file.js(18,39): error TS2300: Duplicate identifier 'myTypes'.
 +file.js(20,1): error TS2304: Cannot find name 'exports'.
-+file2.js(28,1): error TS2580: Cannot find name 'module'. Do you need to install type definitions for node? Try `npm i --save-dev @types/node`.
-+
-+
-+==== file2.js (1 errors) ====
-=======
-+file2.js(1,19): error TS2580: Cannot find name 'require'. Do you need to install type definitions for node? Try `npm i --save-dev @types/node`.
 +file2.js(6,11): error TS2315: Type 'Object' is not generic.
-+file2.js(12,23): error TS2503: Cannot find namespace 'myTypes'.
++file2.js(12,23): error TS2702: 'myTypes' only refers to a type, but is being used as a namespace here.
 +file2.js(17,12): error TS2702: 'testFnTypes' only refers to a type, but is being used as a namespace here.
 +file2.js(28,1): error TS2580: Cannot find name 'module'. Do you need to install type definitions for node? Try `npm i --save-dev @types/node`.
++file2.js(28,1): error TS2309: An export assignment cannot be used in a module with other exported elements.
 +
 +
 +==== file2.js (5 errors) ====
->>>>>>> 09b95922
 +    const {myTypes} = require('./file.js');
 +    
 +    /**
@@ -34,7 +32,7 @@
 +    
 +    /** @typedef {boolean|myTypes.typeC} testFnTypes.input */
 +                          ~~~~~~~
-+!!! error TS2503: Cannot find namespace 'myTypes'.
++!!! error TS2702: 'myTypes' only refers to a type, but is being used as a namespace here.
 +    
 +    /**
 +     * @function testFn
@@ -55,25 +53,37 @@
 +    module.exports = {testFn, testFnTypes};
 +    ~~~~~~
 +!!! error TS2580: Cannot find name 'module'. Do you need to install type definitions for node? Try `npm i --save-dev @types/node`.
-+==== file.js (1 errors) ====
++    ~~~~~~~~~~~~~~~~~~~~~~~~~~~~~~~~~~~~~~
++!!! error TS2309: An export assignment cannot be used in a module with other exported elements.
++==== file.js (6 errors) ====
 +    /**
 +     * @namespace myTypes
 +     * @global
 +     * @type {Object<string,*>}
++              ~~~~~~~~~~~~~~~~
++!!! error TS2315: Type 'Object' is not generic.
 +     */
 +    const myTypes = {
 +        // SOME PROPS HERE
 +    };
 +    
 +    /** @typedef {string|RegExp|Array<string|RegExp>} myTypes.typeA */
++                                                      ~~~~~~~
++!!! error TS2300: Duplicate identifier 'myTypes'.
 +    
 +    /**
 +     * @typedef myTypes.typeB
++                ~~~~~~~
++!!! error TS2300: Duplicate identifier 'myTypes'.
 +     * @property {myTypes.typeA}    prop1 - Prop 1.
 +     * @property {string}           prop2 - Prop 2.
 +     */
 +    
 +    /** @typedef {myTypes.typeB|Function} myTypes.typeC */
++                  ~~~~~~~
++!!! error TS2702: 'myTypes' only refers to a type, but is being used as a namespace here.
++                                          ~~~~~~~
++!!! error TS2300: Duplicate identifier 'myTypes'.
 +    
 +    exports.myTypes = myTypes;
 +    ~~~~~~~
