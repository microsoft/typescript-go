--- old.jsDeclarationsImportAliasExposedWithinNamespaceCjs.errors.txt
+++ new.jsDeclarationsImportAliasExposedWithinNamespaceCjs.errors.txt
@@= skipped -0, +0 lines =@@
-<no content>
+file.js(4,11): error TS2315: Type 'Object' is not generic.
+file.js(10,51): error TS2300: Duplicate identifier 'myTypes'.
+file.js(13,13): error TS2300: Duplicate identifier 'myTypes'.
+file.js(14,15): error TS2702: 'myTypes' only refers to a type, but is being used as a namespace here.
+file.js(18,15): error TS2702: 'myTypes' only refers to a type, but is being used as a namespace here.
+file.js(18,39): error TS2300: Duplicate identifier 'myTypes'.
+file.js(20,9): error TS2300: Duplicate identifier 'myTypes'.
+file2.js(6,11): error TS2315: Type 'Object' is not generic.
+file2.js(12,23): error TS2702: 'myTypes' only refers to a type, but is being used as a namespace here.
+file2.js(17,12): error TS2702: 'testFnTypes' only refers to a type, but is being used as a namespace here.
+
+
+==== file2.js (3 errors) ====
+    const {myTypes} = require('./file.js');
+    
+    /**
+     * @namespace testFnTypes
+     * @global
+     * @type {Object<string,*>}
+              ~~~~~~~~~~~~~~~~
+!!! error TS2315: Type 'Object' is not generic.
+     */
+    const testFnTypes = {
+        // SOME PROPS HERE
+    };
+    
+    /** @typedef {boolean|myTypes.typeC} testFnTypes.input */
+                          ~~~~~~~
+!!! error TS2702: 'myTypes' only refers to a type, but is being used as a namespace here.
+    
+    /**
+     * @function testFn
+     * @description A test function.
+     * @param {testFnTypes.input} input - Input.
+               ~~~~~~~~~~~
+!!! error TS2702: 'testFnTypes' only refers to a type, but is being used as a namespace here.
+     * @returns {number|null} Result.
+     */
+    function testFn(input) {
+        if (typeof input === 'number') {
+            return 2 * input;
+        } else {
+            return null;
+        }
+    }
+    
+    module.exports = {testFn, testFnTypes};
<<<<<<< HEAD
=======
+    ~~~~~~~~~~~~~~~~~~~~~~~~~~~~~~~~~~~~~~
+!!! error TS2309: An export assignment cannot be used in a module with other exported elements.
>>>>>>> 12cbd189
+==== file.js (6 errors) ====
+    /**
+     * @namespace myTypes
+     * @global
+     * @type {Object<string,*>}
+              ~~~~~~~~~~~~~~~~
+!!! error TS2315: Type 'Object' is not generic.
+     */
+    const myTypes = {
+        // SOME PROPS HERE
+    };
+    
+    /** @typedef {string|RegExp|Array<string|RegExp>} myTypes.typeA */
+                                                      ~~~~~~~
+!!! error TS2300: Duplicate identifier 'myTypes'.
+    
+    /**
+     * @typedef myTypes.typeB
+                ~~~~~~~
+!!! error TS2300: Duplicate identifier 'myTypes'.
+     * @property {myTypes.typeA}    prop1 - Prop 1.
+                  ~~~~~~~
+!!! error TS2702: 'myTypes' only refers to a type, but is being used as a namespace here.
+     * @property {string}           prop2 - Prop 2.
+     */
+    
+    /** @typedef {myTypes.typeB|Function} myTypes.typeC */
+                  ~~~~~~~
+!!! error TS2702: 'myTypes' only refers to a type, but is being used as a namespace here.
+                                          ~~~~~~~
+!!! error TS2300: Duplicate identifier 'myTypes'.
+    
+    exports.myTypes = myTypes;
+            ~~~~~~~
+!!! error TS2300: Duplicate identifier 'myTypes'.<|MERGE_RESOLUTION|>--- conflicted
+++ resolved
@@ -49,12 +49,7 @@
 +    }
 +    
 +    module.exports = {testFn, testFnTypes};
-<<<<<<< HEAD
-=======
-+    ~~~~~~~~~~~~~~~~~~~~~~~~~~~~~~~~~~~~~~
-+!!! error TS2309: An export assignment cannot be used in a module with other exported elements.
->>>>>>> 12cbd189
-+==== file.js (6 errors) ====
++==== file.js (7 errors) ====
 +    /**
 +     * @namespace myTypes
 +     * @global
