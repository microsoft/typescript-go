--- old.jsDeclarationsExportAssignedConstructorFunction.types
+++ new.jsDeclarationsExportAssignedConstructorFunction.types
@@= skipped -2, +2 lines =@@
 === jsDeclarationsExportAssignedConstructorFunction.js ===
 /** @constructor */
 module.exports.MyClass = function() {
->module.exports.MyClass = function() {    this.x = 1} : typeof MyClass
->module.exports.MyClass : typeof MyClass
->module.exports : typeof module.exports
->module : { exports: typeof module.exports; }
->exports : typeof module.exports
->MyClass : typeof MyClass
->function() {    this.x = 1} : typeof MyClass
+>module.exports.MyClass = function() {    this.x = 1} : () => void
<<<<<<< HEAD
+>module.exports.MyClass : () => void
+>module.exports : typeof import("jsDeclarationsExportAssignedConstructorFunction")
+>module : { "jsDeclarationsExportAssignedConstructorFunction": typeof import("jsDeclarationsExportAssignedConstructorFunction"); }
+>exports : typeof import("jsDeclarationsExportAssignedConstructorFunction")
+>MyClass : () => void
=======
+>module.exports.MyClass : any
+>module.exports : typeof import("./jsDeclarationsExportAssignedConstructorFunction")
+>module : { "\"jsDeclarationsExportAssignedConstructorFunction\"": typeof import("./jsDeclarationsExportAssignedConstructorFunction"); }
+>exports : typeof import("./jsDeclarationsExportAssignedConstructorFunction")
+>MyClass : any
>>>>>>> e7a30f51
+>function() {    this.x = 1} : () => void

     this.x = 1
 >this.x = 1 : 1
 >this.x : any
->this : this
+>this : any
 >x : any
 >1 : 1
 }
 module.exports.MyClass.prototype = {
 >module.exports.MyClass.prototype = {    a: function() {    }} : { a: () => void; }
->module.exports.MyClass.prototype : { a: () => void; }
->module.exports.MyClass : typeof MyClass
->module.exports : typeof module.exports
->module : { exports: typeof module.exports; }
->exports : typeof module.exports
->MyClass : typeof MyClass
->prototype : { a: () => void; }
+>module.exports.MyClass.prototype : any
<<<<<<< HEAD
+>module.exports.MyClass : () => void
+>module.exports : typeof import("jsDeclarationsExportAssignedConstructorFunction")
+>module : { "jsDeclarationsExportAssignedConstructorFunction": typeof import("jsDeclarationsExportAssignedConstructorFunction"); }
+>exports : typeof import("jsDeclarationsExportAssignedConstructorFunction")
+>MyClass : () => void
=======
+>module.exports.MyClass : any
+>module.exports : typeof import("./jsDeclarationsExportAssignedConstructorFunction")
+>module : { "\"jsDeclarationsExportAssignedConstructorFunction\"": typeof import("./jsDeclarationsExportAssignedConstructorFunction"); }
+>exports : typeof import("./jsDeclarationsExportAssignedConstructorFunction")
+>MyClass : any
>>>>>>> e7a30f51
+>prototype : any
 >{    a: function() {    }} : { a: () => void; }

     a: function() {<|MERGE_RESOLUTION|>--- conflicted
+++ resolved
@@ -12,19 +12,11 @@
 ->MyClass : typeof MyClass
 ->function() {    this.x = 1} : typeof MyClass
 +>module.exports.MyClass = function() {    this.x = 1} : () => void
-<<<<<<< HEAD
 +>module.exports.MyClass : () => void
-+>module.exports : typeof import("jsDeclarationsExportAssignedConstructorFunction")
-+>module : { "jsDeclarationsExportAssignedConstructorFunction": typeof import("jsDeclarationsExportAssignedConstructorFunction"); }
-+>exports : typeof import("jsDeclarationsExportAssignedConstructorFunction")
-+>MyClass : () => void
-=======
-+>module.exports.MyClass : any
 +>module.exports : typeof import("./jsDeclarationsExportAssignedConstructorFunction")
 +>module : { "\"jsDeclarationsExportAssignedConstructorFunction\"": typeof import("./jsDeclarationsExportAssignedConstructorFunction"); }
 +>exports : typeof import("./jsDeclarationsExportAssignedConstructorFunction")
-+>MyClass : any
->>>>>>> e7a30f51
++>MyClass : () => void
 +>function() {    this.x = 1} : () => void
 
      this.x = 1
@@ -45,19 +37,11 @@
 ->MyClass : typeof MyClass
 ->prototype : { a: () => void; }
 +>module.exports.MyClass.prototype : any
-<<<<<<< HEAD
 +>module.exports.MyClass : () => void
-+>module.exports : typeof import("jsDeclarationsExportAssignedConstructorFunction")
-+>module : { "jsDeclarationsExportAssignedConstructorFunction": typeof import("jsDeclarationsExportAssignedConstructorFunction"); }
-+>exports : typeof import("jsDeclarationsExportAssignedConstructorFunction")
-+>MyClass : () => void
-=======
-+>module.exports.MyClass : any
 +>module.exports : typeof import("./jsDeclarationsExportAssignedConstructorFunction")
 +>module : { "\"jsDeclarationsExportAssignedConstructorFunction\"": typeof import("./jsDeclarationsExportAssignedConstructorFunction"); }
 +>exports : typeof import("./jsDeclarationsExportAssignedConstructorFunction")
-+>MyClass : any
->>>>>>> e7a30f51
++>MyClass : () => void
 +>prototype : any
  >{    a: function() {    }} : { a: () => void; }
 
