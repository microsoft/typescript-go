--- old.jsDeclarationsReactComponents.types
+++ new.jsDeclarationsReactComponents.types
@@= skipped -5, +5 lines =@@
 >React : typeof React
 
 import PropTypes from "prop-types"
->PropTypes : typeof PropTypes
+>PropTypes : typeof import("prop-types")
 
 const TabbedShowLayout = ({
->TabbedShowLayout : { ({}: {}): JSX.Element; propTypes: { version: PropTypes.Requireable<number>; }; defaultProps: { tabs: undefined; }; }
->({}) => {    return (        <div />    );} : { ({}: {}): JSX.Element; propTypes: { version: PropTypes.Requireable<number>; }; defaultProps: { tabs: undefined; }; }
+>TabbedShowLayout : { (__0: {}): Element; propTypes: { version: Requireable<number>; }; defaultProps: { tabs: undefined; }; }
+>({}) => {    return (        <div />    );} : { (__0: {}): Element; propTypes: { version: Requireable<number>; }; defaultProps: { tabs: undefined; }; }
 
 }) => {
     return (
->(        <div />    ) : JSX.Element
+>(        <div />    ) : Element
 
         <div />
-><div /> : JSX.Element
+><div /> : Element
 >div : any
 
     );
 };
 
 TabbedShowLayout.propTypes = {
->TabbedShowLayout.propTypes = {    version: PropTypes.number,} : { version: PropTypes.Requireable<number>; }
->TabbedShowLayout.propTypes : { version: PropTypes.Requireable<number>; }
->TabbedShowLayout : { ({}: {}): JSX.Element; propTypes: { version: PropTypes.Requireable<number>; }; defaultProps: { tabs: undefined; }; }
->propTypes : { version: PropTypes.Requireable<number>; }
->{    version: PropTypes.number,} : { version: PropTypes.Requireable<number>; }
+>TabbedShowLayout.propTypes = {    version: PropTypes.number,} : { version: Requireable<number>; }
+>TabbedShowLayout.propTypes : { version: Requireable<number>; }
+>TabbedShowLayout : { (__0: {}): Element; propTypes: { version: Requireable<number>; }; defaultProps: { tabs: undefined; }; }
+>propTypes : { version: Requireable<number>; }
+>{    version: PropTypes.number,} : { version: Requireable<number>; }
 
     version: PropTypes.number,
->version : PropTypes.Requireable<number>
->PropTypes.number : PropTypes.Requireable<number>
->PropTypes : typeof PropTypes
->number : PropTypes.Requireable<number>
+>version : Requireable<number>
+>PropTypes.number : Requireable<number>
+>PropTypes : typeof import("prop-types")
+>number : Requireable<number>
 
 };
 
 TabbedShowLayout.defaultProps = {
 >TabbedShowLayout.defaultProps = {    tabs: undefined} : { tabs: undefined; }
 >TabbedShowLayout.defaultProps : { tabs: undefined; }
->TabbedShowLayout : { ({}: {}): JSX.Element; propTypes: { version: PropTypes.Requireable<number>; }; defaultProps: { tabs: undefined; }; }
+>TabbedShowLayout : { (__0: {}): Element; propTypes: { version: Requireable<number>; }; defaultProps: { tabs: undefined; }; }
 >defaultProps : { tabs: undefined; }
 >{    tabs: undefined} : { tabs: undefined; }
 
@@= skipped -46, +46 lines =@@
 };
 
 export default TabbedShowLayout;
->TabbedShowLayout : { ({}: {}): JSX.Element; propTypes: { version: PropTypes.Requireable<number>; }; defaultProps: { tabs: undefined; }; }
+>TabbedShowLayout : { (__0: {}): Element; propTypes: { version: Requireable<number>; }; defaultProps: { tabs: undefined; }; }
 
 === jsDeclarationsReactComponents2.jsx ===
 import React from "react";
@@= skipped -10, +10 lines =@@
  * @type {React.SFC}
  */
 const TabbedShowLayout = () => {
->TabbedShowLayout : React.SFC<{}>
->() => {    return (        <div className="" key="">            ok        </div>    );} : { (): JSX.Element; defaultProps: Partial<{}> | undefined; }
<<<<<<< HEAD
+>TabbedShowLayout : SFC<{}>
+>() => {    return (        <div className="" key="">            ok        </div>    );} : { (): any; defaultProps: { tabs: string; }; }
=======
+>TabbedShowLayout : { (): Element; defaultProps: { tabs: string; }; }
+>() => {    return (        <div className="" key="">            ok        </div>    );} : { (): Element; defaultProps: { tabs: string; }; }
>>>>>>> 5d53f6ce
 
     return (
->(        <div className="" key="">            ok        </div>    ) : JSX.Element
+>(        <div className="" key="">            ok        </div>    ) : Element
 
         <div className="" key="">
-><div className="" key="">            ok        </div> : JSX.Element
+><div className="" key="">            ok        </div> : Element
 >div : any
<<<<<<< HEAD
->className : string
->key : string
+>className : any
+>key : any
 
             ok
         </div>
@@= skipped -22, +22 lines =@@
=======
 >className : string
 >key : string
@@= skipped -21, +21 lines =@@
 
>>>>>>> 5d53f6ce
 TabbedShowLayout.defaultProps = {
 >TabbedShowLayout.defaultProps = {    tabs: "default value"} : { tabs: string; }
 >TabbedShowLayout.defaultProps : Partial<{}> | undefined
->TabbedShowLayout : React.SFC<{}>
<<<<<<< HEAD
+>TabbedShowLayout : SFC<{}>
 >defaultProps : Partial<{}> | undefined
=======
->defaultProps : Partial<{}> | undefined
+>TabbedShowLayout.defaultProps : { tabs: string; }
+>TabbedShowLayout : { (): Element; defaultProps: { tabs: string; }; }
+>defaultProps : { tabs: string; }
>>>>>>> 5d53f6ce
 >{    tabs: "default value"} : { tabs: string; }
 
@@= skipped -11, +11 lines =@@
 };
 
 export default TabbedShowLayout;
->TabbedShowLayout : React.SFC<{}>
<<<<<<< HEAD
+>TabbedShowLayout : SFC<{}>
=======
+>TabbedShowLayout : { (): Element; defaultProps: { tabs: string; }; }
>>>>>>> 5d53f6ce
 
 === jsDeclarationsReactComponents3.jsx ===
 import React from "react";
@@= skipped -10, +10 lines =@@
  * @type {{defaultProps: {tabs: string}} & ((props?: {elem: string}) => JSX.Element)}
  */
 const TabbedShowLayout = () => {
->TabbedShowLayout : { defaultProps: { tabs: string; }; } & ((props?: { elem: string; }) => JSX.Element)
->() => {    return (        <div className="" key="">            ok        </div>    );} : { (): JSX.Element; defaultProps: { tabs: string; }; }
<<<<<<< HEAD
+>TabbedShowLayout : { defaultProps: { tabs: string; }; } & ((props?: { elem: string; } | undefined) => Element)
+>() => {    return (        <div className="" key="">            ok        </div>    );} : { (): any; defaultProps: { tabs: string; }; }
=======
+>TabbedShowLayout : { (): Element; defaultProps: { tabs: string; }; }
+>() => {    return (        <div className="" key="">            ok        </div>    );} : { (): Element; defaultProps: { tabs: string; }; }
>>>>>>> 5d53f6ce
 
     return (
->(        <div className="" key="">            ok        </div>    ) : JSX.Element
+>(        <div className="" key="">            ok        </div>    ) : Element
 
         <div className="" key="">
-><div className="" key="">            ok        </div> : JSX.Element
+><div className="" key="">            ok        </div> : Element
 >div : any
 >className : string
 >key : string
@@= skipped -22, +22 lines =@@
 TabbedShowLayout.defaultProps = {
 >TabbedShowLayout.defaultProps = {    tabs: "default value"} : { tabs: string; }
 >TabbedShowLayout.defaultProps : { tabs: string; }
->TabbedShowLayout : { defaultProps: { tabs: string; }; } & ((props?: { elem: string; }) => JSX.Element)
<<<<<<< HEAD
+>TabbedShowLayout : { defaultProps: { tabs: string; }; } & ((props?: { elem: string; } | undefined) => Element)
=======
+>TabbedShowLayout : { (): Element; defaultProps: { tabs: string; }; }
>>>>>>> 5d53f6ce
 >defaultProps : { tabs: string; }
 >{    tabs: "default value"} : { tabs: string; }
 
@@= skipped -11, +11 lines =@@
 };
 
 export default TabbedShowLayout;
->TabbedShowLayout : { defaultProps: { tabs: string; }; } & ((props?: { elem: string; }) => JSX.Element)
<<<<<<< HEAD
+>TabbedShowLayout : { defaultProps: { tabs: string; }; } & ((props?: { elem: string; } | undefined) => Element)
=======
+>TabbedShowLayout : { (): Element; defaultProps: { tabs: string; }; }
>>>>>>> 5d53f6ce
 
 === jsDeclarationsReactComponents4.jsx ===
 import React from "react";
 >React : typeof React
 
 const TabbedShowLayout = (/** @type {{className: string}}*/prop) => {
->TabbedShowLayout : { (prop: { className: string; }): JSX.Element; defaultProps: { tabs: string; }; }
->(/** @type {{className: string}}*/prop) => {    return (        <div className={prop.className} key="">            ok        </div>    );} : { (prop: { className: string; }): JSX.Element; defaultProps: { tabs: string; }; }
->prop : { className: string; }
+>TabbedShowLayout : { (prop: any): Element; defaultProps: { tabs: string; }; }
+>(/** @type {{className: string}}*/prop) => {    return (        <div className={prop.className} key="">            ok        </div>    );} : { (prop: any): Element; defaultProps: { tabs: string; }; }
+>prop : any
 
     return (
->(        <div className={prop.className} key="">            ok        </div>    ) : JSX.Element
+>(        <div className={prop.className} key="">            ok        </div>    ) : Element
 
         <div className={prop.className} key="">
-><div className={prop.className} key="">            ok        </div> : JSX.Element
+><div className={prop.className} key="">            ok        </div> : Element
 >div : any
->className : string
->prop.className : string
->prop : { className: string; }
->className : string
+>className : any
+>prop.className : any
+>prop : any
+>className : any
 >key : string
 
             ok
@@= skipped -33, +33 lines =@@
 TabbedShowLayout.defaultProps = {
 >TabbedShowLayout.defaultProps = {    tabs: "default value"} : { tabs: string; }
 >TabbedShowLayout.defaultProps : { tabs: string; }
->TabbedShowLayout : { (prop: { className: string; }): JSX.Element; defaultProps: { tabs: string; }; }
+>TabbedShowLayout : { (prop: any): Element; defaultProps: { tabs: string; }; }
 >defaultProps : { tabs: string; }
 >{    tabs: "default value"} : { tabs: string; }
 
@@= skipped -11, +11 lines =@@
 };
 
 export default TabbedShowLayout;
->TabbedShowLayout : { (prop: { className: string; }): JSX.Element; defaultProps: { tabs: string; }; }
+>TabbedShowLayout : { (prop: any): Element; defaultProps: { tabs: string; }; }
 
 === jsDeclarationsReactComponents5.jsx ===
 import React from 'react';
 >React : typeof React
 
 import PropTypes from 'prop-types';
->PropTypes : typeof PropTypes
+>PropTypes : typeof import("prop-types")
 
 function Tree({ allowDropOnRoot }) {
->Tree : typeof Tree
+>Tree : { (__0: { allowDropOnRoot: any; }): Element; propTypes: { classes: Requireable<object>; }; defaultProps: { classes: {}; parentSource: string; }; }
 >allowDropOnRoot : any
 
   return <div />
-><div /> : JSX.Element
+><div /> : Element
 >div : any
 }
 
 Tree.propTypes = {
->Tree.propTypes = {    classes: PropTypes.object,} : { classes: PropTypes.Requireable<object>; }
->Tree.propTypes : { classes: PropTypes.Requireable<object>; }
->Tree : typeof Tree
->propTypes : { classes: PropTypes.Requireable<object>; }
->{    classes: PropTypes.object,} : { classes: PropTypes.Requireable<object>; }
+>Tree.propTypes = {    classes: PropTypes.object,} : { classes: Requireable<object>; }
+>Tree.propTypes : { classes: Requireable<object>; }
+>Tree : { (__0: { allowDropOnRoot: any; }): Element; propTypes: { classes: Requireable<object>; }; defaultProps: { classes: {}; parentSource: string; }; }
+>propTypes : { classes: Requireable<object>; }
+>{    classes: PropTypes.object,} : { classes: Requireable<object>; }
 
     classes: PropTypes.object,
->classes : PropTypes.Requireable<object>
->PropTypes.object : PropTypes.Requireable<object>
->PropTypes : typeof PropTypes
->object : PropTypes.Requireable<object>
+>classes : Requireable<object>
+>PropTypes.object : Requireable<object>
+>PropTypes : typeof import("prop-types")
+>object : Requireable<object>
 
 };
 
 Tree.defaultProps = {
 >Tree.defaultProps = {    classes: {},    parentSource: 'parent_id',} : { classes: {}; parentSource: string; }
 >Tree.defaultProps : { classes: {}; parentSource: string; }
->Tree : typeof Tree
+>Tree : { (__0: { allowDropOnRoot: any; }): Element; propTypes: { classes: Requireable<object>; }; defaultProps: { classes: {}; parentSource: string; }; }
 >defaultProps : { classes: {}; parentSource: string; }
 >{    classes: {},    parentSource: 'parent_id',} : { classes: {}; parentSource: string; }
 
@@= skipped -51, +51 lines =@@
 };
 
 export default Tree;
->Tree : typeof Tree
+>Tree : { (__0: { allowDropOnRoot: any; }): Element; propTypes: { classes: Requireable<object>; }; defaultProps: { classes: {}; parentSource: string; }; }
 <|MERGE_RESOLUTION|>--- conflicted
+++ resolved
@@ -73,13 +73,8 @@
  const TabbedShowLayout = () => {
 ->TabbedShowLayout : React.SFC<{}>
 ->() => {    return (        <div className="" key="">            ok        </div>    );} : { (): JSX.Element; defaultProps: Partial<{}> | undefined; }
-<<<<<<< HEAD
 +>TabbedShowLayout : SFC<{}>
-+>() => {    return (        <div className="" key="">            ok        </div>    );} : { (): any; defaultProps: { tabs: string; }; }
-=======
-+>TabbedShowLayout : { (): Element; defaultProps: { tabs: string; }; }
 +>() => {    return (        <div className="" key="">            ok        </div>    );} : { (): Element; defaultProps: { tabs: string; }; }
->>>>>>> 5d53f6ce
  
      return (
 ->(        <div className="" key="">            ok        </div>    ) : JSX.Element
@@ -89,34 +84,15 @@
 -><div className="" key="">            ok        </div> : JSX.Element
 +><div className="" key="">            ok        </div> : Element
  >div : any
-<<<<<<< HEAD
-->className : string
-->key : string
-+>className : any
-+>key : any
- 
-             ok
-         </div>
-@@= skipped -22, +22 lines =@@
-=======
  >className : string
  >key : string
-@@= skipped -21, +21 lines =@@
- 
->>>>>>> 5d53f6ce
+@@= skipped -22, +22 lines =@@
  TabbedShowLayout.defaultProps = {
  >TabbedShowLayout.defaultProps = {    tabs: "default value"} : { tabs: string; }
  >TabbedShowLayout.defaultProps : Partial<{}> | undefined
 ->TabbedShowLayout : React.SFC<{}>
-<<<<<<< HEAD
 +>TabbedShowLayout : SFC<{}>
  >defaultProps : Partial<{}> | undefined
-=======
-->defaultProps : Partial<{}> | undefined
-+>TabbedShowLayout.defaultProps : { tabs: string; }
-+>TabbedShowLayout : { (): Element; defaultProps: { tabs: string; }; }
-+>defaultProps : { tabs: string; }
->>>>>>> 5d53f6ce
  >{    tabs: "default value"} : { tabs: string; }
  
 @@= skipped -11, +11 lines =@@
@@ -124,11 +100,7 @@
  
  export default TabbedShowLayout;
 ->TabbedShowLayout : React.SFC<{}>
-<<<<<<< HEAD
 +>TabbedShowLayout : SFC<{}>
-=======
-+>TabbedShowLayout : { (): Element; defaultProps: { tabs: string; }; }
->>>>>>> 5d53f6ce
  
  === jsDeclarationsReactComponents3.jsx ===
  import React from "react";
@@ -138,13 +110,8 @@
  const TabbedShowLayout = () => {
 ->TabbedShowLayout : { defaultProps: { tabs: string; }; } & ((props?: { elem: string; }) => JSX.Element)
 ->() => {    return (        <div className="" key="">            ok        </div>    );} : { (): JSX.Element; defaultProps: { tabs: string; }; }
-<<<<<<< HEAD
 +>TabbedShowLayout : { defaultProps: { tabs: string; }; } & ((props?: { elem: string; } | undefined) => Element)
-+>() => {    return (        <div className="" key="">            ok        </div>    );} : { (): any; defaultProps: { tabs: string; }; }
-=======
-+>TabbedShowLayout : { (): Element; defaultProps: { tabs: string; }; }
 +>() => {    return (        <div className="" key="">            ok        </div>    );} : { (): Element; defaultProps: { tabs: string; }; }
->>>>>>> 5d53f6ce
  
      return (
 ->(        <div className="" key="">            ok        </div>    ) : JSX.Element
@@ -161,11 +128,7 @@
  >TabbedShowLayout.defaultProps = {    tabs: "default value"} : { tabs: string; }
  >TabbedShowLayout.defaultProps : { tabs: string; }
 ->TabbedShowLayout : { defaultProps: { tabs: string; }; } & ((props?: { elem: string; }) => JSX.Element)
-<<<<<<< HEAD
 +>TabbedShowLayout : { defaultProps: { tabs: string; }; } & ((props?: { elem: string; } | undefined) => Element)
-=======
-+>TabbedShowLayout : { (): Element; defaultProps: { tabs: string; }; }
->>>>>>> 5d53f6ce
  >defaultProps : { tabs: string; }
  >{    tabs: "default value"} : { tabs: string; }
  
@@ -174,11 +137,7 @@
  
  export default TabbedShowLayout;
 ->TabbedShowLayout : { defaultProps: { tabs: string; }; } & ((props?: { elem: string; }) => JSX.Element)
-<<<<<<< HEAD
 +>TabbedShowLayout : { defaultProps: { tabs: string; }; } & ((props?: { elem: string; } | undefined) => Element)
-=======
-+>TabbedShowLayout : { (): Element; defaultProps: { tabs: string; }; }
->>>>>>> 5d53f6ce
  
  === jsDeclarationsReactComponents4.jsx ===
  import React from "react";
