--- conflicted
+++ resolved
@@ -65,15 +65,6 @@
 +
 +
 +==== index.js (4 errors) ====
-<<<<<<< HEAD
-     // esm format file
-     import * as cjs from "package/cjs";
-     import * as mjs from "package/mjs";
-@@= skipped -14, +30 lines =@@
-     mjs;
-     type;
-     import * as cjsi from "inner/a";
-=======
 +    // esm format file
 +    import * as cjs from "package/cjs";
 +    import * as mjs from "package/mjs";
@@ -82,7 +73,6 @@
 +    mjs;
 +    type;
 +    import * as cjsi from "inner/a";
->>>>>>> 360255e6
 +                          ~~~~~~~~~
 +!!! error TS2307: Cannot find module 'inner/a' or its corresponding type declarations.
 +    import * as mjsi from "inner/b";
@@ -121,18 +111,12 @@
 +    typei.mjsSource;
 +          ~~~~~~~~~
 +!!! error TS2339: Property 'mjsSource' does not exist on type 'typeof import("node_modules/inner/index")'.
-<<<<<<< HEAD
-     ts.mjsSource;
--==== index.cjs (2 errors) ====
++    ts.mjsSource;
 +==== index.cjs (5 errors) ====
-=======
-+    ts.mjsSource;
-+==== index.cjs (3 errors) ====
->>>>>>> 360255e6
      // cjs format file
      import * as cjs from "package/cjs";
      import * as mjs from "package/mjs";
-@@= skipped -20, +28 lines =@@
+@@= skipped -50, +82 lines =@@
      mjs;
      type;
      import * as cjsi from "inner/a";
