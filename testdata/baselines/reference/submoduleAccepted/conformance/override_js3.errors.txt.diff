--- old.override_js3.errors.txt
+++ new.override_js3.errors.txt
@@= skipped -0, +-1 lines =@@
-a.js(7,5): error TS8009: The 'override' modifier can only be used in TypeScript files.
<<<<<<< HEAD
-
-
-==== a.js (1 errors) ====
-    class B {
-        foo (v) {}
-        fooo (v) {}
-    }
-    
-    class D extends B {
-        override foo (v) {}
=======
+a.js(9,5): error TS4114: This member must have an 'override' modifier because it overrides a member in the base class 'B'.


 ==== a.js (1 errors) ====
@@= skipped -8, +8 lines =@@
     
     class D extends B {
         override foo (v) {}
>>>>>>> 4764672a
-        ~~~~~~~~
-!!! error TS8009: The 'override' modifier can only be used in TypeScript files.
-        /** @override */
-        fooo (v) {}
-    }
-    
@@= skipped --1, +1 lines =@@
+<no content><|MERGE_RESOLUTION|>--- conflicted
+++ resolved
@@ -1,8 +1,7 @@
 --- old.override_js3.errors.txt
 +++ new.override_js3.errors.txt
-@@= skipped -0, +-1 lines =@@
+@@= skipped -0, +0 lines =@@
 -a.js(7,5): error TS8009: The 'override' modifier can only be used in TypeScript files.
-<<<<<<< HEAD
 -
 -
 -==== a.js (1 errors) ====
@@ -13,21 +12,10 @@
 -    
 -    class D extends B {
 -        override foo (v) {}
-=======
-+a.js(9,5): error TS4114: This member must have an 'override' modifier because it overrides a member in the base class 'B'.
-
-
- ==== a.js (1 errors) ====
-@@= skipped -8, +8 lines =@@
-     
-     class D extends B {
-         override foo (v) {}
->>>>>>> 4764672a
 -        ~~~~~~~~
 -!!! error TS8009: The 'override' modifier can only be used in TypeScript files.
 -        /** @override */
 -        fooo (v) {}
 -    }
 -    
-@@= skipped --1, +1 lines =@@
 +<no content>