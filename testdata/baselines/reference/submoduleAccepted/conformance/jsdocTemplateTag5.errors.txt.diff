--- old.jsdocTemplateTag5.errors.txt
+++ new.jsdocTemplateTag5.errors.txt
@@= skipped -0, +0 lines =@@
-<no content>
+a.js(8,16): error TS2315: Type 'Object' is not generic.
+a.js(9,5): error TS2683: 'this' implicitly has type 'any' because it does not have a type annotation.
+a.js(14,16): error TS2304: Cannot find name 'K'.
+a.js(15,18): error TS2304: Cannot find name 'V'.
+a.js(18,21): error TS2339: Property '_map' does not exist on type '{ get(key: K): V; }'.
+a.js(29,16): error TS2315: Type 'Object' is not generic.
+a.js(30,5): error TS2683: 'this' implicitly has type 'any' because it does not have a type annotation.
+a.js(35,16): error TS2304: Cannot find name 'K'.
+a.js(36,18): error TS2304: Cannot find name 'V'.
+a.js(39,21): error TS2339: Property '_map' does not exist on type '{ get: (key: K) => V; }'.
+a.js(51,16): error TS2315: Type 'Object' is not generic.
<<<<<<< HEAD
+a.js(51,31): error TS2304: Cannot find name 'V'.
+a.js(52,10): error TS2339: Property '_map' does not exist on type '{ Multimap3: { (): void; prototype: { get(key: K): V; }; }; }'.
=======
+a.js(52,10): error TS2339: Property '_map' does not exist on type '{}'.
+a.js(55,4): error TS2339: Property 'Multimap3' does not exist on type '{}'.
>>>>>>> f7d02dd5
+a.js(57,16): error TS2304: Cannot find name 'K'.
+a.js(58,18): error TS2304: Cannot find name 'V'.
+a.js(61,21): error TS2339: Property '_map' does not exist on type '{ get(key: K): V; }'.
+
+
+==== a.js (15 errors) ====
+    /**
+     * Should work for function declarations
+     * @constructor
+     * @template {string} K
+     * @template V
+     */
+    function Multimap() {
+        /** @type {Object<string, V>} TODO: Remove the prototype from the fresh object */
+                   ~~~~~~~~~~~~~~~~~
+!!! error TS2315: Type 'Object' is not generic.
+        this._map = {};
+        ~~~~
+!!! error TS2683: 'this' implicitly has type 'any' because it does not have a type annotation.
+    };
+    
+    Multimap.prototype = {
+        /**
+         * @param {K} key the key ok
+                   ~
+!!! error TS2304: Cannot find name 'K'.
+         * @returns {V} the value ok
+                     ~
+!!! error TS2304: Cannot find name 'V'.
+         */
+        get(key) {
+            return this._map[key + ''];
+                        ~~~~
+!!! error TS2339: Property '_map' does not exist on type '{ get(key: K): V; }'.
+        }
+    }
+    
+    /**
+     * Should work for initialisers too
+     * @constructor
+     * @template {string} K
+     * @template V
+     */
+    var Multimap2 = function() {
+        /** @type {Object<string, V>} TODO: Remove the prototype from the fresh object */
+                   ~~~~~~~~~~~~~~~~~
+!!! error TS2315: Type 'Object' is not generic.
+        this._map = {};
+        ~~~~
+!!! error TS2683: 'this' implicitly has type 'any' because it does not have a type annotation.
+    };
+    
+    Multimap2.prototype = {
+        /**
+         * @param {K} key the key ok
+                   ~
+!!! error TS2304: Cannot find name 'K'.
+         * @returns {V} the value ok
+                     ~
+!!! error TS2304: Cannot find name 'V'.
+         */
+        get: function(key) {
+            return this._map[key + ''];
+                        ~~~~
+!!! error TS2339: Property '_map' does not exist on type '{ get: (key: K) => V; }'.
+        }
+    }
+    
+    var Ns = {};
+    /**
+     * Should work for expando-namespaced initialisers too
+     * @constructor
+     * @template {string} K
+     * @template V
+     */
+    Ns.Multimap3 = function() {
+        /** @type {Object<string, V>} TODO: Remove the prototype from the fresh object */
+                   ~~~~~~~~~~~~~~~~~
+!!! error TS2315: Type 'Object' is not generic.
+        this._map = {};
+             ~~~~
+!!! error TS2339: Property '_map' does not exist on type '{ Multimap3: { (): void; prototype: { get(key: K): V; }; }; }'.
+    };
+    
+    Ns.Multimap3.prototype = {
+        /**
+         * @param {K} key the key ok
+                   ~
+!!! error TS2304: Cannot find name 'K'.
+         * @returns {V} the value ok
+                     ~
+!!! error TS2304: Cannot find name 'V'.
+         */
+        get(key) {
+            return this._map[key + ''];
+                        ~~~~
+!!! error TS2339: Property '_map' does not exist on type '{ get(key: K): V; }'.
+        }
+    }
+    
+    <|MERGE_RESOLUTION|>--- conflicted
+++ resolved
@@ -13,13 +13,7 @@
 +a.js(36,18): error TS2304: Cannot find name 'V'.
 +a.js(39,21): error TS2339: Property '_map' does not exist on type '{ get: (key: K) => V; }'.
 +a.js(51,16): error TS2315: Type 'Object' is not generic.
-<<<<<<< HEAD
-+a.js(51,31): error TS2304: Cannot find name 'V'.
 +a.js(52,10): error TS2339: Property '_map' does not exist on type '{ Multimap3: { (): void; prototype: { get(key: K): V; }; }; }'.
-=======
-+a.js(52,10): error TS2339: Property '_map' does not exist on type '{}'.
-+a.js(55,4): error TS2339: Property 'Multimap3' does not exist on type '{}'.
->>>>>>> f7d02dd5
 +a.js(57,16): error TS2304: Cannot find name 'K'.
 +a.js(58,18): error TS2304: Cannot find name 'V'.
 +a.js(61,21): error TS2339: Property '_map' does not exist on type '{ get(key: K): V; }'.
