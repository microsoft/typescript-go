--- conflicted
+++ resolved
@@ -5,16 +5,10 @@
  === jsdocTypeReferenceToMergedClass.js ===
  var Workspace = {}
 ->Workspace : typeof Workspace
-<<<<<<< HEAD
 ->{} : {}
 +>Workspace : { Project: { (): void; prototype: { isServiceProject: () => void; }; }; }
 +>{} : { Project: { (): void; prototype: { isServiceProject: () => void; }; }; }
- 
-=======
-+>Workspace : {}
- >{} : {}
 
->>>>>>> b0e1b84a
  /** @type {Workspace.Project} */
  var p;
 ->p : wp
@@ -37,23 +31,13 @@
 ->Project : typeof wp
 ->function wp() { } : typeof wp
 ->wp : typeof wp
-<<<<<<< HEAD
 +>Workspace.Project = function wp() { } : { (): void; prototype: { isServiceProject: () => void; }; }
 +>Workspace.Project : { (): void; prototype: { isServiceProject: () => void; }; }
 +>Workspace : { Project: { (): void; prototype: { isServiceProject: () => void; }; }; }
 +>Project : { (): void; prototype: { isServiceProject: () => void; }; }
 +>function wp() { } : { (): void; prototype: { isServiceProject: () => void; }; }
 +>wp : { (): void; prototype: { isServiceProject: () => void; }; }
- 
-=======
-+>Workspace.Project = function wp() { } : () => void
-+>Workspace.Project : any
-+>Workspace : {}
-+>Project : any
-+>function wp() { } : () => void
-+>wp : () => void
 
->>>>>>> b0e1b84a
  Workspace.Project.prototype = {
 ->Workspace.Project.prototype = {  isServiceProject() {}} : { isServiceProject(): void; }
 ->Workspace.Project.prototype : { isServiceProject(): void; }
