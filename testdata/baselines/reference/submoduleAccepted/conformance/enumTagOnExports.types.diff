--- old.enumTagOnExports.types
+++ new.enumTagOnExports.types
@@= skipped -3, +3 lines =@@
 /** @enum {number} */
 exports.a = {};
 >exports.a = {} : {}
->exports.a : typeof a
<<<<<<< HEAD
+>exports.a : {}
 >exports : typeof import("enumTagOnExports")
->a : typeof a
+>a : {}
=======
->exports : typeof import("enumTagOnExports")
->a : typeof a
+>exports.a : any
+>exports : typeof import("./enumTagOnExports")
+>a : any
>>>>>>> e7a30f51
 >{} : {}

 /** @enum {string} */
 module.exports.b = {};
 >module.exports.b = {} : {}
->module.exports.b : typeof b
->module.exports : typeof module.exports
->module : { exports: typeof module.exports; }
->exports : typeof module.exports
->b : typeof b
<<<<<<< HEAD
+>module.exports.b : {}
+>module.exports : typeof import("enumTagOnExports")
+>module : { "enumTagOnExports": typeof import("enumTagOnExports"); }
+>exports : typeof import("enumTagOnExports")
+>b : {}
=======
+>module.exports.b : any
+>module.exports : typeof import("./enumTagOnExports")
+>module : { "\"enumTagOnExports\"": typeof import("./enumTagOnExports"); }
+>exports : typeof import("./enumTagOnExports")
+>b : any
>>>>>>> e7a30f51
 >{} : {}<|MERGE_RESOLUTION|>--- conflicted
+++ resolved
@@ -5,18 +5,11 @@
  exports.a = {};
  >exports.a = {} : {}
 ->exports.a : typeof a
-<<<<<<< HEAD
-+>exports.a : {}
- >exports : typeof import("enumTagOnExports")
-->a : typeof a
-+>a : {}
-=======
 ->exports : typeof import("enumTagOnExports")
 ->a : typeof a
-+>exports.a : any
++>exports.a : {}
 +>exports : typeof import("./enumTagOnExports")
-+>a : any
->>>>>>> e7a30f51
++>a : {}
  >{} : {}
 
  /** @enum {string} */
@@ -27,17 +20,9 @@
 ->module : { exports: typeof module.exports; }
 ->exports : typeof module.exports
 ->b : typeof b
-<<<<<<< HEAD
 +>module.exports.b : {}
-+>module.exports : typeof import("enumTagOnExports")
-+>module : { "enumTagOnExports": typeof import("enumTagOnExports"); }
-+>exports : typeof import("enumTagOnExports")
-+>b : {}
-=======
-+>module.exports.b : any
 +>module.exports : typeof import("./enumTagOnExports")
 +>module : { "\"enumTagOnExports\"": typeof import("./enumTagOnExports"); }
 +>exports : typeof import("./enumTagOnExports")
-+>b : any
->>>>>>> e7a30f51
++>b : {}
  >{} : {}