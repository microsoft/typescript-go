--- conflicted
+++ resolved
@@ -5,7 +5,8 @@
 -mod1.js(4,7): error TS2300: Duplicate identifier 'Foo'.
 -mod1.js(9,23): error TS2300: Duplicate identifier 'Baz'.
 -mod1.js(11,5): error TS2300: Duplicate identifier 'Baz'.
-<<<<<<< HEAD
++mod1.js(3,23): error TS2395: Individual declarations in merged declaration 'Foo' must be all exported or all local.
++mod1.js(4,7): error TS2395: Individual declarations in merged declaration 'Foo' must be all exported or all local.
 +mod1.js(7,1): error TS2304: Cannot find name 'exports'.
 +mod1.js(10,1): error TS2580: Cannot find name 'module'. Do you need to install type definitions for node? Try `npm i --save-dev @types/node`.
 +mod1.js(10,1): error TS2300: Duplicate identifier 'export='.
@@ -16,39 +17,22 @@
  
  
  ==== use.js (0 errors) ====
-@@= skipped -11, +14 lines =@@
-=======
-+use.js(1,11): error TS2580: Cannot find name 'require'. Do you need to install type definitions for node? Try `npm i --save-dev @types/node`.
-+use.js(2,19): error TS2307: Cannot find module './mod1.js' or its corresponding type declarations.
-+use.js(4,12): error TS2503: Cannot find namespace 'mod'.
- 
- 
--==== use.js (0 errors) ====
-+==== use.js (3 errors) ====
-     var mod = require('./mod1.js');
-+              ~~~~~~~
-+!!! error TS2580: Cannot find name 'require'. Do you need to install type definitions for node? Try `npm i --save-dev @types/node`.
-     /** @type {import("./mod1.js").Baz} */
-+                      ~~~~~~~~~~~
-+!!! error TS2307: Cannot find module './mod1.js' or its corresponding type declarations.
-     var b;
-     /** @type {mod.Baz} */
-+               ~~~
-+!!! error TS2503: Cannot find namespace 'mod'.
->>>>>>> 09b95922
+@@= skipped -11, +16 lines =@@
      var bb;
      var bbb = new mod.Baz();
      
 -==== mod1.js (4 errors) ====
-+==== mod1.js (7 errors) ====
++==== mod1.js (9 errors) ====
      // error
      
      /** @typedef {number} Foo */
--                          ~~~
+                           ~~~
 -!!! error TS2300: Duplicate identifier 'Foo'.
++!!! error TS2395: Individual declarations in merged declaration 'Foo' must be all exported or all local.
      class Foo { } // should error
--          ~~~
+           ~~~
 -!!! error TS2300: Duplicate identifier 'Foo'.
++!!! error TS2395: Individual declarations in merged declaration 'Foo' must be all exported or all local.
      
      /** @typedef {number} Bar */
      exports.Bar = class { }
@@ -78,7 +62,7 @@
      
      // ok
      
-@@= skipped -31, +33 lines =@@
+@@= skipped -31, +37 lines =@@
      
      /** @typedef {number} Quid */
      exports.Quid = 2;
