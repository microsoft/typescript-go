--- conflicted
+++ resolved
@@ -1,148 +1,65 @@
 --- old.moduleExportsElementAccessAssignment.types
 +++ new.moduleExportsElementAccessAssignment.types
-@@= skipped -7, +7 lines =@@
- >"./mod1" : "./mod1"
-
- mod1.a;
-<<<<<<< HEAD
- >mod1.a : { x: string; }
-->mod1 : typeof mod1
-+>mod1 : typeof import("mod1")
- >a : { x: string; }
-
- mod1.b;
- >mod1.b : { x: string; }
-->mod1 : typeof mod1
-+>mod1 : typeof import("mod1")
- >b : { x: string; }
-
- mod1.c;
- >mod1.c : { x: string; }
-->mod1 : typeof mod1
-+>mod1 : typeof import("mod1")
+@@= skipped -22, +22 lines =@@
  >c : { x: string; }
 
  mod1.d;
 ->mod1.d : typeof mod1."d"
-->mod1 : typeof mod1
-->d : typeof mod1."d"
 +>mod1.d : {}
-+>mod1 : typeof import("mod1")
-+>d : {}
-=======
-->mod1.a : { x: string; }
-+>mod1.a : any
- >mod1 : typeof mod1
-->a : { x: string; }
-+>a : any
-
- mod1.b;
-->mod1.b : { x: string; }
-+>mod1.b : any
- >mod1 : typeof mod1
-->b : { x: string; }
-+>b : any
-
- mod1.c;
-->mod1.c : { x: string; }
-+>mod1.c : any
- >mod1 : typeof mod1
-->c : { x: string; }
-+>c : any
-
- mod1.d;
-->mod1.d : typeof mod1."d"
-+>mod1.d : any
  >mod1 : typeof mod1
 ->d : typeof mod1."d"
-+>d : any
->>>>>>> e7a30f51
++>d : {}
 
  mod1.d.e;
 ->mod1.d.e : number
 ->mod1.d : typeof mod1."d"
 +>mod1.d.e : any
-<<<<<<< HEAD
 +>mod1.d : {}
-+>mod1 : typeof import("mod1")
+ >mod1 : typeof mod1
+->d : typeof mod1."d"
+->e : number
 +>d : {}
 +>e : any
 
  mod1.default;
  >mod1.default : { x: string; }
-->mod1 : typeof mod1
-+>mod1 : typeof import("mod1")
- >default : { x: string; }
-
- === mod1.js ===
-@@= skipped -68, +68 lines =@@
-=======
-+>mod1.d : any
- >mod1 : typeof mod1
-->d : typeof mod1."d"
-->e : number
-+>d : any
-+>e : any
-
- mod1.default;
-->mod1.default : { x: string; }
-+>mod1.default : any
- >mod1 : typeof mod1
-->default : { x: string; }
-+>default : any
-
- === mod1.js ===
+@@= skipped -20, +20 lines =@@
  exports.a = { x: "x" };
  >exports.a = { x: "x" } : { x: string; }
-->exports.a : { x: string; }
+ >exports.a : { x: string; }
 ->exports : typeof import("mod1")
-->a : { x: string; }
-+>exports.a : any
 +>exports : typeof import("./mod1")
-+>a : any
+ >a : { x: string; }
  >{ x: "x" } : { x: string; }
  >x : string
- >"x" : "x"
-
+@@= skipped -9, +9 lines =@@
  exports["b"] = { x: "x" };
  >exports["b"] = { x: "x" } : { x: string; }
-->exports["b"] : { x: string; }
+ >exports["b"] : { x: string; }
 ->exports : typeof import("mod1")
-+>exports["b"] : any
 +>exports : typeof import("./mod1")
  >"b" : "b"
  >{ x: "x" } : { x: string; }
  >x : string
-@@= skipped -52, +52 lines =@@
-
+@@= skipped -9, +9 lines =@@
  exports["default"] = { x: "x" };
  >exports["default"] = { x: "x" } : { x: string; }
-->exports["default"] : { x: string; }
+ >exports["default"] : { x: string; }
 ->exports : typeof import("mod1")
-+>exports["default"] : any
 +>exports : typeof import("./mod1")
  >"default" : "default"
  >{ x: "x" } : { x: string; }
  >x : string
 @@= skipped -9, +9 lines =@@
-
->>>>>>> e7a30f51
  module.exports["c"] = { x: "x" };
  >module.exports["c"] = { x: "x" } : { x: string; }
  >module.exports["c"] : { x: string; }
 ->module.exports : typeof module.exports
 ->module : { exports: typeof module.exports; }
 ->exports : typeof module.exports
-<<<<<<< HEAD
-+>module.exports : typeof import("mod1")
-+>module : { "mod1": typeof import("mod1"); }
-+>exports : typeof import("mod1")
-=======
-+>module.exports["c"] : any
 +>module.exports : typeof import("./mod1")
 +>module : { "\"mod1\"": typeof import("./mod1"); }
 +>exports : typeof import("./mod1")
->>>>>>> e7a30f51
  >"c" : "c"
  >{ x: "x" } : { x: string; }
  >x : string
@@ -154,15 +71,9 @@
 ->module["exports"] : typeof module.exports
 ->module : { exports: typeof module.exports; }
 +>module["exports"]["d"] = {} : {}
-<<<<<<< HEAD
 +>module["exports"]["d"] : {}
-+>module["exports"] : typeof import("mod1")
-+>module : { "mod1": typeof import("mod1"); }
-=======
-+>module["exports"]["d"] : any
 +>module["exports"] : typeof import("./mod1")
 +>module : { "\"mod1\"": typeof import("./mod1"); }
->>>>>>> e7a30f51
  >"exports" : "exports"
  >"d" : "d"
  >{} : {}
@@ -174,15 +85,9 @@
 ->module["exports"] : typeof module.exports
 ->module : { exports: typeof module.exports; }
 +>module["exports"]["d"].e : any
-<<<<<<< HEAD
 +>module["exports"]["d"] : {}
-+>module["exports"] : typeof import("mod1")
-+>module : { "mod1": typeof import("mod1"); }
-=======
-+>module["exports"]["d"] : any
 +>module["exports"] : typeof import("./mod1")
 +>module : { "\"mod1\"": typeof import("./mod1"); }
->>>>>>> e7a30f51
  >"exports" : "exports"
  >"d" : "d"
 ->e : number
