--- old.chainedPrototypeAssignment.types
+++ new.chainedPrototypeAssignment.types
@@= skipped -2, +2 lines =@@
 === use.js ===
 /// <reference path='./types.d.ts'/>
 var mod = require('./mod');
->mod : typeof mod
->require('./mod') : typeof mod
+>mod : typeof import("mod")
+>require('./mod') : typeof import("mod")
 >require : (name: string) => any
 >'./mod' : "./mod"

 var a = new mod.A()
->a : A
->new mod.A() : A
->mod.A : typeof A
->mod : typeof mod
->A : typeof A
+>a : any
+>new mod.A() : any
+>mod.A : { (): void; prototype: { m: (n: number) => number; }; }
+>mod : typeof import("mod")
<<<<<<< HEAD
+>A : { (): void; prototype: { m: (n: number) => number; }; }
 
=======
+>A : () => void

>>>>>>> b0e1b84a
 var b = new mod.B()
->b : B
->new mod.B() : B
->mod.B : typeof B
->mod : typeof mod
->B : typeof B
+>b : any
+>new mod.B() : any
+>mod.B : { (): void; prototype: { m: (n: number) => number; }; }
+>mod : typeof import("mod")
<<<<<<< HEAD
+>B : { (): void; prototype: { m: (n: number) => number; }; }
 
=======
+>B : () => void

>>>>>>> b0e1b84a
 a.m('nope')
->a.m('nope') : number
->a.m : (n: number) => number
->a : A
->m : (n: number) => number
+>a.m('nope') : any
+>a.m : any
+>a : any
+>m : any
 >'nope' : "nope"

 b.m('not really')
->b.m('not really') : number
->b.m : (n: number) => number
->b : B
->m : (n: number) => number
+>b.m('not really') : any
+>b.m : any
+>b : any
+>m : any
 >'not really' : "not really"

 === types.d.ts ===
@@= skipped -44, +44 lines =@@
 === mod.js ===
 /// <reference path='./types.d.ts'/>
 var A = function A() {
->A : typeof A
->function A() {    this.a = 1} : typeof A
->A : typeof A
<<<<<<< HEAD
+>A : { (): void; prototype: { m: (n: number) => number; }; }
+>function A() {    this.a = 1} : { (): void; prototype: { m: (n: number) => number; }; }
+>A : { (): void; prototype: { m: (n: number) => number; }; }
 
=======
+>A : () => void
+>function A() {    this.a = 1} : () => void
+>A : () => void

>>>>>>> b0e1b84a
     this.a = 1
 >this.a = 1 : 1
 >this.a : any
->this : this
+>this : any
 >a : any
 >1 : 1
 }
 var B = function B() {
->B : typeof B
->function B() {    this.b = 2} : typeof B
->B : typeof B
<<<<<<< HEAD
+>B : { (): void; prototype: { m: (n: number) => number; }; }
+>function B() {    this.b = 2} : { (): void; prototype: { m: (n: number) => number; }; }
+>B : { (): void; prototype: { m: (n: number) => number; }; }
 
=======
+>B : () => void
+>function B() {    this.b = 2} : () => void
+>B : () => void

>>>>>>> b0e1b84a
     this.b = 2
 >this.b = 2 : 2
 >this.b : any
->this : this
+>this : any
 >b : any
 >2 : 2
 }
 exports.A = A
->exports.A = A : typeof A
->exports.A : typeof A
+>exports.A = A : { (): void; prototype: { m: (n: number) => number; }; }
+>exports.A : { (): void; prototype: { m: (n: number) => number; }; }
 >exports : typeof import("mod")
->A : typeof A
->A : typeof A
<<<<<<< HEAD
+>A : { (): void; prototype: { m: (n: number) => number; }; }
+>A : { (): void; prototype: { m: (n: number) => number; }; }
 
=======
+>A : () => void
+>A : () => void

>>>>>>> b0e1b84a
 exports.B = B
->exports.B = B : typeof B
->exports.B : typeof B
+>exports.B = B : { (): void; prototype: { m: (n: number) => number; }; }
+>exports.B : { (): void; prototype: { m: (n: number) => number; }; }
 >exports : typeof import("mod")
->B : typeof B
->B : typeof B
<<<<<<< HEAD
+>B : { (): void; prototype: { m: (n: number) => number; }; }
+>B : { (): void; prototype: { m: (n: number) => number; }; }
 
=======
+>B : () => void
+>B : () => void

>>>>>>> b0e1b84a
 A.prototype = B.prototype = {
->A.prototype = B.prototype = {    /** @param {number} n */    m(n) {        return n + 1    }} : { m(n: number): number; }
->A.prototype : { m(n: number): number; }
->A : typeof A
->prototype : { m(n: number): number; }
->B.prototype = {    /** @param {number} n */    m(n) {        return n + 1    }} : { m(n: number): number; }
->B.prototype : { m(n: number): number; }
->B : typeof B
->prototype : { m(n: number): number; }
->{    /** @param {number} n */    m(n) {        return n + 1    }} : { m(n: number): number; }
+>A.prototype = B.prototype = {    /** @param {number} n */    m(n) {        return n + 1    }} : { m: (n: number) => number; }
+>A.prototype : { m: (n: number) => number; }
+>A : { (): void; prototype: { m: (n: number) => number; }; }
+>prototype : { m: (n: number) => number; }
+>B.prototype = {    /** @param {number} n */    m(n) {        return n + 1    }} : { m: (n: number) => number; }
+>B.prototype : { m: (n: number) => number; }
+>B : { (): void; prototype: { m: (n: number) => number; }; }
+>prototype : { m: (n: number) => number; }
+>{    /** @param {number} n */    m(n) {        return n + 1    }} : { m: (n: number) => number; }

     /** @param {number} n */
     m(n) {<|MERGE_RESOLUTION|>--- conflicted
+++ resolved
@@ -21,13 +21,8 @@
 +>new mod.A() : any
 +>mod.A : { (): void; prototype: { m: (n: number) => number; }; }
 +>mod : typeof import("mod")
-<<<<<<< HEAD
 +>A : { (): void; prototype: { m: (n: number) => number; }; }
- 
-=======
-+>A : () => void
 
->>>>>>> b0e1b84a
  var b = new mod.B()
 ->b : B
 ->new mod.B() : B
@@ -38,13 +33,8 @@
 +>new mod.B() : any
 +>mod.B : { (): void; prototype: { m: (n: number) => number; }; }
 +>mod : typeof import("mod")
-<<<<<<< HEAD
 +>B : { (): void; prototype: { m: (n: number) => number; }; }
- 
-=======
-+>B : () => void
 
->>>>>>> b0e1b84a
  a.m('nope')
 ->a.m('nope') : number
 ->a.m : (n: number) => number
@@ -75,17 +65,10 @@
 ->A : typeof A
 ->function A() {    this.a = 1} : typeof A
 ->A : typeof A
-<<<<<<< HEAD
 +>A : { (): void; prototype: { m: (n: number) => number; }; }
 +>function A() {    this.a = 1} : { (): void; prototype: { m: (n: number) => number; }; }
 +>A : { (): void; prototype: { m: (n: number) => number; }; }
- 
-=======
-+>A : () => void
-+>function A() {    this.a = 1} : () => void
-+>A : () => void
 
->>>>>>> b0e1b84a
      this.a = 1
  >this.a = 1 : 1
  >this.a : any
@@ -98,17 +81,10 @@
 ->B : typeof B
 ->function B() {    this.b = 2} : typeof B
 ->B : typeof B
-<<<<<<< HEAD
 +>B : { (): void; prototype: { m: (n: number) => number; }; }
 +>function B() {    this.b = 2} : { (): void; prototype: { m: (n: number) => number; }; }
 +>B : { (): void; prototype: { m: (n: number) => number; }; }
- 
-=======
-+>B : () => void
-+>function B() {    this.b = 2} : () => void
-+>B : () => void
 
->>>>>>> b0e1b84a
      this.b = 2
  >this.b = 2 : 2
  >this.b : any
@@ -125,15 +101,9 @@
  >exports : typeof import("mod")
 ->A : typeof A
 ->A : typeof A
-<<<<<<< HEAD
 +>A : { (): void; prototype: { m: (n: number) => number; }; }
 +>A : { (): void; prototype: { m: (n: number) => number; }; }
- 
-=======
-+>A : () => void
-+>A : () => void
 
->>>>>>> b0e1b84a
  exports.B = B
 ->exports.B = B : typeof B
 ->exports.B : typeof B
@@ -142,15 +112,9 @@
  >exports : typeof import("mod")
 ->B : typeof B
 ->B : typeof B
-<<<<<<< HEAD
 +>B : { (): void; prototype: { m: (n: number) => number; }; }
 +>B : { (): void; prototype: { m: (n: number) => number; }; }
- 
-=======
-+>B : () => void
-+>B : () => void
 
->>>>>>> b0e1b84a
  A.prototype = B.prototype = {
 ->A.prototype = B.prototype = {    /** @param {number} n */    m(n) {        return n + 1    }} : { m(n: number): number; }
 ->A.prototype : { m(n: number): number; }
