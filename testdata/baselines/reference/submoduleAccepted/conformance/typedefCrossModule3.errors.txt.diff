--- conflicted
+++ resolved
@@ -3,29 +3,19 @@
 @@= skipped -0, +0 lines =@@
 -mod2.js(1,23): error TS2300: Duplicate identifier 'Foo'.
 -mod2.js(3,4): error TS2300: Duplicate identifier 'Foo'.
-<<<<<<< HEAD
-+mod2.js(3,4): error TS2339: Property 'Foo' does not exist on type '{}'.
- 
- 
--==== mod2.js (2 errors) ====
-=======
 -
 -
 -==== mod2.js (2 errors) ====
-+mod2.js(4,1): error TS2309: An export assignment cannot be used in a module with other exported elements.
-+
-+
->>>>>>> 12cbd189
-+==== mod2.js (1 errors) ====
-     /** @typedef {number} Foo */
+-    /** @typedef {number} Foo */
 -                          ~~~
 -!!! error TS2300: Duplicate identifier 'Foo'.
 -!!! related TS6203 mod2.js:3:4: 'Foo' was also declared here.
-     const ns = {};
-     ns.Foo = class {}
+-    const ns = {};
+-    ns.Foo = class {}
 -       ~~~
 -!!! error TS2300: Duplicate identifier 'Foo'.
 -!!! related TS6203 mod2.js:1:23: 'Foo' was also declared here.
-     module.exports = ns;
-     
-     +-    module.exports = ns;
+-    
+-    
++<no content>