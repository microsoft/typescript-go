--- old.typedefCrossModule3.errors.txt
+++ new.typedefCrossModule3.errors.txt
@@= skipped -0, +0 lines =@@
-mod2.js(1,23): error TS2300: Duplicate identifier 'Foo'.
-mod2.js(3,4): error TS2300: Duplicate identifier 'Foo'.
+mod2.js(4,1): error TS2309: An export assignment cannot be used in a module with other exported elements.
<<<<<<< HEAD
 
 
-==== mod2.js (2 errors) ====
+==== mod2.js (1 errors) ====
=======


 ==== mod2.js (2 errors) ====
>>>>>>> b0e1b84a
     /** @typedef {number} Foo */
-                          ~~~
-!!! error TS2300: Duplicate identifier 'Foo'.
-!!! related TS6203 mod2.js:3:4: 'Foo' was also declared here.
     const ns = {};
     ns.Foo = class {}
-       ~~~
-!!! error TS2300: Duplicate identifier 'Foo'.
-!!! related TS6203 mod2.js:1:23: 'Foo' was also declared here.
     module.exports = ns;
+    ~~~~~~~~~~~~~~~~~~~
+!!! error TS2309: An export assignment cannot be used in a module with other exported elements.
     
     <|MERGE_RESOLUTION|>--- conflicted
+++ resolved
@@ -3,17 +3,13 @@
 @@= skipped -0, +0 lines =@@
 -mod2.js(1,23): error TS2300: Duplicate identifier 'Foo'.
 -mod2.js(3,4): error TS2300: Duplicate identifier 'Foo'.
+-
+-
+-==== mod2.js (2 errors) ====
 +mod2.js(4,1): error TS2309: An export assignment cannot be used in a module with other exported elements.
-<<<<<<< HEAD
- 
- 
--==== mod2.js (2 errors) ====
++
++
 +==== mod2.js (1 errors) ====
-=======
-
-
- ==== mod2.js (2 errors) ====
->>>>>>> b0e1b84a
      /** @typedef {number} Foo */
 -                          ~~~
 -!!! error TS2300: Duplicate identifier 'Foo'.
