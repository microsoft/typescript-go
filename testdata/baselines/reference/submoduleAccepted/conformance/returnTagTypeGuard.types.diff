--- old.returnTagTypeGuard.types
+++ new.returnTagTypeGuard.types
@@= skipped -48, +48 lines =@@
 }
 /** @param {Entry | Group} chunk */
 function f(chunk) {
->f : (chunk: Entry | Group) => string | number
+>f : (chunk: Entry | Group) => any
 >chunk : Entry | Group
 
     let x = chunk.isInit(chunk) ? chunk.c : chunk.d
->x : string | number
->chunk.isInit(chunk) ? chunk.c : chunk.d : string | number
+>x : any
+>chunk.isInit(chunk) ? chunk.c : chunk.d : any
 >chunk.isInit(chunk) : boolean
 >chunk.isInit : ((x: any) => this is Entry) | ((x: any) => false)
 >chunk : Entry | Group
 >isInit : ((x: any) => this is Entry) | ((x: any) => false)
 >chunk : Entry | Group
->chunk.c : number
+>chunk.c : any
 >chunk : Entry
->c : number
->chunk.d : string
+>c : any
+>chunk.d : any
 >chunk : Group
->d : string
+>d : any
 
     return x
->x : string | number
+>x : any
 }
 
 /**
@@= skipped -39, +39 lines =@@
 
 /** @param {boolean | number} val */
 function foo(val) {
->foo : (val: boolean | number) => void
+>foo : (val: number | boolean) => void
 >val : number | boolean
 
     if (isBoolean(val)) {
<<<<<<< HEAD
@@= skipped -28, +28 lines =@@
=======
 >isBoolean(val) : boolean
 >isBoolean : (value: any) => value is boolean
->val : number | boolean
+>val : any
 
         val;
 >val : boolean
@@= skipped -21, +21 lines =@@
>>>>>>> 0ca58398
 
 /** @type {Cb} */
 function isNumber(x) { return typeof x === "number" }
->isNumber : (x: unknown) => x is number
->x : unknown
+>isNumber : (x: any) => x is number
+>x : any
 >typeof x === "number" : boolean
 >typeof x : "bigint" | "boolean" | "function" | "number" | "object" | "string" | "symbol" | "undefined"
->x : unknown
+>x : any
 >"number" : "number"
 
 /** @param {unknown} x */
@@= skipped -14, +14 lines =@@
 
     if (isNumber(x)) {
 >isNumber(x) : boolean
->isNumber : (x: unknown) => x is number
+>isNumber : (x: any) => x is number
 >x : unknown
 
         x * 2;<|MERGE_RESOLUTION|>--- conflicted
+++ resolved
@@ -44,18 +44,7 @@
  >val : number | boolean
  
      if (isBoolean(val)) {
-<<<<<<< HEAD
-@@= skipped -28, +28 lines =@@
-=======
- >isBoolean(val) : boolean
- >isBoolean : (value: any) => value is boolean
-->val : number | boolean
-+>val : any
- 
-         val;
- >val : boolean
 @@= skipped -21, +21 lines =@@
->>>>>>> 0ca58398
  
  /** @type {Cb} */
  function isNumber(x) { return typeof x === "number" }
