--- old.propertiesOfGenericConstructorFunctions.types
+++ new.propertiesOfGenericConstructorFunctions.types
@@= skipped -7, +7 lines =@@
  * @param {V} iv
  */
 function Multimap(ik, iv) {
->Multimap : typeof Multimap
+>Multimap : <K extends string, V>(ik: string, iv: V) => void
 >ik : string
 >iv : V

     /** @type {{ [s: string]: V }} */
     this._map = {};
 >this._map = {} : {}
->this._map : { [s: string]: V; }
->this : this
->_map : { [s: string]: V; }
+>this._map : any
+>this : any
+>_map : any
 >{} : {}

     // without type annotation
     this._map2 = { [ik]: iv };
->this._map2 = { [ik]: iv } : { [ik]: V; }
+>this._map2 = { [ik]: iv } : { [x: string]: V; }
 >this._map2 : any
->this : this
+>this : any
 >_map2 : any
->{ [ik]: iv } : { [ik]: V; }
+>{ [ik]: iv } : { [x: string]: V; }
 >[ik] : V
<<<<<<< HEAD
@@= skipped -28, +28 lines =@@
=======
 >ik : string
 >iv : V
@@= skipped -28, +29 lines =@@
>>>>>>> cc2af8f9
 /** @type {Multimap<"a" | "b", number>} with type annotation */
 const map = new Multimap("a", 1);
 >map : Multimap<"a" | "b", number>
->new Multimap("a", 1) : Multimap<"a" | "b", number>
->Multimap : typeof Multimap
+>new Multimap("a", 1) : any
+>Multimap : <K extends string, V>(ik: string, iv: V) => void
 >"a" : "a"
 >1 : 1

 // without type annotation
 const map2 = new Multimap("m", 2);
->map2 : Multimap<string, number>
->new Multimap("m", 2) : Multimap<string, number>
->Multimap : typeof Multimap
+>map2 : any
+>new Multimap("m", 2) : any
+>Multimap : <K extends string, V>(ik: string, iv: V) => void
 >"m" : "m"
 >2 : 2

 /** @type {number} */
 var n = map._map['hi']
 >n : number
->map._map['hi'] : number
->map._map : { [s: string]: number; }
+>map._map['hi'] : any
+>map._map : any
 >map : Multimap<"a" | "b", number>
->_map : { [s: string]: number; }
+>_map : any
 >'hi' : "hi"

 /** @type {number} */
 var n = map._map2['hi']
 >n : number
->map._map2['hi'] : number
->map._map2 : { [x: string]: number; }
+>map._map2['hi'] : any
+>map._map2 : any
 >map : Multimap<"a" | "b", number>
->_map2 : { [x: string]: number; }
+>_map2 : any
 >'hi' : "hi"

 /** @type {number} */
 var n = map2._map['hi']
 >n : number
->map2._map['hi'] : number
->map2._map : { [s: string]: number; }
->map2 : Multimap<string, number>
->_map : { [s: string]: number; }
+>map2._map['hi'] : any
+>map2._map : any
+>map2 : any
+>_map : any
 >'hi' : "hi"

 /** @type {number} */
 var n = map._map2['hi']
 >n : number
->map._map2['hi'] : number
->map._map2 : { [x: string]: number; }
+>map._map2['hi'] : any
+>map._map2 : any
 >map : Multimap<"a" | "b", number>
->_map2 : { [x: string]: number; }
+>_map2 : any
 >'hi' : "hi"

 /**
@@= skipped -55, +55 lines =@@
  * @param {T} t
  */
 function Cp(t) {
->Cp : typeof Cp
+>Cp : { <T>(t: T): void; prototype: { m1(): any; m2(): any; }; }
 >t : T

     this.x = 1
 >this.x = 1 : 1
 >this.x : any
->this : this
+>this : any
 >x : any
 >1 : 1

     this.y = t
 >this.y = t : T
 >this.y : any
->this : this
+>this : any
 >y : any
 >t : T
 }
 Cp.prototype = {
->Cp.prototype = {    m1() { return this.x },    m2() { this.z = this.x + 1; return this.y }} : { m1(): number; m2(): T; }
->Cp.prototype : { m1(): number; m2(): T; }
->Cp : typeof Cp
->prototype : { m1(): number; m2(): T; }
->{    m1() { return this.x },    m2() { this.z = this.x + 1; return this.y }} : { m1(): number; m2(): T; }
+>Cp.prototype = {    m1() { return this.x },    m2() { this.z = this.x + 1; return this.y }} : { m1(): any; m2(): any; }
+>Cp.prototype : { m1(): any; m2(): any; }
+>Cp : { <T>(t: T): void; prototype: { m1(): any; m2(): any; }; }
+>prototype : { m1(): any; m2(): any; }
+>{    m1() { return this.x },    m2() { this.z = this.x + 1; return this.y }} : { m1(): any; m2(): any; }

     m1() { return this.x },
->m1 : () => number
->this.x : number
->this : this
->x : number
+>m1 : () => any
+>this.x : any
+>this : any
+>x : any

     m2() { this.z = this.x + 1; return this.y }
->m2 : () => T
->this.z = this.x + 1 : number
->this.z : number
->this : this
->z : number
->this.x + 1 : number
->this.x : number
->this : this
->x : number
+>m2 : () => any
+>this.z = this.x + 1 : any
+>this.z : any
+>this : any
+>z : any
+>this.x + 1 : any
+>this.x : any
+>this : any
+>x : any
 >1 : 1
->this.y : T
->this : this
->y : T
+>this.y : any
+>this : any
+>y : any
 }
 var cp = new Cp(1)
->cp : Cp<number>
->new Cp(1) : Cp<number>
->Cp : typeof Cp
+>cp : any
+>new Cp(1) : any
+>Cp : { <T>(t: T): void; prototype: { m1(): any; m2(): any; }; }
 >1 : 1

 /** @type {number} */
 var n = cp.x
 >n : number
->cp.x : number
->cp : Cp<number>
->x : number
+>cp.x : any
+>cp : any
+>x : any

 /** @type {number} */
 var n = cp.y
 >n : number
->cp.y : number
->cp : Cp<number>
->y : number
+>cp.y : any
+>cp : any
+>y : any

 /** @type {number} */
 var n = cp.m1()
 >n : number
->cp.m1() : number
->cp.m1 : () => number
->cp : Cp<number>
->m1 : () => number
+>cp.m1() : any
+>cp.m1 : any
+>cp : any
+>m1 : any

 /** @type {number} */
 var n = cp.m2()
 >n : number
->cp.m2() : number
->cp.m2 : () => number
->cp : Cp<number>
->m2 : () => number
+>cp.m2() : any
+>cp.m2 : any
+>cp : any
+>m2 : any
<|MERGE_RESOLUTION|>--- conflicted
+++ resolved
@@ -31,13 +31,9 @@
 ->{ [ik]: iv } : { [ik]: V; }
 +>{ [ik]: iv } : { [x: string]: V; }
  >[ik] : V
-<<<<<<< HEAD
-@@= skipped -28, +28 lines =@@
-=======
  >ik : string
  >iv : V
-@@= skipped -28, +29 lines =@@
->>>>>>> cc2af8f9
+@@= skipped -28, +28 lines =@@
  /** @type {Multimap<"a" | "b", number>} with type annotation */
  const map = new Multimap("a", 1);
  >map : Multimap<"a" | "b", number>
