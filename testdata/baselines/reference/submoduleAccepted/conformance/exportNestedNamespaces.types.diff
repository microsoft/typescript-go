--- conflicted
+++ resolved
@@ -9,42 +9,24 @@
 ->exports : typeof import("mod")
 ->n : typeof n
 +>exports.n = {} : {}
-<<<<<<< HEAD
 +>exports.n : {}
- >exports : typeof import("mod")
-->n : typeof n
++>exports : typeof import("./mod")
 +>n : {}
-=======
-+>exports.n : any
-+>exports : typeof import("./mod")
-+>n : any
->>>>>>> e7a30f51
  >{} : {}
 
  exports.n.K = function () {
 ->exports.n.K = function () {    this.x = 10;} : typeof K
 ->exports.n.K : typeof K
 ->exports.n : typeof n
-<<<<<<< HEAD
-+>exports.n.K = function () {    this.x = 10;} : () => void
-+>exports.n.K : any
-+>exports.n : {}
- >exports : typeof import("mod")
-->n : typeof n
-->K : typeof K
-->function () {    this.x = 10;} : typeof K
-+>n : {}
-=======
 ->exports : typeof import("mod")
 ->n : typeof n
 ->K : typeof K
 ->function () {    this.x = 10;} : typeof K
 +>exports.n.K = function () {    this.x = 10;} : () => void
 +>exports.n.K : any
-+>exports.n : any
++>exports.n : {}
 +>exports : typeof import("./mod")
-+>n : any
->>>>>>> e7a30f51
++>n : {}
 +>K : any
 +>function () {    this.x = 10;} : () => void
 
@@ -86,17 +68,11 @@
 +>k : any
 +>new s.n.K() : any
 +>s.n.K : any
-<<<<<<< HEAD
 +>s.n : {}
-+>s : typeof import("mod")
-+>n : {}
-=======
-+>s.n : any
  >s : typeof s
 ->n : typeof s.n
 ->K : typeof K
-+>n : any
->>>>>>> e7a30f51
++>n : {}
 +>K : any
 
  k.x
