--- conflicted
+++ resolved
@@ -64,7 +64,7 @@
  >{} : {}
 
  };
-@@= skipped -16, +17 lines =@@
+@@= skipped -16, +16 lines =@@
  Multimap2.prototype = {
  >Multimap2.prototype = {    /**     * @param {K} key the key ok     * @returns {V} the value ok     */    get: function(key) {        return this._map[key + ''];    }} : { get: (key: K) => V; }
  >Multimap2.prototype : { get: (key: K) => V; }
@@ -73,12 +73,7 @@
  >prototype : { get: (key: K) => V; }
  >{    /**     * @param {K} key the key ok     * @returns {V} the value ok     */    get: function(key) {        return this._map[key + ''];    }} : { get: (key: K) => V; }
 
-<<<<<<< HEAD
 @@= skipped -14, +14 lines =@@
-=======
-     /**
-@@= skipped -30, +30 lines =@@
->>>>>>> f7d02dd5
  >key : K
 
          return this._map[key + ''];
@@ -131,7 +126,7 @@
  >{} : {}
 
  };
-@@= skipped -19, +20 lines =@@
+@@= skipped -19, +19 lines =@@
  Ns.Multimap3.prototype = {
  >Ns.Multimap3.prototype = {    /**     * @param {K} key the key ok     * @returns {V} the value ok     */    get(key) {        return this._map[key + ''];    }} : { get(key: K): V; }
  >Ns.Multimap3.prototype : { get(key: K): V; }
@@ -144,12 +139,7 @@
  >prototype : { get(key: K): V; }
  >{    /**     * @param {K} key the key ok     * @returns {V} the value ok     */    get(key) {        return this._map[key + ''];    }} : { get(key: K): V; }
 
-<<<<<<< HEAD
 @@= skipped -15, +15 lines =@@
-=======
-     /**
-@@= skipped -34, +34 lines =@@
->>>>>>> f7d02dd5
  >key : K
 
          return this._map[key + ''];
