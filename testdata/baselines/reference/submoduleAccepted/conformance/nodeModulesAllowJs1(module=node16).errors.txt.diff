--- old.nodeModulesAllowJs1(module=node16).errors.txt
+++ new.nodeModulesAllowJs1(module=node16).errors.txt
<<<<<<< HEAD
@@= skipped -8, +8 lines =@@
 index.cjs(23,22): error TS1479: The current file is a CommonJS module whose imports will produce 'require' calls; however, the referenced file is an ECMAScript module and cannot be imported with 'require'. Consider writing a dynamic 'import("./subfolder2/another")' call instead.
 index.cjs(24,22): error TS1479: The current file is a CommonJS module whose imports will produce 'require' calls; however, the referenced file is an ECMAScript module and cannot be imported with 'require'. Consider writing a dynamic 'import("./subfolder2/another/")' call instead.
 index.cjs(25,22): error TS1479: The current file is a CommonJS module whose imports will produce 'require' calls; however, the referenced file is an ECMAScript module and cannot be imported with 'require'. Consider writing a dynamic 'import("./subfolder2/another/index")' call instead.
=======
@@= skipped -0, +0 lines =@@
-index.cjs(2,21): error TS1479: The current file is a CommonJS module whose imports will produce 'require' calls; however, the referenced file is an ECMAScript module and cannot be imported with 'require'. Consider writing a dynamic 'import("./index.js")' call instead.
-index.cjs(3,21): error TS1479: The current file is a CommonJS module whose imports will produce 'require' calls; however, the referenced file is an ECMAScript module and cannot be imported with 'require'. Consider writing a dynamic 'import("./index.mjs")' call instead.
-index.cjs(6,21): error TS1479: The current file is a CommonJS module whose imports will produce 'require' calls; however, the referenced file is an ECMAScript module and cannot be imported with 'require'. Consider writing a dynamic 'import("./subfolder/index.mjs")' call instead.
-index.cjs(9,21): error TS1479: The current file is a CommonJS module whose imports will produce 'require' calls; however, the referenced file is an ECMAScript module and cannot be imported with 'require'. Consider writing a dynamic 'import("./subfolder2/index.mjs")' call instead.
-index.cjs(11,22): error TS1479: The current file is a CommonJS module whose imports will produce 'require' calls; however, the referenced file is an ECMAScript module and cannot be imported with 'require'. Consider writing a dynamic 'import("./subfolder2/another/index.js")' call instead.
-index.cjs(12,22): error TS1479: The current file is a CommonJS module whose imports will produce 'require' calls; however, the referenced file is an ECMAScript module and cannot be imported with 'require'. Consider writing a dynamic 'import("./subfolder2/another/index.mjs")' call instead.
-index.cjs(15,22): error TS1479: The current file is a CommonJS module whose imports will produce 'require' calls; however, the referenced file is an ECMAScript module and cannot be imported with 'require'. Consider writing a dynamic 'import("./")' call instead.
-index.cjs(16,22): error TS1479: The current file is a CommonJS module whose imports will produce 'require' calls; however, the referenced file is an ECMAScript module and cannot be imported with 'require'. Consider writing a dynamic 'import("./index")' call instead.
-index.cjs(23,22): error TS1479: The current file is a CommonJS module whose imports will produce 'require' calls; however, the referenced file is an ECMAScript module and cannot be imported with 'require'. Consider writing a dynamic 'import("./subfolder2/another")' call instead.
-index.cjs(24,22): error TS1479: The current file is a CommonJS module whose imports will produce 'require' calls; however, the referenced file is an ECMAScript module and cannot be imported with 'require'. Consider writing a dynamic 'import("./subfolder2/another/")' call instead.
-index.cjs(25,22): error TS1479: The current file is a CommonJS module whose imports will produce 'require' calls; however, the referenced file is an ECMAScript module and cannot be imported with 'require'. Consider writing a dynamic 'import("./subfolder2/another/index")' call instead.
>>>>>>> 360255e6
-index.cjs(51,1): error TS8002: 'import ... =' can only be used in TypeScript files.
 index.cjs(51,22): error TS1471: Module './' cannot be imported using this construct. The specifier only resolves to an ES module, which cannot be imported with 'require'. Use an ECMAScript import instead.
-index.cjs(52,1): error TS8002: 'import ... =' can only be used in TypeScript files.
 index.cjs(52,22): error TS1471: Module './index' cannot be imported using this construct. The specifier only resolves to an ES module, which cannot be imported with 'require'. Use an ECMAScript import instead.
-index.cjs(53,1): error TS8002: 'import ... =' can only be used in TypeScript files.
-index.cjs(54,1): error TS8002: 'import ... =' can only be used in TypeScript files.
-index.cjs(55,1): error TS8002: 'import ... =' can only be used in TypeScript files.
-index.cjs(56,1): error TS8002: 'import ... =' can only be used in TypeScript files.
-index.cjs(57,1): error TS8002: 'import ... =' can only be used in TypeScript files.
-index.cjs(58,1): error TS8002: 'import ... =' can only be used in TypeScript files.
-index.cjs(59,1): error TS8002: 'import ... =' can only be used in TypeScript files.
 index.cjs(59,22): error TS1471: Module './subfolder2/another' cannot be imported using this construct. The specifier only resolves to an ES module, which cannot be imported with 'require'. Use an ECMAScript import instead.
-index.cjs(60,1): error TS8002: 'import ... =' can only be used in TypeScript files.
 index.cjs(60,22): error TS1471: Module './subfolder2/another/' cannot be imported using this construct. The specifier only resolves to an ES module, which cannot be imported with 'require'. Use an ECMAScript import instead.
-index.cjs(61,1): error TS8002: 'import ... =' can only be used in TypeScript files.
 index.cjs(61,22): error TS1471: Module './subfolder2/another/index' cannot be imported using this construct. The specifier only resolves to an ES module, which cannot be imported with 'require'. Use an ECMAScript import instead.
 index.cjs(75,21): error TS2307: Cannot find module './' or its corresponding type declarations.
 index.cjs(76,21): error TS2835: Relative import paths need explicit file extensions in ECMAScript imports when '--moduleResolution' is 'node16' or 'nodenext'. Did you mean './index.mjs'?
@@= skipped -38, +27 lines =@@
 index.js(22,22): error TS2834: Relative import paths need explicit file extensions in ECMAScript imports when '--moduleResolution' is 'node16' or 'nodenext'. Consider adding an extension to the import path.
 index.js(23,22): error TS2834: Relative import paths need explicit file extensions in ECMAScript imports when '--moduleResolution' is 'node16' or 'nodenext'. Consider adding an extension to the import path.
 index.js(24,22): error TS2835: Relative import paths need explicit file extensions in ECMAScript imports when '--moduleResolution' is 'node16' or 'nodenext'. Did you mean './subfolder2/another/index.mjs'?
-index.js(50,1): error TS8002: 'import ... =' can only be used in TypeScript files.
 index.js(50,22): error TS1471: Module './' cannot be imported using this construct. The specifier only resolves to an ES module, which cannot be imported with 'require'. Use an ECMAScript import instead.
-index.js(51,1): error TS8002: 'import ... =' can only be used in TypeScript files.
 index.js(51,22): error TS1471: Module './index' cannot be imported using this construct. The specifier only resolves to an ES module, which cannot be imported with 'require'. Use an ECMAScript import instead.
-index.js(52,1): error TS8002: 'import ... =' can only be used in TypeScript files.
-index.js(53,1): error TS8002: 'import ... =' can only be used in TypeScript files.
-index.js(54,1): error TS8002: 'import ... =' can only be used in TypeScript files.
-index.js(55,1): error TS8002: 'import ... =' can only be used in TypeScript files.
-index.js(56,1): error TS8002: 'import ... =' can only be used in TypeScript files.
-index.js(57,1): error TS8002: 'import ... =' can only be used in TypeScript files.
-index.js(58,1): error TS8002: 'import ... =' can only be used in TypeScript files.
 index.js(58,22): error TS1471: Module './subfolder2/another' cannot be imported using this construct. The specifier only resolves to an ES module, which cannot be imported with 'require'. Use an ECMAScript import instead.
-index.js(59,1): error TS8002: 'import ... =' can only be used in TypeScript files.
 index.js(59,22): error TS1471: Module './subfolder2/another/' cannot be imported using this construct. The specifier only resolves to an ES module, which cannot be imported with 'require'. Use an ECMAScript import instead.
-index.js(60,1): error TS8002: 'import ... =' can only be used in TypeScript files.
 index.js(60,22): error TS1471: Module './subfolder2/another/index' cannot be imported using this construct. The specifier only resolves to an ES module, which cannot be imported with 'require'. Use an ECMAScript import instead.
 index.js(74,21): error TS2307: Cannot find module './' or its corresponding type declarations.
 index.js(75,21): error TS2835: Relative import paths need explicit file extensions in ECMAScript imports when '--moduleResolution' is 'node16' or 'nodenext'. Did you mean './index.mjs'?
@@= skipped -38, +27 lines =@@
 index.mjs(22,22): error TS2834: Relative import paths need explicit file extensions in ECMAScript imports when '--moduleResolution' is 'node16' or 'nodenext'. Consider adding an extension to the import path.
 index.mjs(23,22): error TS2834: Relative import paths need explicit file extensions in ECMAScript imports when '--moduleResolution' is 'node16' or 'nodenext'. Consider adding an extension to the import path.
 index.mjs(24,22): error TS2835: Relative import paths need explicit file extensions in ECMAScript imports when '--moduleResolution' is 'node16' or 'nodenext'. Did you mean './subfolder2/another/index.mjs'?
-index.mjs(50,1): error TS8002: 'import ... =' can only be used in TypeScript files.
 index.mjs(50,22): error TS1471: Module './' cannot be imported using this construct. The specifier only resolves to an ES module, which cannot be imported with 'require'. Use an ECMAScript import instead.
-index.mjs(51,1): error TS8002: 'import ... =' can only be used in TypeScript files.
 index.mjs(51,22): error TS1471: Module './index' cannot be imported using this construct. The specifier only resolves to an ES module, which cannot be imported with 'require'. Use an ECMAScript import instead.
-index.mjs(52,1): error TS8002: 'import ... =' can only be used in TypeScript files.
-index.mjs(53,1): error TS8002: 'import ... =' can only be used in TypeScript files.
-index.mjs(54,1): error TS8002: 'import ... =' can only be used in TypeScript files.
-index.mjs(55,1): error TS8002: 'import ... =' can only be used in TypeScript files.
-index.mjs(56,1): error TS8002: 'import ... =' can only be used in TypeScript files.
-index.mjs(57,1): error TS8002: 'import ... =' can only be used in TypeScript files.
-index.mjs(58,1): error TS8002: 'import ... =' can only be used in TypeScript files.
 index.mjs(58,22): error TS1471: Module './subfolder2/another' cannot be imported using this construct. The specifier only resolves to an ES module, which cannot be imported with 'require'. Use an ECMAScript import instead.
-index.mjs(59,1): error TS8002: 'import ... =' can only be used in TypeScript files.
 index.mjs(59,22): error TS1471: Module './subfolder2/another/' cannot be imported using this construct. The specifier only resolves to an ES module, which cannot be imported with 'require'. Use an ECMAScript import instead.
-index.mjs(60,1): error TS8002: 'import ... =' can only be used in TypeScript files.
 index.mjs(60,22): error TS1471: Module './subfolder2/another/index' cannot be imported using this construct. The specifier only resolves to an ES module, which cannot be imported with 'require'. Use an ECMAScript import instead.
 index.mjs(74,21): error TS2307: Cannot find module './' or its corresponding type declarations.
 index.mjs(75,21): error TS2835: Relative import paths need explicit file extensions in ECMAScript imports when '--moduleResolution' is 'node16' or 'nodenext'. Did you mean './index.mjs'?
@@= skipped -65, +54 lines =@@
     // esm format file
     const x = 1;
     export {x};
-==== index.js (38 errors) ====
+==== index.js (27 errors) ====
     import * as m1 from "./index.js";
     import * as m2 from "./index.mjs";
     import * as m3 from "./index.cjs";
@@= skipped -73, +73 lines =@@
     
     // These should _mostly_ work - `import = require` always desugars to require calls, which do have extension and index resolution (but can't load anything that resolves to esm!)
     import m24 = require("./");
-    ~~~~~~~~~~~~~~~~~~~~~~~~~~~
-!!! error TS8002: 'import ... =' can only be used in TypeScript files.
                          ~~~~
 !!! error TS1471: Module './' cannot be imported using this construct. The specifier only resolves to an ES module, which cannot be imported with 'require'. Use an ECMAScript import instead.
     import m25 = require("./index");
-    ~~~~~~~~~~~~~~~~~~~~~~~~~~~~~~~~
-!!! error TS8002: 'import ... =' can only be used in TypeScript files.
                          ~~~~~~~~~
 !!! error TS1471: Module './index' cannot be imported using this construct. The specifier only resolves to an ES module, which cannot be imported with 'require'. Use an ECMAScript import instead.
     import m26 = require("./subfolder");
-    ~~~~~~~~~~~~~~~~~~~~~~~~~~~~~~~~~~~~
-!!! error TS8002: 'import ... =' can only be used in TypeScript files.
     import m27 = require("./subfolder/");
-    ~~~~~~~~~~~~~~~~~~~~~~~~~~~~~~~~~~~~~
-!!! error TS8002: 'import ... =' can only be used in TypeScript files.
     import m28 = require("./subfolder/index");
-    ~~~~~~~~~~~~~~~~~~~~~~~~~~~~~~~~~~~~~~~~~~
-!!! error TS8002: 'import ... =' can only be used in TypeScript files.
     import m29 = require("./subfolder2");
-    ~~~~~~~~~~~~~~~~~~~~~~~~~~~~~~~~~~~~~
-!!! error TS8002: 'import ... =' can only be used in TypeScript files.
     import m30 = require("./subfolder2/");
-    ~~~~~~~~~~~~~~~~~~~~~~~~~~~~~~~~~~~~~~
-!!! error TS8002: 'import ... =' can only be used in TypeScript files.
     import m31 = require("./subfolder2/index");
-    ~~~~~~~~~~~~~~~~~~~~~~~~~~~~~~~~~~~~~~~~~~~
-!!! error TS8002: 'import ... =' can only be used in TypeScript files.
     import m32 = require("./subfolder2/another");
-    ~~~~~~~~~~~~~~~~~~~~~~~~~~~~~~~~~~~~~~~~~~~~~
-!!! error TS8002: 'import ... =' can only be used in TypeScript files.
                          ~~~~~~~~~~~~~~~~~~~~~~
 !!! error TS1471: Module './subfolder2/another' cannot be imported using this construct. The specifier only resolves to an ES module, which cannot be imported with 'require'. Use an ECMAScript import instead.
     import m33 = require("./subfolder2/another/");
-    ~~~~~~~~~~~~~~~~~~~~~~~~~~~~~~~~~~~~~~~~~~~~~~
-!!! error TS8002: 'import ... =' can only be used in TypeScript files.
                          ~~~~~~~~~~~~~~~~~~~~~~~
 !!! error TS1471: Module './subfolder2/another/' cannot be imported using this construct. The specifier only resolves to an ES module, which cannot be imported with 'require'. Use an ECMAScript import instead.
     import m34 = require("./subfolder2/another/index");
-    ~~~~~~~~~~~~~~~~~~~~~~~~~~~~~~~~~~~~~~~~~~~~~~~~~~~
-!!! error TS8002: 'import ... =' can only be used in TypeScript files.
                          ~~~~~~~~~~~~~~~~~~~~~~~~~~~~
 !!! error TS1471: Module './subfolder2/another/index' cannot be imported using this construct. The specifier only resolves to an ES module, which cannot be imported with 'require'. Use an ECMAScript import instead.
     void m24;
@@= skipped -91, +69 lines =@@
     // esm format file
     const x = 1;
     export {x};
-==== index.cjs (38 errors) ====
+==== index.cjs (27 errors) ====
     // ESM-format imports below should issue errors
     import * as m1 from "./index.js";
                         ~~~~~~~~~~~~
@@= skipped -74, +74 lines =@@
     
     // These should _mostly_ work - `import = require` always desugars to require calls, which do have extension and index resolution (but can't load anything that resolves to esm!)
     import m24 = require("./");
-    ~~~~~~~~~~~~~~~~~~~~~~~~~~~
-!!! error TS8002: 'import ... =' can only be used in TypeScript files.
                          ~~~~
 !!! error TS1471: Module './' cannot be imported using this construct. The specifier only resolves to an ES module, which cannot be imported with 'require'. Use an ECMAScript import instead.
     import m25 = require("./index");
-    ~~~~~~~~~~~~~~~~~~~~~~~~~~~~~~~~
-!!! error TS8002: 'import ... =' can only be used in TypeScript files.
                          ~~~~~~~~~
 !!! error TS1471: Module './index' cannot be imported using this construct. The specifier only resolves to an ES module, which cannot be imported with 'require'. Use an ECMAScript import instead.
     import m26 = require("./subfolder");
-    ~~~~~~~~~~~~~~~~~~~~~~~~~~~~~~~~~~~~
-!!! error TS8002: 'import ... =' can only be used in TypeScript files.
     import m27 = require("./subfolder/");
-    ~~~~~~~~~~~~~~~~~~~~~~~~~~~~~~~~~~~~~
-!!! error TS8002: 'import ... =' can only be used in TypeScript files.
     import m28 = require("./subfolder/index");
-    ~~~~~~~~~~~~~~~~~~~~~~~~~~~~~~~~~~~~~~~~~~
-!!! error TS8002: 'import ... =' can only be used in TypeScript files.
     import m29 = require("./subfolder2");
-    ~~~~~~~~~~~~~~~~~~~~~~~~~~~~~~~~~~~~~
-!!! error TS8002: 'import ... =' can only be used in TypeScript files.
     import m30 = require("./subfolder2/");
-    ~~~~~~~~~~~~~~~~~~~~~~~~~~~~~~~~~~~~~~
-!!! error TS8002: 'import ... =' can only be used in TypeScript files.
     import m31 = require("./subfolder2/index");
-    ~~~~~~~~~~~~~~~~~~~~~~~~~~~~~~~~~~~~~~~~~~~
-!!! error TS8002: 'import ... =' can only be used in TypeScript files.
     import m32 = require("./subfolder2/another");
-    ~~~~~~~~~~~~~~~~~~~~~~~~~~~~~~~~~~~~~~~~~~~~~
-!!! error TS8002: 'import ... =' can only be used in TypeScript files.
                          ~~~~~~~~~~~~~~~~~~~~~~
 !!! error TS1471: Module './subfolder2/another' cannot be imported using this construct. The specifier only resolves to an ES module, which cannot be imported with 'require'. Use an ECMAScript import instead.
     import m33 = require("./subfolder2/another/");
-    ~~~~~~~~~~~~~~~~~~~~~~~~~~~~~~~~~~~~~~~~~~~~~~
-!!! error TS8002: 'import ... =' can only be used in TypeScript files.
                          ~~~~~~~~~~~~~~~~~~~~~~~
 !!! error TS1471: Module './subfolder2/another/' cannot be imported using this construct. The specifier only resolves to an ES module, which cannot be imported with 'require'. Use an ECMAScript import instead.
     import m34 = require("./subfolder2/another/index");
-    ~~~~~~~~~~~~~~~~~~~~~~~~~~~~~~~~~~~~~~~~~~~~~~~~~~~
-!!! error TS8002: 'import ... =' can only be used in TypeScript files.
                          ~~~~~~~~~~~~~~~~~~~~~~~~~~~~
 !!! error TS1471: Module './subfolder2/another/index' cannot be imported using this construct. The specifier only resolves to an ES module, which cannot be imported with 'require'. Use an ECMAScript import instead.
     void m24;
@@= skipped -91, +69 lines =@@
     // cjs format file
     const x = 1;
     export {x};
-==== index.mjs (38 errors) ====
+==== index.mjs (27 errors) ====
     import * as m1 from "./index.js";
     import * as m2 from "./index.mjs";
     import * as m3 from "./index.cjs";
@@= skipped -73, +73 lines =@@
     
     // These should _mostly_ work - `import = require` always desugars to require calls, which do have extension and index resolution (but can't load anything that resolves to esm!)
     import m24 = require("./");
-    ~~~~~~~~~~~~~~~~~~~~~~~~~~~
-!!! error TS8002: 'import ... =' can only be used in TypeScript files.
                          ~~~~
 !!! error TS1471: Module './' cannot be imported using this construct. The specifier only resolves to an ES module, which cannot be imported with 'require'. Use an ECMAScript import instead.
     import m25 = require("./index");
-    ~~~~~~~~~~~~~~~~~~~~~~~~~~~~~~~~
-!!! error TS8002: 'import ... =' can only be used in TypeScript files.
                          ~~~~~~~~~
 !!! error TS1471: Module './index' cannot be imported using this construct. The specifier only resolves to an ES module, which cannot be imported with 'require'. Use an ECMAScript import instead.
     import m26 = require("./subfolder");
-    ~~~~~~~~~~~~~~~~~~~~~~~~~~~~~~~~~~~~
-!!! error TS8002: 'import ... =' can only be used in TypeScript files.
     import m27 = require("./subfolder/");
-    ~~~~~~~~~~~~~~~~~~~~~~~~~~~~~~~~~~~~~
-!!! error TS8002: 'import ... =' can only be used in TypeScript files.
     import m28 = require("./subfolder/index");
-    ~~~~~~~~~~~~~~~~~~~~~~~~~~~~~~~~~~~~~~~~~~
-!!! error TS8002: 'import ... =' can only be used in TypeScript files.
     import m29 = require("./subfolder2");
-    ~~~~~~~~~~~~~~~~~~~~~~~~~~~~~~~~~~~~~
-!!! error TS8002: 'import ... =' can only be used in TypeScript files.
     import m30 = require("./subfolder2/");
-    ~~~~~~~~~~~~~~~~~~~~~~~~~~~~~~~~~~~~~~
-!!! error TS8002: 'import ... =' can only be used in TypeScript files.
     import m31 = require("./subfolder2/index");
-    ~~~~~~~~~~~~~~~~~~~~~~~~~~~~~~~~~~~~~~~~~~~
-!!! error TS8002: 'import ... =' can only be used in TypeScript files.
     import m32 = require("./subfolder2/another");
-    ~~~~~~~~~~~~~~~~~~~~~~~~~~~~~~~~~~~~~~~~~~~~~
-!!! error TS8002: 'import ... =' can only be used in TypeScript files.
                          ~~~~~~~~~~~~~~~~~~~~~~
 !!! error TS1471: Module './subfolder2/another' cannot be imported using this construct. The specifier only resolves to an ES module, which cannot be imported with 'require'. Use an ECMAScript import instead.
     import m33 = require("./subfolder2/another/");
-    ~~~~~~~~~~~~~~~~~~~~~~~~~~~~~~~~~~~~~~~~~~~~~~
-!!! error TS8002: 'import ... =' can only be used in TypeScript files.
                          ~~~~~~~~~~~~~~~~~~~~~~~
 !!! error TS1471: Module './subfolder2/another/' cannot be imported using this construct. The specifier only resolves to an ES module, which cannot be imported with 'require'. Use an ECMAScript import instead.
     import m34 = require("./subfolder2/another/index");
-    ~~~~~~~~~~~~~~~~~~~~~~~~~~~~~~~~~~~~~~~~~~~~~~~~~~~
-!!! error TS8002: 'import ... =' can only be used in TypeScript files.
<<<<<<< HEAD
                          ~~~~~~~~~~~~~~~~~~~~~~~~~~~~
 !!! error TS1471: Module './subfolder2/another/index' cannot be imported using this construct. The specifier only resolves to an ES module, which cannot be imported with 'require'. Use an ECMAScript import instead.
     void m24;
=======
-                         ~~~~~~~~~~~~~~~~~~~~~~~~~~~~
-!!! error TS1471: Module './subfolder2/another/index' cannot be imported using this construct. The specifier only resolves to an ES module, which cannot be imported with 'require'. Use an ECMAScript import instead.
-    void m24;
-    void m25;
-    void m26;
-    void m27;
-    void m28;
-    void m29;
-    void m30;
-    void m31;
-    void m32;
-    void m33;
-    void m34;
-    
-    // These shouldn't work - dynamic `import()` always uses the esm resolver, which does not have extension resolution
-    const _m35 = import("./");
-                        ~~~~
-!!! error TS2307: Cannot find module './' or its corresponding type declarations.
-    const _m36 = import("./index");
-                        ~~~~~~~~~
-!!! error TS2835: Relative import paths need explicit file extensions in ECMAScript imports when '--moduleResolution' is 'node16' or 'nodenext'. Did you mean './index.mjs'?
-    const _m37 = import("./subfolder");
-                        ~~~~~~~~~~~~~
-!!! error TS2834: Relative import paths need explicit file extensions in ECMAScript imports when '--moduleResolution' is 'node16' or 'nodenext'. Consider adding an extension to the import path.
-    const _m38 = import("./subfolder/");
-                        ~~~~~~~~~~~~~~
-!!! error TS2834: Relative import paths need explicit file extensions in ECMAScript imports when '--moduleResolution' is 'node16' or 'nodenext'. Consider adding an extension to the import path.
-    const _m39 = import("./subfolder/index");
-                        ~~~~~~~~~~~~~~~~~~~
-!!! error TS2835: Relative import paths need explicit file extensions in ECMAScript imports when '--moduleResolution' is 'node16' or 'nodenext'. Did you mean './subfolder/index.mjs'?
-    const _m40 = import("./subfolder2");
-                        ~~~~~~~~~~~~~~
-!!! error TS2834: Relative import paths need explicit file extensions in ECMAScript imports when '--moduleResolution' is 'node16' or 'nodenext'. Consider adding an extension to the import path.
-    const _m41 = import("./subfolder2/");
-                        ~~~~~~~~~~~~~~~
-!!! error TS2834: Relative import paths need explicit file extensions in ECMAScript imports when '--moduleResolution' is 'node16' or 'nodenext'. Consider adding an extension to the import path.
-    const _m42 = import("./subfolder2/index");
-                        ~~~~~~~~~~~~~~~~~~~~
-!!! error TS2835: Relative import paths need explicit file extensions in ECMAScript imports when '--moduleResolution' is 'node16' or 'nodenext'. Did you mean './subfolder2/index.mjs'?
-    const _m43 = import("./subfolder2/another");
-                        ~~~~~~~~~~~~~~~~~~~~~~
-!!! error TS2834: Relative import paths need explicit file extensions in ECMAScript imports when '--moduleResolution' is 'node16' or 'nodenext'. Consider adding an extension to the import path.
-    const _m44 = import("./subfolder2/another/");
-                        ~~~~~~~~~~~~~~~~~~~~~~~
-!!! error TS2834: Relative import paths need explicit file extensions in ECMAScript imports when '--moduleResolution' is 'node16' or 'nodenext'. Consider adding an extension to the import path.
-    const _m45 = import("./subfolder2/another/index");
-                        ~~~~~~~~~~~~~~~~~~~~~~~~~~~~
-!!! error TS2835: Relative import paths need explicit file extensions in ECMAScript imports when '--moduleResolution' is 'node16' or 'nodenext'. Did you mean './subfolder2/another/index.mjs'?
-    
-    // esm format file
-    const x = 1;
-    export {x};
-==== package.json (0 errors) ====
-    {
-        "name": "package",
-        "private": true,
-        "type": "module"
-    }
-==== subfolder/package.json (0 errors) ====
-    {
-        "type": "commonjs"
-    }
-==== subfolder2/package.json (0 errors) ====
-    {
-    }
-==== subfolder2/another/package.json (0 errors) ====
-    {
-        "type": "module"
-    }
+<no content>
>>>>>>> 360255e6
<|MERGE_RESOLUTION|>--- conflicted
+++ resolved
@@ -1,24 +1,9 @@
 --- old.nodeModulesAllowJs1(module=node16).errors.txt
 +++ new.nodeModulesAllowJs1(module=node16).errors.txt
-<<<<<<< HEAD
 @@= skipped -8, +8 lines =@@
  index.cjs(23,22): error TS1479: The current file is a CommonJS module whose imports will produce 'require' calls; however, the referenced file is an ECMAScript module and cannot be imported with 'require'. Consider writing a dynamic 'import("./subfolder2/another")' call instead.
  index.cjs(24,22): error TS1479: The current file is a CommonJS module whose imports will produce 'require' calls; however, the referenced file is an ECMAScript module and cannot be imported with 'require'. Consider writing a dynamic 'import("./subfolder2/another/")' call instead.
  index.cjs(25,22): error TS1479: The current file is a CommonJS module whose imports will produce 'require' calls; however, the referenced file is an ECMAScript module and cannot be imported with 'require'. Consider writing a dynamic 'import("./subfolder2/another/index")' call instead.
-=======
-@@= skipped -0, +0 lines =@@
--index.cjs(2,21): error TS1479: The current file is a CommonJS module whose imports will produce 'require' calls; however, the referenced file is an ECMAScript module and cannot be imported with 'require'. Consider writing a dynamic 'import("./index.js")' call instead.
--index.cjs(3,21): error TS1479: The current file is a CommonJS module whose imports will produce 'require' calls; however, the referenced file is an ECMAScript module and cannot be imported with 'require'. Consider writing a dynamic 'import("./index.mjs")' call instead.
--index.cjs(6,21): error TS1479: The current file is a CommonJS module whose imports will produce 'require' calls; however, the referenced file is an ECMAScript module and cannot be imported with 'require'. Consider writing a dynamic 'import("./subfolder/index.mjs")' call instead.
--index.cjs(9,21): error TS1479: The current file is a CommonJS module whose imports will produce 'require' calls; however, the referenced file is an ECMAScript module and cannot be imported with 'require'. Consider writing a dynamic 'import("./subfolder2/index.mjs")' call instead.
--index.cjs(11,22): error TS1479: The current file is a CommonJS module whose imports will produce 'require' calls; however, the referenced file is an ECMAScript module and cannot be imported with 'require'. Consider writing a dynamic 'import("./subfolder2/another/index.js")' call instead.
--index.cjs(12,22): error TS1479: The current file is a CommonJS module whose imports will produce 'require' calls; however, the referenced file is an ECMAScript module and cannot be imported with 'require'. Consider writing a dynamic 'import("./subfolder2/another/index.mjs")' call instead.
--index.cjs(15,22): error TS1479: The current file is a CommonJS module whose imports will produce 'require' calls; however, the referenced file is an ECMAScript module and cannot be imported with 'require'. Consider writing a dynamic 'import("./")' call instead.
--index.cjs(16,22): error TS1479: The current file is a CommonJS module whose imports will produce 'require' calls; however, the referenced file is an ECMAScript module and cannot be imported with 'require'. Consider writing a dynamic 'import("./index")' call instead.
--index.cjs(23,22): error TS1479: The current file is a CommonJS module whose imports will produce 'require' calls; however, the referenced file is an ECMAScript module and cannot be imported with 'require'. Consider writing a dynamic 'import("./subfolder2/another")' call instead.
--index.cjs(24,22): error TS1479: The current file is a CommonJS module whose imports will produce 'require' calls; however, the referenced file is an ECMAScript module and cannot be imported with 'require'. Consider writing a dynamic 'import("./subfolder2/another/")' call instead.
--index.cjs(25,22): error TS1479: The current file is a CommonJS module whose imports will produce 'require' calls; however, the referenced file is an ECMAScript module and cannot be imported with 'require'. Consider writing a dynamic 'import("./subfolder2/another/index")' call instead.
->>>>>>> 360255e6
 -index.cjs(51,1): error TS8002: 'import ... =' can only be used in TypeScript files.
  index.cjs(51,22): error TS1471: Module './' cannot be imported using this construct. The specifier only resolves to an ES module, which cannot be imported with 'require'. Use an ECMAScript import instead.
 -index.cjs(52,1): error TS8002: 'import ... =' can only be used in TypeScript files.
@@ -246,79 +231,6 @@
      import m34 = require("./subfolder2/another/index");
 -    ~~~~~~~~~~~~~~~~~~~~~~~~~~~~~~~~~~~~~~~~~~~~~~~~~~~
 -!!! error TS8002: 'import ... =' can only be used in TypeScript files.
-<<<<<<< HEAD
                           ~~~~~~~~~~~~~~~~~~~~~~~~~~~~
  !!! error TS1471: Module './subfolder2/another/index' cannot be imported using this construct. The specifier only resolves to an ES module, which cannot be imported with 'require'. Use an ECMAScript import instead.
-     void m24;
-=======
--                         ~~~~~~~~~~~~~~~~~~~~~~~~~~~~
--!!! error TS1471: Module './subfolder2/another/index' cannot be imported using this construct. The specifier only resolves to an ES module, which cannot be imported with 'require'. Use an ECMAScript import instead.
--    void m24;
--    void m25;
--    void m26;
--    void m27;
--    void m28;
--    void m29;
--    void m30;
--    void m31;
--    void m32;
--    void m33;
--    void m34;
--    
--    // These shouldn't work - dynamic `import()` always uses the esm resolver, which does not have extension resolution
--    const _m35 = import("./");
--                        ~~~~
--!!! error TS2307: Cannot find module './' or its corresponding type declarations.
--    const _m36 = import("./index");
--                        ~~~~~~~~~
--!!! error TS2835: Relative import paths need explicit file extensions in ECMAScript imports when '--moduleResolution' is 'node16' or 'nodenext'. Did you mean './index.mjs'?
--    const _m37 = import("./subfolder");
--                        ~~~~~~~~~~~~~
--!!! error TS2834: Relative import paths need explicit file extensions in ECMAScript imports when '--moduleResolution' is 'node16' or 'nodenext'. Consider adding an extension to the import path.
--    const _m38 = import("./subfolder/");
--                        ~~~~~~~~~~~~~~
--!!! error TS2834: Relative import paths need explicit file extensions in ECMAScript imports when '--moduleResolution' is 'node16' or 'nodenext'. Consider adding an extension to the import path.
--    const _m39 = import("./subfolder/index");
--                        ~~~~~~~~~~~~~~~~~~~
--!!! error TS2835: Relative import paths need explicit file extensions in ECMAScript imports when '--moduleResolution' is 'node16' or 'nodenext'. Did you mean './subfolder/index.mjs'?
--    const _m40 = import("./subfolder2");
--                        ~~~~~~~~~~~~~~
--!!! error TS2834: Relative import paths need explicit file extensions in ECMAScript imports when '--moduleResolution' is 'node16' or 'nodenext'. Consider adding an extension to the import path.
--    const _m41 = import("./subfolder2/");
--                        ~~~~~~~~~~~~~~~
--!!! error TS2834: Relative import paths need explicit file extensions in ECMAScript imports when '--moduleResolution' is 'node16' or 'nodenext'. Consider adding an extension to the import path.
--    const _m42 = import("./subfolder2/index");
--                        ~~~~~~~~~~~~~~~~~~~~
--!!! error TS2835: Relative import paths need explicit file extensions in ECMAScript imports when '--moduleResolution' is 'node16' or 'nodenext'. Did you mean './subfolder2/index.mjs'?
--    const _m43 = import("./subfolder2/another");
--                        ~~~~~~~~~~~~~~~~~~~~~~
--!!! error TS2834: Relative import paths need explicit file extensions in ECMAScript imports when '--moduleResolution' is 'node16' or 'nodenext'. Consider adding an extension to the import path.
--    const _m44 = import("./subfolder2/another/");
--                        ~~~~~~~~~~~~~~~~~~~~~~~
--!!! error TS2834: Relative import paths need explicit file extensions in ECMAScript imports when '--moduleResolution' is 'node16' or 'nodenext'. Consider adding an extension to the import path.
--    const _m45 = import("./subfolder2/another/index");
--                        ~~~~~~~~~~~~~~~~~~~~~~~~~~~~
--!!! error TS2835: Relative import paths need explicit file extensions in ECMAScript imports when '--moduleResolution' is 'node16' or 'nodenext'. Did you mean './subfolder2/another/index.mjs'?
--    
--    // esm format file
--    const x = 1;
--    export {x};
--==== package.json (0 errors) ====
--    {
--        "name": "package",
--        "private": true,
--        "type": "module"
--    }
--==== subfolder/package.json (0 errors) ====
--    {
--        "type": "commonjs"
--    }
--==== subfolder2/package.json (0 errors) ====
--    {
--    }
--==== subfolder2/another/package.json (0 errors) ====
--    {
--        "type": "module"
--    }
-+<no content>
->>>>>>> 360255e6
+     void m24;