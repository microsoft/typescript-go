--- old.typeFromPropertyAssignment4.types
+++ new.typeFromPropertyAssignment4.types
@@= skipped -1, +1 lines =@@

 === def.js ===
 var Outer = {};
->Outer : typeof Outer
+>Outer : {}
 >{} : {}

 === a.js ===
 Outer.Inner = class {
 >Outer.Inner = class {    constructor() {        /** @type {number} */        this.y = 12    }} : typeof Inner
->Outer.Inner : typeof Inner
->Outer : typeof Outer
->Inner : typeof Inner
+>Outer.Inner : any
+>Outer : {}
+>Inner : any
 >class {    constructor() {        /** @type {number} */        this.y = 12    }} : typeof Inner

     constructor() {
<<<<<<< HEAD
@@= skipped -27, +27 lines =@@
 >local : Inner
=======
         /** @type {number} */
         this.y = 12
->this.y = 12 : 12
+>this.y = 12 : number
 >this.y : number
 >this : this
 >y : number
+>12 : number
 >12 : 12
     }
 }

 /** @type {Outer.Inner} */
 var local
->local : Inner
+>local : Outer.Inner
>>>>>>> e7a30f51

 local.y
->local.y : number
->local : Inner
->y : number
+>local.y : any
+>local : Outer.Inner
+>y : any

 var inner = new Outer.Inner()
->inner : Inner
->new Outer.Inner() : Inner
->Outer.Inner : typeof Inner
->Outer : typeof Outer
->Inner : typeof Inner
+>inner : any
+>new Outer.Inner() : any
+>Outer.Inner : any
+>Outer : {}
+>Inner : any

 inner.y
->inner.y : number
->inner : Inner
->y : number
+>inner.y : any
+>inner : any
+>y : any

 === b.js ===
 /** @type {Outer.Inner} */
 var x
->x : Inner
+>x : Outer.Inner

 x.y
->x.y : number
->x : Inner
->y : number
+>x.y : any
+>x : Outer.Inner
+>y : any

 var z = new Outer.Inner()
->z : Inner
->new Outer.Inner() : Inner
->Outer.Inner : typeof Inner
->Outer : typeof Outer
->Inner : typeof Inner
+>z : any
+>new Outer.Inner() : any
+>Outer.Inner : any
+>Outer : {}
+>Inner : any

 z.y
->z.y : number
->z : Inner
->y : number
+>z.y : any
+>z : any
+>y : any<|MERGE_RESOLUTION|>--- conflicted
+++ resolved
@@ -20,27 +20,12 @@
  >class {    constructor() {        /** @type {number} */        this.y = 12    }} : typeof Inner
 
      constructor() {
-<<<<<<< HEAD
-@@= skipped -27, +27 lines =@@
- >local : Inner
-=======
-         /** @type {number} */
-         this.y = 12
-->this.y = 12 : 12
-+>this.y = 12 : number
- >this.y : number
- >this : this
- >y : number
-+>12 : number
- >12 : 12
-     }
- }
+@@= skipped -24, +24 lines =@@
 
  /** @type {Outer.Inner} */
  var local
 ->local : Inner
 +>local : Outer.Inner
->>>>>>> e7a30f51
 
  local.y
 ->local.y : number
