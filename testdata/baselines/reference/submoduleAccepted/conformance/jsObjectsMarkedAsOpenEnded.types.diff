--- old.jsObjectsMarkedAsOpenEnded.types
+++ new.jsObjectsMarkedAsOpenEnded.types
@@= skipped -1, +1 lines =@@

 === a.js ===
 var variable = {};
->variable : typeof variable
<<<<<<< HEAD
->{} : {}
+>variable : { a: number; }
+>{} : { a: number; }
 
=======
+>variable : {}
 >{} : {}

>>>>>>> b0e1b84a
 variable.a = 0;
 >variable.a = 0 : 0
 >variable.a : number
->variable : typeof variable
+>variable : { a: number; }
 >a : number
 >0 : 0
<<<<<<< HEAD
 
@@= skipped -19, +19 lines =@@
 
=======

 class C {
@@= skipped -20, +20 lines =@@
>>>>>>> b0e1b84a
     constructor() {
         this.member = {};
->this.member = {} : {}
->this.member : any
+>this.member = {} : { a: number; }
+>this.member : { a: number; }
 >this : this
->member : any
<<<<<<< HEAD
->{} : {}
+>member : { a: number; }
+>{} : { a: number; }
 
=======
+>member : {}
 >{} : {}

>>>>>>> b0e1b84a
         this.member.a = 0;
 >this.member.a = 0 : 0
->this.member.a : error
->this.member : {}
+>this.member.a : number
+>this.member : { a: number; }
 >this : this
<<<<<<< HEAD
->member : {}
->a : any
+>member : { a: number; }
+>a : number
 >0 : 0
     }
 }
@@= skipped -29, +29 lines =@@
 
=======
 >member : {}
@@= skipped -28, +28 lines =@@

>>>>>>> b0e1b84a
 obj.property.a = 0;
 >obj.property.a = 0 : 0
->obj.property.a : error
+>obj.property.a : any
 >obj.property : {}
 >obj : { property: {}; }
 >property : {}
@@= skipped -24, +24 lines =@@
 variable.a = 1;
 >variable.a = 1 : 1
 >variable.a : number
->variable : typeof variable
+>variable : { a: number; }
 >a : number
 >1 : 1
 
 (new C()).member.a = 1;
 >(new C()).member.a = 1 : 1
->(new C()).member.a : any
->(new C()).member : {}
+>(new C()).member.a : number
+>(new C()).member : { a: number; }
 >(new C()) : C
 >new C() : C
 >C : typeof C
->member : {}
->a : any
+>member : { a: number; }
+>a : number
 >1 : 1
<<<<<<< HEAD
 
 (new C()).initializedMember.a = 1;
=======

 (new C()).member.a = 1;
>>>>>>> b0e1b84a
<|MERGE_RESOLUTION|>--- conflicted
+++ resolved
@@ -5,16 +5,10 @@
  === a.js ===
  var variable = {};
 ->variable : typeof variable
-<<<<<<< HEAD
 ->{} : {}
 +>variable : { a: number; }
 +>{} : { a: number; }
- 
-=======
-+>variable : {}
- >{} : {}
 
->>>>>>> b0e1b84a
  variable.a = 0;
  >variable.a = 0 : 0
  >variable.a : number
@@ -22,15 +16,9 @@
 +>variable : { a: number; }
  >a : number
  >0 : 0
-<<<<<<< HEAD
- 
+
 @@= skipped -19, +19 lines =@@
- 
-=======
 
- class C {
-@@= skipped -20, +20 lines =@@
->>>>>>> b0e1b84a
      constructor() {
          this.member = {};
 ->this.member = {} : {}
@@ -39,16 +27,10 @@
 +>this.member : { a: number; }
  >this : this
 ->member : any
-<<<<<<< HEAD
 ->{} : {}
 +>member : { a: number; }
 +>{} : { a: number; }
- 
-=======
-+>member : {}
- >{} : {}
 
->>>>>>> b0e1b84a
          this.member.a = 0;
  >this.member.a = 0 : 0
 ->this.member.a : error
@@ -56,7 +38,6 @@
 +>this.member.a : number
 +>this.member : { a: number; }
  >this : this
-<<<<<<< HEAD
 ->member : {}
 ->a : any
 +>member : { a: number; }
@@ -65,12 +46,7 @@
      }
  }
 @@= skipped -29, +29 lines =@@
- 
-=======
- >member : {}
-@@= skipped -28, +28 lines =@@
 
->>>>>>> b0e1b84a
  obj.property.a = 0;
  >obj.property.a = 0 : 0
 ->obj.property.a : error
@@ -86,7 +62,7 @@
 +>variable : { a: number; }
  >a : number
  >1 : 1
- 
+
  (new C()).member.a = 1;
  >(new C()).member.a = 1 : 1
 ->(new C()).member.a : any
@@ -101,10 +77,5 @@
 +>member : { a: number; }
 +>a : number
  >1 : 1
-<<<<<<< HEAD
- 
- (new C()).initializedMember.a = 1;
-=======
 
- (new C()).member.a = 1;
->>>>>>> b0e1b84a
+ (new C()).initializedMember.a = 1;