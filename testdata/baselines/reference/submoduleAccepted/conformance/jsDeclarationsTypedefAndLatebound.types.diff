--- old.jsDeclarationsTypedefAndLatebound.types
+++ new.jsDeclarationsTypedefAndLatebound.types
@@= skipped -8, +8 lines =@@
 
@@= skipped -11, +11 lines =@@
 >undefined : undefined
 
 stringSet.addAll(stringSet);
->stringSet.addAll(stringSet) : void
->stringSet.addAll : (iterable: LazySet) => void
+>stringSet.addAll(stringSet) : any
+>stringSet.addAll : any
 >stringSet : LazySet
->addAll : (iterable: LazySet) => void
+>addAll : any
 >stringSet : LazySet
 
 
<<<<<<< HEAD
 === LazySet.js ===
@@= skipped -23, +23 lines =@@
      * @param {LazySet} iterable
=======
@@= skipped -20, +20 lines =@@
>>>>>>> 09b95922
      */
     addAll(iterable) {}
 >addAll : (iterable: LazySet) => void
->iterable : import("LazySet")
+>iterable : LazySet
 
     [Symbol.iterator]() {}
 >[Symbol.iterator] : () => void
<<<<<<< HEAD
@@= skipped -12, +12 lines =@@
=======
@@= skipped -11, +11 lines =@@
>>>>>>> 09b95922
 
 module.exports = LazySet;
 >module.exports = LazySet : typeof LazySet
->module.exports : typeof LazySet
->module : { exports: typeof LazySet; }
->exports : typeof LazySet
+>module.exports : any
+>module : any
+>exports : any
 >LazySet : typeof LazySet
 <|MERGE_RESOLUTION|>--- conflicted
+++ resolved
@@ -1,28 +1,6 @@
 --- old.jsDeclarationsTypedefAndLatebound.types
 +++ new.jsDeclarationsTypedefAndLatebound.types
-@@= skipped -8, +8 lines =@@
- 
-@@= skipped -11, +11 lines =@@
- >undefined : undefined
- 
- stringSet.addAll(stringSet);
-->stringSet.addAll(stringSet) : void
-->stringSet.addAll : (iterable: LazySet) => void
-+>stringSet.addAll(stringSet) : any
-+>stringSet.addAll : any
- >stringSet : LazySet
-->addAll : (iterable: LazySet) => void
-+>addAll : any
- >stringSet : LazySet
- 
- 
-<<<<<<< HEAD
- === LazySet.js ===
-@@= skipped -23, +23 lines =@@
-      * @param {LazySet} iterable
-=======
-@@= skipped -20, +20 lines =@@
->>>>>>> 09b95922
+@@= skipped -32, +32 lines =@@
       */
      addAll(iterable) {}
  >addAll : (iterable: LazySet) => void
@@ -31,11 +9,7 @@
  
      [Symbol.iterator]() {}
  >[Symbol.iterator] : () => void
-<<<<<<< HEAD
-@@= skipped -12, +12 lines =@@
-=======
 @@= skipped -11, +11 lines =@@
->>>>>>> 09b95922
  
  module.exports = LazySet;
  >module.exports = LazySet : typeof LazySet
