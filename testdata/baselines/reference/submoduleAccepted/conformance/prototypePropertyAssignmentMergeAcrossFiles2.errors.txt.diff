--- conflicted
+++ resolved
@@ -3,43 +3,12 @@
 @@= skipped -0, +0 lines =@@
 -other.js(5,5): error TS2339: Property 'wat' does not exist on type 'One'.
 -other.js(10,5): error TS2339: Property 'wat' does not exist on type 'Two'.
--
--
--==== prototypePropertyAssignmentMergeAcrossFiles2.js (0 errors) ====
 +other.js(2,11): error TS2503: Cannot find namespace 'Ns'.
 +other.js(7,11): error TS2503: Cannot find namespace 'Ns'.
-<<<<<<< HEAD
- 
- 
+
+
  ==== prototypePropertyAssignmentMergeAcrossFiles2.js (0 errors) ====
 @@= skipped -15, +15 lines =@@
-=======
-+prototypePropertyAssignmentMergeAcrossFiles2.js(2,4): error TS2339: Property 'One' does not exist on type '{}'.
-+prototypePropertyAssignmentMergeAcrossFiles2.js(3,4): error TS2339: Property 'Two' does not exist on type '{}'.
-+prototypePropertyAssignmentMergeAcrossFiles2.js(5,4): error TS2339: Property 'One' does not exist on type '{}'.
-+prototypePropertyAssignmentMergeAcrossFiles2.js(8,4): error TS2339: Property 'Two' does not exist on type '{}'.
-+
-+
-+==== prototypePropertyAssignmentMergeAcrossFiles2.js (4 errors) ====
-     var Ns = {}
-     Ns.One = function() {};
-+       ~~~
-+!!! error TS2339: Property 'One' does not exist on type '{}'.
-     Ns.Two = function() {};
-+       ~~~
-+!!! error TS2339: Property 'Two' does not exist on type '{}'.
-     
-     Ns.One.prototype = {
-+       ~~~
-+!!! error TS2339: Property 'One' does not exist on type '{}'.
-       ok() {},
-     };
-     Ns.Two.prototype = {
-+       ~~~
-+!!! error TS2339: Property 'Two' does not exist on type '{}'.
-     }
-     
->>>>>>> b0e1b84a
  ==== other.js (2 errors) ====
      /**
       * @type {Ns.One}
