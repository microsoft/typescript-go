--- old.typeFromPropertyAssignment18.errors.txt
+++ new.typeFromPropertyAssignment18.errors.txt
@@= skipped -0, +0 lines =@@
-<no content>
<<<<<<< HEAD
@@= skipped --1, +1 lines =@@
+a.js(4,10): error TS2339: Property 'p' does not exist on type '{ q: number; }'.
+a.js(7,10): error TS2339: Property 'p' does not exist on type '{ q: number; }'.
+a.js(9,12): error TS2339: Property 'p' does not exist on type '{ q: number; }'.
=======
+a.js(4,10): error TS2339: Property 'p' does not exist on type '{}'.
+a.js(5,12): error TS2339: Property 'q' does not exist on type '{}'.
+a.js(7,10): error TS2339: Property 'p' does not exist on type '{}'.
+a.js(8,10): error TS2339: Property 'q' does not exist on type '{}'.
+a.js(9,12): error TS2339: Property 'p' does not exist on type '{}'.
+a.js(10,12): error TS2339: Property 'q' does not exist on type '{}'.
>>>>>>> b0e1b84a
+
+
+==== a.js (3 errors) ====
+    var GLOBSTAR = m.GLOBSTAR = {}
+    function m() {
+    }
+    GLOBSTAR.p = 1
+             ~
+!!! error TS2339: Property 'p' does not exist on type '{ q: number; }'.
+    m.GLOBSTAR.q = 2
+    
+    GLOBSTAR.p
+             ~
+!!! error TS2339: Property 'p' does not exist on type '{ q: number; }'.
+    GLOBSTAR.q
+    m.GLOBSTAR.p
+               ~
+!!! error TS2339: Property 'p' does not exist on type '{ q: number; }'.
+    m.GLOBSTAR.q
+    <|MERGE_RESOLUTION|>--- conflicted
+++ resolved
@@ -2,19 +2,9 @@
 +++ new.typeFromPropertyAssignment18.errors.txt
 @@= skipped -0, +0 lines =@@
 -<no content>
-<<<<<<< HEAD
-@@= skipped --1, +1 lines =@@
 +a.js(4,10): error TS2339: Property 'p' does not exist on type '{ q: number; }'.
 +a.js(7,10): error TS2339: Property 'p' does not exist on type '{ q: number; }'.
 +a.js(9,12): error TS2339: Property 'p' does not exist on type '{ q: number; }'.
-=======
-+a.js(4,10): error TS2339: Property 'p' does not exist on type '{}'.
-+a.js(5,12): error TS2339: Property 'q' does not exist on type '{}'.
-+a.js(7,10): error TS2339: Property 'p' does not exist on type '{}'.
-+a.js(8,10): error TS2339: Property 'q' does not exist on type '{}'.
-+a.js(9,12): error TS2339: Property 'p' does not exist on type '{}'.
-+a.js(10,12): error TS2339: Property 'q' does not exist on type '{}'.
->>>>>>> b0e1b84a
 +
 +
 +==== a.js (3 errors) ====
