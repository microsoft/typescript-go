--- conflicted
+++ resolved
@@ -2,11 +2,6 @@
 +++ new.jsdocTypeReferenceToImportOfFunctionExpression.errors.txt
 @@= skipped -0, +0 lines =@@
 -<no content>
-<<<<<<< HEAD
-@@= skipped --1, +1 lines =@@
-=======
-+MC.js(6,1): error TS2309: An export assignment cannot be used in a module with other exported elements.
->>>>>>> 12cbd189
 +MW.js(1,15): error TS1340: Module './MC' does not refer to a type, but is used as a type here. Did you mean 'typeof import('./MC')'?
 +
 +
