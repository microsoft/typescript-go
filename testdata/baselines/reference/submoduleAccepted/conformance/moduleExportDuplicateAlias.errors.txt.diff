--- conflicted
+++ resolved
@@ -2,16 +2,10 @@
 +++ new.moduleExportDuplicateAlias.errors.txt
 @@= skipped -0, +0 lines =@@
 -moduleExportAliasDuplicateAlias.js(3,1): error TS2722: Cannot invoke an object which is possibly 'undefined'.
-<<<<<<< HEAD
-+test.js(1,27): error TS7016: Could not find a declaration file for module './moduleExportAliasDuplicateAlias'. 'moduleExportAliasDuplicateAlias.js' implicitly has an 'any' type.
- 
- 
-=======
 -
 -
->>>>>>> 360255e6
 -==== test.js (0 errors) ====
-+test.js(1,27): error TS2307: Cannot find module './moduleExportAliasDuplicateAlias' or its corresponding type declarations.
++test.js(1,27): error TS7016: Could not find a declaration file for module './moduleExportAliasDuplicateAlias'. 'moduleExportAliasDuplicateAlias.js' implicitly has an 'any' type.
 +
 +
 +==== test.js (1 errors) ====
