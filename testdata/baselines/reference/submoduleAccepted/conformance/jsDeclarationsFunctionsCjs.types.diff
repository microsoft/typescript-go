--- old.jsDeclarationsFunctionsCjs.types
+++ new.jsDeclarationsFunctionsCjs.types
@@= skipped -3, +3 lines =@@
 module.exports.a = function a() {}
 >module.exports.a = function a() {} : () => void
 >module.exports.a : () => void
->module.exports : typeof module.exports
->module : { exports: typeof module.exports; }
->exports : typeof module.exports
<<<<<<< HEAD
+>module.exports : typeof import("index")
+>module : { "index": typeof import("index"); }
+>exports : typeof import("index")
 >a : () => void
=======
->a : () => void
+>module.exports.a : any
+>module.exports : typeof import(".")
+>module : { "\"index\"": typeof import("."); }
+>exports : typeof import(".")
+>a : any
>>>>>>> e7a30f51
 >function a() {} : () => void
 >a : () => void

 module.exports.b = function b() {}
->module.exports.b = function b() {} : { (): void; cat: string; }
->module.exports.b : { (): void; cat: string; }
->module.exports : typeof module.exports
->module : { exports: typeof module.exports; }
->exports : typeof module.exports
->b : { (): void; cat: string; }
->function b() {} : { (): void; cat: string; }
->b : { (): void; cat: string; }
+>module.exports.b = function b() {} : () => void
<<<<<<< HEAD
+>module.exports.b : () => void
+>module.exports : typeof import("index")
+>module : { "index": typeof import("index"); }
+>exports : typeof import("index")
+>b : () => void
=======
+>module.exports.b : any
+>module.exports : typeof import(".")
+>module : { "\"index\"": typeof import("."); }
+>exports : typeof import(".")
+>b : any
>>>>>>> e7a30f51
+>function b() {} : () => void
+>b : () => void

 module.exports.b.cat = "cat";
 >module.exports.b.cat = "cat" : "cat"
->module.exports.b.cat : string
->module.exports.b : { (): void; cat: string; }
->module.exports : typeof module.exports
->module : { exports: typeof module.exports; }
->exports : typeof module.exports
->b : { (): void; cat: string; }
->cat : string
+>module.exports.b.cat : any
<<<<<<< HEAD
+>module.exports.b : () => void
+>module.exports : typeof import("index")
+>module : { "index": typeof import("index"); }
+>exports : typeof import("index")
+>b : () => void
=======
+>module.exports.b : any
+>module.exports : typeof import(".")
+>module : { "\"index\"": typeof import("."); }
+>exports : typeof import(".")
+>b : any
>>>>>>> e7a30f51
+>cat : any
 >"cat" : "cat"

 module.exports.c = function c() {}
->module.exports.c = function c() {} : { (): void; Cls: typeof Cls; }
->module.exports.c : { (): void; Cls: typeof Cls; }
->module.exports : typeof module.exports
->module : { exports: typeof module.exports; }
->exports : typeof module.exports
->c : { (): void; Cls: typeof Cls; }
->function c() {} : { (): void; Cls: typeof Cls; }
->c : { (): void; Cls: typeof Cls; }
+>module.exports.c = function c() {} : () => void
<<<<<<< HEAD
+>module.exports.c : () => void
+>module.exports : typeof import("index")
+>module : { "index": typeof import("index"); }
+>exports : typeof import("index")
+>c : () => void
=======
+>module.exports.c : any
+>module.exports : typeof import(".")
+>module : { "\"index\"": typeof import("."); }
+>exports : typeof import(".")
+>c : any
>>>>>>> e7a30f51
+>function c() {} : () => void
+>c : () => void

 module.exports.c.Cls = class {}
 >module.exports.c.Cls = class {} : typeof Cls
->module.exports.c.Cls : typeof Cls
->module.exports.c : { (): void; Cls: typeof Cls; }
->module.exports : typeof module.exports
->module : { exports: typeof module.exports; }
->exports : typeof module.exports
->c : { (): void; Cls: typeof Cls; }
->Cls : typeof Cls
+>module.exports.c.Cls : any
<<<<<<< HEAD
+>module.exports.c : () => void
+>module.exports : typeof import("index")
+>module : { "index": typeof import("index"); }
+>exports : typeof import("index")
+>c : () => void
=======
+>module.exports.c : any
+>module.exports : typeof import(".")
+>module : { "\"index\"": typeof import("."); }
+>exports : typeof import(".")
+>c : any
>>>>>>> e7a30f51
+>Cls : any
 >class {} : typeof Cls

 /**
@@= skipped -55, +55 lines =@@
  * @return {string} 
  */
 module.exports.d = function d(a, b) { return /** @type {*} */(null); }
->module.exports.d = function d(a, b) { return /** @type {*} */(null); } : (a: number, b: number) => string
->module.exports.d : (a: number, b: number) => string
->module.exports : typeof module.exports
->module : { exports: typeof module.exports; }
->exports : typeof module.exports
->d : (a: number, b: number) => string
->function d(a, b) { return /** @type {*} */(null); } : (a: number, b: number) => string
->d : (a: number, b: number) => string
->a : number
->b : number
+>module.exports.d = function d(a, b) { return /** @type {*} */(null); } : (a: any, b: any) => any
<<<<<<< HEAD
+>module.exports.d : (a: any, b: any) => any
+>module.exports : typeof import("index")
+>module : { "index": typeof import("index"); }
+>exports : typeof import("index")
+>d : (a: any, b: any) => any
=======
+>module.exports.d : any
+>module.exports : typeof import(".")
+>module : { "\"index\"": typeof import("."); }
+>exports : typeof import(".")
+>d : any
>>>>>>> e7a30f51
+>function d(a, b) { return /** @type {*} */(null); } : (a: any, b: any) => any
+>d : (a: any, b: any) => any
+>a : any
+>b : any
 >(null) : any
+>null : any

 /**
  * @template T,U
@@= skipped -19, +20 lines =@@
  * @return {T & U} 
  */
 module.exports.e = function e(a, b) { return /** @type {*} */(null); }
->module.exports.e = function e(a, b) { return /** @type {*} */(null); } : <T, U>(a: T, b: U) => T & U
->module.exports.e : <T, U>(a: T, b: U) => T & U
->module.exports : typeof module.exports
->module : { exports: typeof module.exports; }
->exports : typeof module.exports
->e : <T, U>(a: T, b: U) => T & U
->function e(a, b) { return /** @type {*} */(null); } : <T, U>(a: T, b: U) => T & U
->e : <T, U>(a: T, b: U) => T & U
->a : T
->b : U
+>module.exports.e = function e(a, b) { return /** @type {*} */(null); } : (a: any, b: any) => any
<<<<<<< HEAD
+>module.exports.e : (a: any, b: any) => any
+>module.exports : typeof import("index")
+>module : { "index": typeof import("index"); }
+>exports : typeof import("index")
+>e : (a: any, b: any) => any
=======
+>module.exports.e : any
+>module.exports : typeof import(".")
+>module : { "\"index\"": typeof import("."); }
+>exports : typeof import(".")
+>e : any
>>>>>>> e7a30f51
+>function e(a, b) { return /** @type {*} */(null); } : (a: any, b: any) => any
+>e : (a: any, b: any) => any
+>a : any
+>b : any
 >(null) : any
+>null : any

 /**
  * @template T
  * @param {T} a
  */
 module.exports.f = function f(a) {
->module.exports.f = function f(a) {    return a;} : { <T>(a: T): T; self: any; }
->module.exports.f : { <T>(a: T): T; self: any; }
->module.exports : typeof module.exports
->module : { exports: typeof module.exports; }
->exports : typeof module.exports
->f : { <T>(a: T): T; self: any; }
->function f(a) {    return a;} : { <T>(a: T): T; self: any; }
->f : { <T>(a: T): T; self: any; }
->a : T
+>module.exports.f = function f(a) {    return a;} : (a: any) => any
<<<<<<< HEAD
+>module.exports.f : (a: any) => any
+>module.exports : typeof import("index")
+>module : { "index": typeof import("index"); }
+>exports : typeof import("index")
+>f : (a: any) => any
=======
+>module.exports.f : any
+>module.exports : typeof import(".")
+>module : { "\"index\"": typeof import("."); }
+>exports : typeof import(".")
+>f : any
>>>>>>> e7a30f51
+>function f(a) {    return a;} : (a: any) => any
+>f : (a: any) => any
+>a : any

     return a;
->a : T
+>a : any
 }
 module.exports.f.self = module.exports.f;
->module.exports.f.self = module.exports.f : { <T>(a: T): T; self: any; }
->module.exports.f.self : { <T>(a: T): T; self: any; }
->module.exports.f : { <T>(a: T): T; self: any; }
->module.exports : typeof module.exports
->module : { exports: typeof module.exports; }
->exports : typeof module.exports
->f : { <T>(a: T): T; self: any; }
->self : { <T>(a: T): T; self: any; }
->module.exports.f : { <T>(a: T): T; self: any; }
->module.exports : typeof module.exports
->module : { exports: typeof module.exports; }
->exports : typeof module.exports
->f : { <T>(a: T): T; self: any; }
+>module.exports.f.self = module.exports.f : (a: any) => any
+>module.exports.f.self : any
<<<<<<< HEAD
+>module.exports.f : (a: any) => any
+>module.exports : typeof import("index")
+>module : { "index": typeof import("index"); }
+>exports : typeof import("index")
+>f : (a: any) => any
+>self : any
+>module.exports.f : (a: any) => any
+>module.exports : typeof import("index")
+>module : { "index": typeof import("index"); }
+>exports : typeof import("index")
+>f : (a: any) => any
=======
+>module.exports.f : any
+>module.exports : typeof import(".")
+>module : { "\"index\"": typeof import("."); }
+>exports : typeof import(".")
+>f : any
+>self : any
+>module.exports.f : any
+>module.exports : typeof import(".")
+>module : { "\"index\"": typeof import("."); }
+>exports : typeof import(".")
+>f : any
>>>>>>> e7a30f51

 /**
  * @param {{x: string}} a
  * @param {{y: typeof module.exports.b}} b
  */
 function g(a, b) {
->g : (a: { x: string; }, b: { y: { (): void; cat: string; }; }) => void
+>g : (a: { x: string; }, b: { y: any; }) => any
 >a : { x: string; }
->b : { y: { (): void; cat: string; }; }
+>b : { y: any; }

     return a.x && b.y();
->a.x && b.y() : void
+>a.x && b.y() : any
 >a.x : string
 >a : { x: string; }
 >x : string
->b.y() : void
->b.y : { (): void; cat: string; }
->b : { y: { (): void; cat: string; }; }
->y : { (): void; cat: string; }
+>b.y() : any
+>b.y : any
+>b : { y: any; }
+>y : any
 }

 module.exports.g = g;
->module.exports.g = g : (a: { x: string; }, b: { y: { (): void; cat: string; }; }) => void
->module.exports.g : (a: { x: string; }, b: { y: { (): void; cat: string; }; }) => void
->module.exports : typeof module.exports
->module : { exports: typeof module.exports; }
->exports : typeof module.exports
->g : (a: { x: string; }, b: { y: { (): void; cat: string; }; }) => void
->g : (a: { x: string; }, b: { y: { (): void; cat: string; }; }) => void
+>module.exports.g = g : (a: { x: string; }, b: { y: any; }) => any
+>module.exports.g : (a: { x: string; }, b: { y: any; }) => any
+>module.exports : typeof import(".")
+>module : { "\"index\"": typeof import("."); }
+>exports : typeof import(".")
+>g : (a: { x: string; }, b: { y: any; }) => any
+>g : (a: { x: string; }, b: { y: any; }) => any

 /**
  * @param {{x: string}} a
  * @param {{y: typeof module.exports.b}} b
  */
 function hh(a, b) {
->hh : (a: { x: string; }, b: { y: { (): void; cat: string; }; }) => void
+>hh : (a: { x: string; }, b: { y: any; }) => any
 >a : { x: string; }
->b : { y: { (): void; cat: string; }; }
+>b : { y: any; }

     return a.x && b.y();
->a.x && b.y() : void
+>a.x && b.y() : any
 >a.x : string
 >a : { x: string; }
 >x : string
->b.y() : void
->b.y : { (): void; cat: string; }
->b : { y: { (): void; cat: string; }; }
->y : { (): void; cat: string; }
+>b.y() : any
+>b.y : any
+>b : { y: any; }
+>y : any
 }

 module.exports.h = hh;
->module.exports.h = hh : (a: { x: string; }, b: { y: { (): void; cat: string; }; }) => void
->module.exports.h : (a: { x: string; }, b: { y: { (): void; cat: string; }; }) => void
->module.exports : typeof module.exports
->module : { exports: typeof module.exports; }
->exports : typeof module.exports
->h : (a: { x: string; }, b: { y: { (): void; cat: string; }; }) => void
->hh : (a: { x: string; }, b: { y: { (): void; cat: string; }; }) => void
+>module.exports.h = hh : (a: { x: string; }, b: { y: any; }) => any
+>module.exports.h : (a: { x: string; }, b: { y: any; }) => any
+>module.exports : typeof import(".")
+>module : { "\"index\"": typeof import("."); }
+>exports : typeof import(".")
+>h : (a: { x: string; }, b: { y: any; }) => any
+>hh : (a: { x: string; }, b: { y: any; }) => any

 module.exports.i = function i() {}
 >module.exports.i = function i() {} : () => void
 >module.exports.i : () => void
->module.exports : typeof module.exports
->module : { exports: typeof module.exports; }
->exports : typeof module.exports
<<<<<<< HEAD
+>module.exports : typeof import("index")
+>module : { "index": typeof import("index"); }
+>exports : typeof import("index")
 >i : () => void
=======
->i : () => void
+>module.exports.i : any
+>module.exports : typeof import(".")
+>module : { "\"index\"": typeof import("."); }
+>exports : typeof import(".")
+>i : any
>>>>>>> e7a30f51
 >function i() {} : () => void
 >i : () => void
@@= skipped -116, +117 lines =@@
 module.exports.ii = module.exports.i;
 >module.exports.ii = module.exports.i : () => void
 >module.exports.ii : () => void
->module.exports : typeof module.exports
->module : { exports: typeof module.exports; }
->exports : typeof module.exports
<<<<<<< HEAD
+>module.exports : typeof import("index")
+>module : { "index": typeof import("index"); }
+>exports : typeof import("index")
 >ii : () => void
 >module.exports.i : () => void
->module.exports : typeof module.exports
->module : { exports: typeof module.exports; }
->exports : typeof module.exports
+>module.exports : typeof import("index")
+>module : { "index": typeof import("index"); }
+>exports : typeof import("index")
 >i : () => void
=======
->i : () => void
+>module.exports.ii = module.exports.i : any
+>module.exports.ii : any
+>module.exports : typeof import(".")
+>module : { "\"index\"": typeof import("."); }
+>exports : typeof import(".")
+>ii : any
+>module.exports.i : any
+>module.exports : typeof import(".")
+>module : { "\"index\"": typeof import("."); }
+>exports : typeof import(".")
+>i : any
>>>>>>> e7a30f51

 // note that this last one doesn't make much sense in cjs, since exports aren't hoisted bindings
 module.exports.jj = module.exports.j;
 >module.exports.jj = module.exports.j : () => void
 >module.exports.jj : () => void
->module.exports : typeof module.exports
->module : { exports: typeof module.exports; }
->exports : typeof module.exports
<<<<<<< HEAD
+>module.exports : typeof import("index")
+>module : { "index": typeof import("index"); }
+>exports : typeof import("index")
 >jj : () => void
 >module.exports.j : () => void
->module.exports : typeof module.exports
->module : { exports: typeof module.exports; }
->exports : typeof module.exports
+>module.exports : typeof import("index")
+>module : { "index": typeof import("index"); }
+>exports : typeof import("index")
 >j : () => void
=======
->j : () => void
+>module.exports.jj = module.exports.j : any
+>module.exports.jj : any
+>module.exports : typeof import(".")
+>module : { "\"index\"": typeof import("."); }
+>exports : typeof import(".")
+>jj : any
+>module.exports.j : any
+>module.exports : typeof import(".")
+>module : { "\"index\"": typeof import("."); }
+>exports : typeof import(".")
+>j : any
>>>>>>> e7a30f51

 module.exports.j = function j() {}
 >module.exports.j = function j() {} : () => void
 >module.exports.j : () => void
->module.exports : typeof module.exports
->module : { exports: typeof module.exports; }
->exports : typeof module.exports
<<<<<<< HEAD
+>module.exports : typeof import("index")
+>module : { "index": typeof import("index"); }
+>exports : typeof import("index")
 >j : () => void
=======
->j : () => void
+>module.exports.j : any
+>module.exports : typeof import(".")
+>module : { "\"index\"": typeof import("."); }
+>exports : typeof import(".")
+>j : any
>>>>>>> e7a30f51
 >function j() {} : () => void
 >j : () => void<|MERGE_RESOLUTION|>--- conflicted
+++ resolved
@@ -7,19 +7,10 @@
 ->module.exports : typeof module.exports
 ->module : { exports: typeof module.exports; }
 ->exports : typeof module.exports
-<<<<<<< HEAD
-+>module.exports : typeof import("index")
-+>module : { "index": typeof import("index"); }
-+>exports : typeof import("index")
++>module.exports : typeof import(".")
++>module : { "\"index\"": typeof import("."); }
++>exports : typeof import(".")
  >a : () => void
-=======
-->a : () => void
-+>module.exports.a : any
-+>module.exports : typeof import(".")
-+>module : { "\"index\"": typeof import("."); }
-+>exports : typeof import(".")
-+>a : any
->>>>>>> e7a30f51
  >function a() {} : () => void
  >a : () => void
 
@@ -33,19 +24,11 @@
 ->function b() {} : { (): void; cat: string; }
 ->b : { (): void; cat: string; }
 +>module.exports.b = function b() {} : () => void
-<<<<<<< HEAD
 +>module.exports.b : () => void
-+>module.exports : typeof import("index")
-+>module : { "index": typeof import("index"); }
-+>exports : typeof import("index")
++>module.exports : typeof import(".")
++>module : { "\"index\"": typeof import("."); }
++>exports : typeof import(".")
 +>b : () => void
-=======
-+>module.exports.b : any
-+>module.exports : typeof import(".")
-+>module : { "\"index\"": typeof import("."); }
-+>exports : typeof import(".")
-+>b : any
->>>>>>> e7a30f51
 +>function b() {} : () => void
 +>b : () => void
 
@@ -59,19 +42,11 @@
 ->b : { (): void; cat: string; }
 ->cat : string
 +>module.exports.b.cat : any
-<<<<<<< HEAD
 +>module.exports.b : () => void
-+>module.exports : typeof import("index")
-+>module : { "index": typeof import("index"); }
-+>exports : typeof import("index")
++>module.exports : typeof import(".")
++>module : { "\"index\"": typeof import("."); }
++>exports : typeof import(".")
 +>b : () => void
-=======
-+>module.exports.b : any
-+>module.exports : typeof import(".")
-+>module : { "\"index\"": typeof import("."); }
-+>exports : typeof import(".")
-+>b : any
->>>>>>> e7a30f51
 +>cat : any
  >"cat" : "cat"
 
@@ -85,19 +60,11 @@
 ->function c() {} : { (): void; Cls: typeof Cls; }
 ->c : { (): void; Cls: typeof Cls; }
 +>module.exports.c = function c() {} : () => void
-<<<<<<< HEAD
 +>module.exports.c : () => void
-+>module.exports : typeof import("index")
-+>module : { "index": typeof import("index"); }
-+>exports : typeof import("index")
++>module.exports : typeof import(".")
++>module : { "\"index\"": typeof import("."); }
++>exports : typeof import(".")
 +>c : () => void
-=======
-+>module.exports.c : any
-+>module.exports : typeof import(".")
-+>module : { "\"index\"": typeof import("."); }
-+>exports : typeof import(".")
-+>c : any
->>>>>>> e7a30f51
 +>function c() {} : () => void
 +>c : () => void
 
@@ -111,19 +78,11 @@
 ->c : { (): void; Cls: typeof Cls; }
 ->Cls : typeof Cls
 +>module.exports.c.Cls : any
-<<<<<<< HEAD
 +>module.exports.c : () => void
-+>module.exports : typeof import("index")
-+>module : { "index": typeof import("index"); }
-+>exports : typeof import("index")
++>module.exports : typeof import(".")
++>module : { "\"index\"": typeof import("."); }
++>exports : typeof import(".")
 +>c : () => void
-=======
-+>module.exports.c : any
-+>module.exports : typeof import(".")
-+>module : { "\"index\"": typeof import("."); }
-+>exports : typeof import(".")
-+>c : any
->>>>>>> e7a30f51
 +>Cls : any
  >class {} : typeof Cls
 
@@ -143,19 +102,11 @@
 ->a : number
 ->b : number
 +>module.exports.d = function d(a, b) { return /** @type {*} */(null); } : (a: any, b: any) => any
-<<<<<<< HEAD
 +>module.exports.d : (a: any, b: any) => any
-+>module.exports : typeof import("index")
-+>module : { "index": typeof import("index"); }
-+>exports : typeof import("index")
++>module.exports : typeof import(".")
++>module : { "\"index\"": typeof import("."); }
++>exports : typeof import(".")
 +>d : (a: any, b: any) => any
-=======
-+>module.exports.d : any
-+>module.exports : typeof import(".")
-+>module : { "\"index\"": typeof import("."); }
-+>exports : typeof import(".")
-+>d : any
->>>>>>> e7a30f51
 +>function d(a, b) { return /** @type {*} */(null); } : (a: any, b: any) => any
 +>d : (a: any, b: any) => any
 +>a : any
@@ -180,19 +131,11 @@
 ->a : T
 ->b : U
 +>module.exports.e = function e(a, b) { return /** @type {*} */(null); } : (a: any, b: any) => any
-<<<<<<< HEAD
 +>module.exports.e : (a: any, b: any) => any
-+>module.exports : typeof import("index")
-+>module : { "index": typeof import("index"); }
-+>exports : typeof import("index")
++>module.exports : typeof import(".")
++>module : { "\"index\"": typeof import("."); }
++>exports : typeof import(".")
 +>e : (a: any, b: any) => any
-=======
-+>module.exports.e : any
-+>module.exports : typeof import(".")
-+>module : { "\"index\"": typeof import("."); }
-+>exports : typeof import(".")
-+>e : any
->>>>>>> e7a30f51
 +>function e(a, b) { return /** @type {*} */(null); } : (a: any, b: any) => any
 +>e : (a: any, b: any) => any
 +>a : any
@@ -215,19 +158,11 @@
 ->f : { <T>(a: T): T; self: any; }
 ->a : T
 +>module.exports.f = function f(a) {    return a;} : (a: any) => any
-<<<<<<< HEAD
 +>module.exports.f : (a: any) => any
-+>module.exports : typeof import("index")
-+>module : { "index": typeof import("index"); }
-+>exports : typeof import("index")
++>module.exports : typeof import(".")
++>module : { "\"index\"": typeof import("."); }
++>exports : typeof import(".")
 +>f : (a: any) => any
-=======
-+>module.exports.f : any
-+>module.exports : typeof import(".")
-+>module : { "\"index\"": typeof import("."); }
-+>exports : typeof import(".")
-+>f : any
->>>>>>> e7a30f51
 +>function f(a) {    return a;} : (a: any) => any
 +>f : (a: any) => any
 +>a : any
@@ -252,31 +187,17 @@
 ->f : { <T>(a: T): T; self: any; }
 +>module.exports.f.self = module.exports.f : (a: any) => any
 +>module.exports.f.self : any
-<<<<<<< HEAD
 +>module.exports.f : (a: any) => any
-+>module.exports : typeof import("index")
-+>module : { "index": typeof import("index"); }
-+>exports : typeof import("index")
++>module.exports : typeof import(".")
++>module : { "\"index\"": typeof import("."); }
++>exports : typeof import(".")
 +>f : (a: any) => any
 +>self : any
 +>module.exports.f : (a: any) => any
-+>module.exports : typeof import("index")
-+>module : { "index": typeof import("index"); }
-+>exports : typeof import("index")
++>module.exports : typeof import(".")
++>module : { "\"index\"": typeof import("."); }
++>exports : typeof import(".")
 +>f : (a: any) => any
-=======
-+>module.exports.f : any
-+>module.exports : typeof import(".")
-+>module : { "\"index\"": typeof import("."); }
-+>exports : typeof import(".")
-+>f : any
-+>self : any
-+>module.exports.f : any
-+>module.exports : typeof import(".")
-+>module : { "\"index\"": typeof import("."); }
-+>exports : typeof import(".")
-+>f : any
->>>>>>> e7a30f51
 
  /**
   * @param {{x: string}} a
@@ -370,19 +291,10 @@
 ->module.exports : typeof module.exports
 ->module : { exports: typeof module.exports; }
 ->exports : typeof module.exports
-<<<<<<< HEAD
-+>module.exports : typeof import("index")
-+>module : { "index": typeof import("index"); }
-+>exports : typeof import("index")
++>module.exports : typeof import(".")
++>module : { "\"index\"": typeof import("."); }
++>exports : typeof import(".")
  >i : () => void
-=======
-->i : () => void
-+>module.exports.i : any
-+>module.exports : typeof import(".")
-+>module : { "\"index\"": typeof import("."); }
-+>exports : typeof import(".")
-+>i : any
->>>>>>> e7a30f51
  >function i() {} : () => void
  >i : () => void
 @@= skipped -116, +117 lines =@@
@@ -392,33 +304,18 @@
 ->module.exports : typeof module.exports
 ->module : { exports: typeof module.exports; }
 ->exports : typeof module.exports
-<<<<<<< HEAD
-+>module.exports : typeof import("index")
-+>module : { "index": typeof import("index"); }
-+>exports : typeof import("index")
++>module.exports : typeof import(".")
++>module : { "\"index\"": typeof import("."); }
++>exports : typeof import(".")
  >ii : () => void
  >module.exports.i : () => void
 ->module.exports : typeof module.exports
 ->module : { exports: typeof module.exports; }
 ->exports : typeof module.exports
-+>module.exports : typeof import("index")
-+>module : { "index": typeof import("index"); }
-+>exports : typeof import("index")
++>module.exports : typeof import(".")
++>module : { "\"index\"": typeof import("."); }
++>exports : typeof import(".")
  >i : () => void
-=======
-->i : () => void
-+>module.exports.ii = module.exports.i : any
-+>module.exports.ii : any
-+>module.exports : typeof import(".")
-+>module : { "\"index\"": typeof import("."); }
-+>exports : typeof import(".")
-+>ii : any
-+>module.exports.i : any
-+>module.exports : typeof import(".")
-+>module : { "\"index\"": typeof import("."); }
-+>exports : typeof import(".")
-+>i : any
->>>>>>> e7a30f51
 
  // note that this last one doesn't make much sense in cjs, since exports aren't hoisted bindings
  module.exports.jj = module.exports.j;
@@ -427,33 +324,18 @@
 ->module.exports : typeof module.exports
 ->module : { exports: typeof module.exports; }
 ->exports : typeof module.exports
-<<<<<<< HEAD
-+>module.exports : typeof import("index")
-+>module : { "index": typeof import("index"); }
-+>exports : typeof import("index")
++>module.exports : typeof import(".")
++>module : { "\"index\"": typeof import("."); }
++>exports : typeof import(".")
  >jj : () => void
  >module.exports.j : () => void
 ->module.exports : typeof module.exports
 ->module : { exports: typeof module.exports; }
 ->exports : typeof module.exports
-+>module.exports : typeof import("index")
-+>module : { "index": typeof import("index"); }
-+>exports : typeof import("index")
++>module.exports : typeof import(".")
++>module : { "\"index\"": typeof import("."); }
++>exports : typeof import(".")
  >j : () => void
-=======
-->j : () => void
-+>module.exports.jj = module.exports.j : any
-+>module.exports.jj : any
-+>module.exports : typeof import(".")
-+>module : { "\"index\"": typeof import("."); }
-+>exports : typeof import(".")
-+>jj : any
-+>module.exports.j : any
-+>module.exports : typeof import(".")
-+>module : { "\"index\"": typeof import("."); }
-+>exports : typeof import(".")
-+>j : any
->>>>>>> e7a30f51
 
  module.exports.j = function j() {}
  >module.exports.j = function j() {} : () => void
@@ -461,18 +343,9 @@
 ->module.exports : typeof module.exports
 ->module : { exports: typeof module.exports; }
 ->exports : typeof module.exports
-<<<<<<< HEAD
-+>module.exports : typeof import("index")
-+>module : { "index": typeof import("index"); }
-+>exports : typeof import("index")
++>module.exports : typeof import(".")
++>module : { "\"index\"": typeof import("."); }
++>exports : typeof import(".")
  >j : () => void
-=======
-->j : () => void
-+>module.exports.j : any
-+>module.exports : typeof import(".")
-+>module : { "\"index\"": typeof import("."); }
-+>exports : typeof import(".")
-+>j : any
->>>>>>> e7a30f51
  >function j() {} : () => void
  >j : () => void