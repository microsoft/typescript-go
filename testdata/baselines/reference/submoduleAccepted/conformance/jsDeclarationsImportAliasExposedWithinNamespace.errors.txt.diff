--- old.jsDeclarationsImportAliasExposedWithinNamespace.errors.txt
+++ new.jsDeclarationsImportAliasExposedWithinNamespace.errors.txt
@@= skipped -0, +0 lines =@@
-file2.js(1,9): error TS18042: 'myTypes' is a type and cannot be imported in JavaScript files. Use 'import("./file.js").myTypes' in a JSDoc type annotation.
-
-
-==== file.js (0 errors) ====
+file.js(4,11): error TS2315: Type 'Object' is not generic.
+file.js(10,51): error TS2300: Duplicate identifier 'myTypes'.
+file.js(13,13): error TS2300: Duplicate identifier 'myTypes'.
+file.js(14,15): error TS2702: 'myTypes' only refers to a type, but is being used as a namespace here.
+file.js(18,15): error TS2702: 'myTypes' only refers to a type, but is being used as a namespace here.
+file.js(18,39): error TS2300: Duplicate identifier 'myTypes'.
+file.js(20,9): error TS2300: Duplicate identifier 'myTypes'.
+file2.js(6,11): error TS2315: Type 'Object' is not generic.
+file2.js(12,23): error TS2702: 'myTypes' only refers to a type, but is being used as a namespace here.
+file2.js(17,12): error TS2702: 'testFnTypes' only refers to a type, but is being used as a namespace here.
<<<<<<< HEAD
 
 
-==== file.js (0 errors) ====
=======
+
+
>>>>>>> 12cbd189
+==== file.js (6 errors) ====
     /**
      * @namespace myTypes
      * @global
      * @type {Object<string,*>}
+              ~~~~~~~~~~~~~~~~
+!!! error TS2315: Type 'Object' is not generic.
      */
     const myTypes = {
         // SOME PROPS HERE
     };
     
     /** @typedef {string|RegExp|Array<string|RegExp>} myTypes.typeA */
+                                                      ~~~~~~~
+!!! error TS2300: Duplicate identifier 'myTypes'.
     
     /**
      * @typedef myTypes.typeB
+                ~~~~~~~
+!!! error TS2300: Duplicate identifier 'myTypes'.
      * @property {myTypes.typeA}    prop1 - Prop 1.
+                  ~~~~~~~
+!!! error TS2702: 'myTypes' only refers to a type, but is being used as a namespace here.
      * @property {string}           prop2 - Prop 2.
      */
     
     /** @typedef {myTypes.typeB|Function} myTypes.typeC */
+                  ~~~~~~~
+!!! error TS2702: 'myTypes' only refers to a type, but is being used as a namespace here.
+                                          ~~~~~~~
+!!! error TS2300: Duplicate identifier 'myTypes'.
     
     export {myTypes};
-==== file2.js (1 errors) ====
-    import {myTypes} from './file.js';
             ~~~~~~~
-!!! error TS18042: 'myTypes' is a type and cannot be imported in JavaScript files. Use 'import("./file.js").myTypes' in a JSDoc type annotation.
+!!! error TS2300: Duplicate identifier 'myTypes'.
+==== file2.js (3 errors) ====
+    import {myTypes} from './file.js';
     
     /**
      * @namespace testFnTypes
      * @global
      * @type {Object<string,*>}
+              ~~~~~~~~~~~~~~~~
+!!! error TS2315: Type 'Object' is not generic.
      */
     const testFnTypes = {
         // SOME PROPS HERE
     };
     
     /** @typedef {boolean|myTypes.typeC} testFnTypes.input */
+                          ~~~~~~~
+!!! error TS2702: 'myTypes' only refers to a type, but is being used as a namespace here.
     
     /**
      * @function testFn
      * @description A test function.
      * @param {testFnTypes.input} input - Input.
+               ~~~~~~~~~~~
+!!! error TS2702: 'testFnTypes' only refers to a type, but is being used as a namespace here.
      * @returns {number|null} Result.
      */
     function testFn(input) {<|MERGE_RESOLUTION|>--- conflicted
+++ resolved
@@ -15,15 +15,9 @@
 +file2.js(6,11): error TS2315: Type 'Object' is not generic.
 +file2.js(12,23): error TS2702: 'myTypes' only refers to a type, but is being used as a namespace here.
 +file2.js(17,12): error TS2702: 'testFnTypes' only refers to a type, but is being used as a namespace here.
-<<<<<<< HEAD
- 
- 
--==== file.js (0 errors) ====
-=======
 +
 +
->>>>>>> 12cbd189
-+==== file.js (6 errors) ====
++==== file.js (7 errors) ====
      /**
       * @namespace myTypes
       * @global
