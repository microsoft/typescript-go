--- old.commonJSImportNestedClassTypeReference.types
+++ new.commonJSImportNestedClassTypeReference.types
<<<<<<< HEAD
@@= skipped -12, +12 lines =@@
=======
@@= skipped -1, +1 lines =@@

 === main.js ===
 const { K } = require("./mod1");
->K : typeof K
->require("./mod1") : typeof import("mod1")
+>K : any
+>require("./mod1") : typeof import("./mod1")
 >require : any
 >"./mod1" : "./mod1"

@@= skipped -11, +11 lines =@@
>>>>>>> b33ba39b
 >k : K

     k.values()
->k.values() : K
->k.values : () => K
+>k.values() : any
+>k.values : any
 >k : K
->values : () => K
+>values : any
 }

 === mod1.js ===
 var NS = {}
->NS : typeof NS
->{} : {}
+>NS : { K: typeof K; }
+>{} : { K: typeof K; }

 NS.K =class {
 >NS.K =class {    values() {        return new NS.K()    }} : typeof K
 >NS.K : typeof K
->NS : typeof NS
+>NS : { K: typeof K; }
 >K : typeof K
 >class {    values() {        return new NS.K()    }} : typeof K

@@= skipped -24, +24 lines =@@
         return new NS.K()
 >new NS.K() : K
 >NS.K : typeof K
->NS : typeof NS
+>NS : { K: typeof K; }
 >K : typeof K
     }
 }
<<<<<<< HEAD
@@= skipped -10, +10 lines =@@
 >exports : typeof import("mod1")
 >K : typeof K
 >NS.K : typeof K
->NS : typeof NS
+>NS : { K: typeof K; }
 >K : typeof K
=======
 exports.K = NS.K;
->exports.K = NS.K : typeof K
->exports.K : typeof K
->exports : typeof import("mod1")
->K : typeof K
->NS.K : typeof K
->NS : typeof NS
->K : typeof K
+>exports.K = NS.K : any
+>exports.K : any
+>exports : typeof import("./mod1")
+>K : any
+>NS.K : any
+>NS : {}
+>K : any
>>>>>>> b33ba39b
<|MERGE_RESOLUTION|>--- conflicted
+++ resolved
@@ -1,21 +1,15 @@
 --- old.commonJSImportNestedClassTypeReference.types
 +++ new.commonJSImportNestedClassTypeReference.types
-<<<<<<< HEAD
-@@= skipped -12, +12 lines =@@
-=======
-@@= skipped -1, +1 lines =@@
-
+@@= skipped -2, +2 lines =@@
  === main.js ===
  const { K } = require("./mod1");
-->K : typeof K
+ >K : typeof K
 ->require("./mod1") : typeof import("mod1")
-+>K : any
 +>require("./mod1") : typeof import("./mod1")
  >require : any
  >"./mod1" : "./mod1"
 
-@@= skipped -11, +11 lines =@@
->>>>>>> b33ba39b
+@@= skipped -10, +10 lines =@@
  >k : K
 
      k.values()
@@ -52,28 +46,13 @@
  >K : typeof K
      }
  }
-<<<<<<< HEAD
-@@= skipped -10, +10 lines =@@
- >exports : typeof import("mod1")
+ exports.K = NS.K;
+ >exports.K = NS.K : typeof K
+ >exports.K : typeof K
+->exports : typeof import("mod1")
++>exports : typeof import("./mod1")
  >K : typeof K
  >NS.K : typeof K
 ->NS : typeof NS
 +>NS : { K: typeof K; }
- >K : typeof K
-=======
- exports.K = NS.K;
-->exports.K = NS.K : typeof K
-->exports.K : typeof K
-->exports : typeof import("mod1")
-->K : typeof K
-->NS.K : typeof K
-->NS : typeof NS
-->K : typeof K
-+>exports.K = NS.K : any
-+>exports.K : any
-+>exports : typeof import("./mod1")
-+>K : any
-+>NS.K : any
-+>NS : {}
-+>K : any
->>>>>>> b33ba39b
+ >K : typeof K