--- conflicted
+++ resolved
@@ -65,11 +65,7 @@
 
  function Context(input) {
 ->Context : typeof Context
-<<<<<<< HEAD
-+>Context : { (input: Input): any; prototype: { construct: (input: Input, handle?: HookHandler) => State; }; }
-=======
-+>Context : { (input: Input): any; prototype: { construct(input: Input, handle?: any): State; }; }
->>>>>>> 12cbd189
++>Context : { (input: Input): any; prototype: { construct(input: Input, handle?: import("./hook").HookHandler): State; }; }
  >input : Input
 
      if (!(this instanceof Context)) {
@@ -79,22 +75,13 @@
 ->this : this
 ->Context : typeof Context
 +>this : any
-<<<<<<< HEAD
-+>Context : { (input: Input): any; prototype: { construct: (input: Input, handle?: HookHandler) => State; }; }
- 
-=======
-+>Context : { (input: Input): any; prototype: { construct(input: Input, handle?: any): State; }; }
++>Context : { (input: Input): any; prototype: { construct(input: Input, handle?: import("./hook").HookHandler): State; }; }
 
->>>>>>> 12cbd189
        return new Context(input)
 ->new Context(input) : Context
 ->Context : typeof Context
 +>new Context(input) : any
-<<<<<<< HEAD
-+>Context : { (input: Input): any; prototype: { construct: (input: Input, handle?: HookHandler) => State; }; }
-=======
-+>Context : { (input: Input): any; prototype: { construct(input: Input, handle?: any): State; }; }
->>>>>>> 12cbd189
++>Context : { (input: Input): any; prototype: { construct(input: Input, handle?: import("./hook").HookHandler): State; }; }
  >input : Input
      }
      this.state = this.construct(input);
@@ -120,21 +107,12 @@
 ->Context : typeof Context
 ->prototype : { construct(input: Input, handle?: HookHandler | undefined): State; }
 ->{    /**     * @param {Input} input     * @param {HookHandler=} handle     * @returns {State}     */    construct(input, handle = () => void 0) {        return input;    }} : { construct(input: Input, handle?: HookHandler | undefined): State; }
-<<<<<<< HEAD
-+>Context.prototype = {    /**     * @param {Input} input     * @param {HookHandler=} handle     * @returns {State}     */    construct(input, handle = () => void 0) {        return input;    }} : { construct: (input: Input, handle?: HookHandler) => State; }
-+>Context.prototype : { construct: (input: Input, handle?: HookHandler) => State; }
-+>Context : { (input: Input): any; prototype: { construct: (input: Input, handle?: HookHandler) => State; }; }
-+>prototype : { construct: (input: Input, handle?: HookHandler) => State; }
-+>{    /**     * @param {Input} input     * @param {HookHandler=} handle     * @returns {State}     */    construct(input, handle = () => void 0) {        return input;    }} : { construct: (input: Input, handle?: HookHandler) => State; }
- 
-=======
-+>Context.prototype = {    /**     * @param {Input} input     * @param {HookHandler=} handle     * @returns {State}     */    construct(input, handle = () => void 0) {        return input;    }} : { construct(input: Input, handle?: any): State; }
-+>Context.prototype : { construct(input: Input, handle?: any): State; }
-+>Context : { (input: Input): any; prototype: { construct(input: Input, handle?: any): State; }; }
-+>prototype : { construct(input: Input, handle?: any): State; }
-+>{    /**     * @param {Input} input     * @param {HookHandler=} handle     * @returns {State}     */    construct(input, handle = () => void 0) {        return input;    }} : { construct(input: Input, handle?: any): State; }
++>Context.prototype = {    /**     * @param {Input} input     * @param {HookHandler=} handle     * @returns {State}     */    construct(input, handle = () => void 0) {        return input;    }} : { construct(input: Input, handle?: import("./hook").HookHandler): State; }
++>Context.prototype : { construct(input: Input, handle?: import("./hook").HookHandler): State; }
++>Context : { (input: Input): any; prototype: { construct(input: Input, handle?: import("./hook").HookHandler): State; }; }
++>prototype : { construct(input: Input, handle?: import("./hook").HookHandler): State; }
++>{    /**     * @param {Input} input     * @param {HookHandler=} handle     * @returns {State}     */    construct(input, handle = () => void 0) {        return input;    }} : { construct(input: Input, handle?: import("./hook").HookHandler): State; }
 
->>>>>>> 12cbd189
      /**
       * @param {Input} input
 @@= skipped -39, +39 lines =@@
@@ -142,10 +120,10 @@
       */
      construct(input, handle = () => void 0) {
 ->construct : (input: Input, handle?: HookHandler | undefined) => State
-+>construct : (input: Input, handle?: HookHandler) => State
++>construct : (input: Input, handle?: import("./hook").HookHandler) => State
  >input : Input
 ->handle : import("hook").HookHandler
-+>handle : HookHandler
++>handle : import("./hook").HookHandler
  >() => void 0 : () => any
  >void 0 : undefined
  >0 : 0
@@ -158,17 +136,8 @@
 ->module : { exports: { (input: Input): Context; new (input: Input): Context; prototype: { construct(input: Input, handle?: HookHandler | undefined): State; }; }; }
 ->exports : { (input: Input): Context; new (input: Input): Context; prototype: { construct(input: Input, handle?: HookHandler | undefined): State; }; }
 ->Context : typeof Context
-<<<<<<< HEAD
-+>module.exports = Context : { (input: Input): any; prototype: { construct: (input: Input, handle?: HookHandler) => State; }; }
-+>module.exports : { (input: Input): any; prototype: { construct: (input: Input, handle?: HookHandler) => State; }; }
-+>module : { Context: { (input: Input): any; prototype: { construct: (input: Input, handle?: HookHandler) => State; }; }; }
-+>exports : { (input: Input): any; prototype: { construct: (input: Input, handle?: HookHandler) => State; }; }
-+>Context : { (input: Input): any; prototype: { construct: (input: Input, handle?: HookHandler) => State; }; }
- 
-=======
-+>module.exports = Context : { (input: Input): any; prototype: { construct(input: Input, handle?: any): State; }; }
-+>module.exports : { (input: Input): any; prototype: { construct(input: Input, handle?: any): State; }; }
-+>module : { Context: { (input: Input): any; prototype: { construct(input: Input, handle?: any): State; }; }; }
-+>exports : { (input: Input): any; prototype: { construct(input: Input, handle?: any): State; }; }
-+>Context : { (input: Input): any; prototype: { construct(input: Input, handle?: any): State; }; }
->>>>>>> 12cbd189
++>module.exports = Context : { (input: Input): any; prototype: { construct(input: Input, handle?: import("./hook").HookHandler): State; }; }
++>module.exports : { (input: Input): any; prototype: { construct(input: Input, handle?: import("./hook").HookHandler): State; }; }
++>module : { Context: { (input: Input): any; prototype: { construct(input: Input, handle?: import("./hook").HookHandler): State; }; }; }
++>exports : { (input: Input): any; prototype: { construct(input: Input, handle?: import("./hook").HookHandler): State; }; }
++>Context : { (input: Input): any; prototype: { construct(input: Input, handle?: import("./hook").HookHandler): State; }; }