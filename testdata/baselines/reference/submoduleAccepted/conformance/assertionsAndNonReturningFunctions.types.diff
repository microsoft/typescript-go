--- old.assertionsAndNonReturningFunctions.types
+++ new.assertionsAndNonReturningFunctions.types
@@= skipped -1, +1 lines =@@
 
 === assertionsAndNonReturningFunctions.js ===
 /** @typedef {(check: boolean) => asserts check} AssertFunc */
+>AssertFunc : any
+>check : boolean
 
 /** @type {AssertFunc} */
 const assert = check => {
->assert : AssertFunc
->check => {    if (!check) throw new Error();} : (check: boolean) => asserts check
+>assert : (check: boolean) => asserts check
+>check => {    if (!check) throw new Error();} : (check: boolean) => void
 >check : boolean
 
     if (!check) throw new Error();
@@= skipped -16, +18 lines =@@
 
 /** @type {(x: unknown) => asserts x is string } */
 function assertIsString(x) {
->assertIsString : (x: unknown) => asserts x is string
->x : unknown
+>assertIsString : (x: any) => void
+>x : any
 
     if (!(typeof x === "string")) throw new Error();
 >!(typeof x === "string") : boolean
 >(typeof x === "string") : boolean
 >typeof x === "string" : boolean
 >typeof x : "bigint" | "boolean" | "function" | "number" | "object" | "string" | "symbol" | "undefined"
->x : unknown
+>x : any
 >"string" : "string"
 >new Error() : Error
 >Error : ErrorConstructor
@@= skipped -54, +54 lines =@@
 
         assert(typeof x === "string");
 >assert(typeof x === "string") : void
->assert : AssertFunc
+>assert : (check: boolean) => asserts check
 >typeof x === "string" : boolean
 >typeof x : "bigint" | "boolean" | "function" | "number" | "object" | "string" | "symbol" | "undefined"
 >x : any
 >"string" : "string"
 
@@= skipped -20, +20 lines =@@
 >assert2(typeof x === "string") : void
 >assert2 : (check: boolean) => asserts check
 >typeof x === "string" : boolean
 >typeof x : "bigint" | "boolean" | "function" | "number" | "object" | "string" | "symbol" | "undefined"
 >x : any
 >"string" : "string"
 
@@= skipped -16, +16 lines =@@
 
         assertIsString(x);
 >assertIsString(x) : void
->assertIsString : (x: unknown) => asserts x is string
+>assertIsString : (x: any) => void
 >x : any
 
         x.length;
->x.length : number
->x : string
->length : number
+>x.length : any
+>x : any
+>length : any
     }
     if (!!true) {
 >!!true : boolean
@@= skipped -26, +26 lines =@@
  * @param {boolean} b 
  */
 function f2(b) {
<<<<<<< HEAD
->f2 : (b: boolean) => 1 | 0
+>f2 : (b: boolean) => 0 | 1
 >b : boolean
=======
->f2 : (b: boolean) => 0 | 1
->b : boolean
+>f2 : (b: any) => 0 | 1
+>b : any
>>>>>>> 0ca58398
 
     switch (b) {<|MERGE_RESOLUTION|>--- conflicted
+++ resolved
@@ -44,17 +44,7 @@
  >typeof x === "string" : boolean
  >typeof x : "bigint" | "boolean" | "function" | "number" | "object" | "string" | "symbol" | "undefined"
  >x : any
- >"string" : "string"
- 
-@@= skipped -20, +20 lines =@@
- >assert2(typeof x === "string") : void
- >assert2 : (check: boolean) => asserts check
- >typeof x === "string" : boolean
- >typeof x : "bigint" | "boolean" | "function" | "number" | "object" | "string" | "symbol" | "undefined"
- >x : any
- >"string" : "string"
- 
-@@= skipped -16, +16 lines =@@
+@@= skipped -36, +36 lines =@@
  
          assertIsString(x);
  >assertIsString(x) : void
@@ -71,20 +61,4 @@
 +>length : any
      }
      if (!!true) {
- >!!true : boolean
-@@= skipped -26, +26 lines =@@
-  * @param {boolean} b 
-  */
- function f2(b) {
-<<<<<<< HEAD
-->f2 : (b: boolean) => 1 | 0
-+>f2 : (b: boolean) => 0 | 1
- >b : boolean
-=======
-->f2 : (b: boolean) => 0 | 1
-->b : boolean
-+>f2 : (b: any) => 0 | 1
-+>b : any
->>>>>>> 0ca58398
- 
-     switch (b) {+ >!!true : boolean