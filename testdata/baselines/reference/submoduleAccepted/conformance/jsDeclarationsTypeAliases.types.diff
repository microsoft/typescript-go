--- conflicted
+++ resolved
@@ -17,24 +17,16 @@
 ->module.exports : typeof module.exports
 ->module : { exports: typeof module.exports; }
 ->exports : typeof module.exports
-<<<<<<< HEAD
 ->{    doTheThing,    ExportedThing,} : { doTheThing: (x: number) => SomeType; ExportedThing: typeof ExportedThing; }
 +>module.exports = {    doTheThing,    ExportedThing,} : { doTheThing: (x: number) => number | ExportedThing | LocalThing | { x: string; }; ExportedThing: typeof ExportedThing; }
 +>module.exports : { doTheThing: (x: number) => number | ExportedThing | LocalThing | { x: string; }; ExportedThing: typeof ExportedThing; }
-+>module : { export=: { doTheThing: (x: number) => number | ExportedThing | LocalThing | { x: string; }; ExportedThing: typeof ExportedThing; }; }
++>module : { "export=": { doTheThing: (x: number) => number | ExportedThing | LocalThing | { x: string; }; ExportedThing: typeof ExportedThing; }; }
 +>exports : { doTheThing: (x: number) => number | ExportedThing | LocalThing | { x: string; }; ExportedThing: typeof ExportedThing; }
 +>{    doTheThing,    ExportedThing,} : { doTheThing: (x: number) => number | ExportedThing | LocalThing | { x: string; }; ExportedThing: typeof ExportedThing; }
 
      doTheThing,
 ->doTheThing : (x: number) => SomeType
 +>doTheThing : (x: number) => number | ExportedThing | LocalThing | { x: string; }
-=======
-+>module.exports = {    doTheThing,    ExportedThing,} : { doTheThing: (x: number) => SomeType; ExportedThing: typeof ExportedThing; }
-+>module.exports : { doTheThing: (x: number) => SomeType; ExportedThing: typeof ExportedThing; }
-+>module : { "export=": { doTheThing: (x: number) => SomeType; ExportedThing: typeof ExportedThing; }; }
-+>exports : { doTheThing: (x: number) => SomeType; ExportedThing: typeof ExportedThing; }
- >{    doTheThing,    ExportedThing,} : { doTheThing: (x: number) => SomeType; ExportedThing: typeof ExportedThing; }
->>>>>>> ca643a86
 
      ExportedThing,
  >ExportedThing : typeof ExportedThing