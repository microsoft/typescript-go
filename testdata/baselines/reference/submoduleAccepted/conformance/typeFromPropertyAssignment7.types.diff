--- old.typeFromPropertyAssignment7.types
+++ new.typeFromPropertyAssignment7.types
@@= skipped -1, +1 lines =@@

 === a.js ===
 var obj = {};
->obj : typeof obj
<<<<<<< HEAD
->{} : {}
+>obj : { method: (hunch: any) => boolean; }
+>{} : { method: (hunch: any) => boolean; }
 
=======
+>obj : {}
 >{} : {}

>>>>>>> b0e1b84a
 obj.method = function (hunch) {
 >obj.method = function (hunch) {    return true;} : (hunch: any) => boolean
 >obj.method : (hunch: any) => boolean
->obj : typeof obj
+>obj : { method: (hunch: any) => boolean; }
 >method : (hunch: any) => boolean
 >function (hunch) {    return true;} : (hunch: any) => boolean
 >hunch : any
<<<<<<< HEAD
@@= skipped -18, +18 lines =@@
 >b : boolean
 >obj.method() : boolean
 >obj.method : (hunch: any) => boolean
->obj : typeof obj
+>obj : { method: (hunch: any) => boolean; }
 >method : (hunch: any) => boolean
 
=======

@@= skipped -15, +15 lines =@@
 >true : true
 }
 var b = obj.method();
->b : boolean
->obj.method() : boolean
->obj.method : (hunch: any) => boolean
->obj : typeof obj
->method : (hunch: any) => boolean
+>b : any
+>obj.method() : any
+>obj.method : any
+>obj : {}
+>method : any
>>>>>>> b0e1b84a
<|MERGE_RESOLUTION|>--- conflicted
+++ resolved
@@ -5,16 +5,10 @@
  === a.js ===
  var obj = {};
 ->obj : typeof obj
-<<<<<<< HEAD
 ->{} : {}
 +>obj : { method: (hunch: any) => boolean; }
 +>{} : { method: (hunch: any) => boolean; }
- 
-=======
-+>obj : {}
- >{} : {}
 
->>>>>>> b0e1b84a
  obj.method = function (hunch) {
  >obj.method = function (hunch) {    return true;} : (hunch: any) => boolean
  >obj.method : (hunch: any) => boolean
@@ -23,29 +17,10 @@
  >method : (hunch: any) => boolean
  >function (hunch) {    return true;} : (hunch: any) => boolean
  >hunch : any
-<<<<<<< HEAD
 @@= skipped -18, +18 lines =@@
  >b : boolean
  >obj.method() : boolean
  >obj.method : (hunch: any) => boolean
 ->obj : typeof obj
 +>obj : { method: (hunch: any) => boolean; }
- >method : (hunch: any) => boolean
- 
-=======
-
-@@= skipped -15, +15 lines =@@
- >true : true
- }
- var b = obj.method();
-->b : boolean
-->obj.method() : boolean
-->obj.method : (hunch: any) => boolean
-->obj : typeof obj
-->method : (hunch: any) => boolean
-+>b : any
-+>obj.method() : any
-+>obj.method : any
-+>obj : {}
-+>method : any
->>>>>>> b0e1b84a
+ >method : (hunch: any) => boolean