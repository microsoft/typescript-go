--- conflicted
+++ resolved
@@ -110,16 +110,10 @@
 
  var Ns = {};
 ->Ns : typeof Ns
-<<<<<<< HEAD
 ->{} : {}
 +>Ns : { Multimap3: () => void; }
 +>{} : { Multimap3: () => void; }
- 
-=======
-+>Ns : {}
- >{} : {}
 
->>>>>>> b0e1b84a
  /**
   * Should work for expando-namespaced initialisers too
 @@= skipped -30, +30 lines =@@
