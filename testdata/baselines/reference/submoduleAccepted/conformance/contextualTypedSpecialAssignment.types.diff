--- old.contextualTypedSpecialAssignment.types
+++ new.contextualTypedSpecialAssignment.types
@@= skipped -7, +7 lines =@@

 // property assignment
 var ns = {}
->ns : typeof ns
+>ns : {}
 >{} : {}

 /** @type {DoneStatus} */
 ns.x = {
 >ns.x = {    status: 'done',    m(n) { }} : { status: "done"; m(n: number): void; }
->ns.x : DoneStatus
->ns : typeof ns
->x : DoneStatus
+>ns.x : any
+>ns : {}
+>x : any
<<<<<<< HEAD
+>{    status: 'done',    m(n) { }} : { status: "done"; m: (n: number) => void; }

     status: 'done',
 >status : "done"
@@= skipped -21, +21 lines =@@
=======
+>{    status: 'done',    m(n) { }} : { status: "done"; m(n: number): void; }
 >{    status: 'done',    m(n) { }} : { status: "done"; m(n: number): void; }

     status: 'done',
@@= skipped -21, +22 lines =@@
>>>>>>> e7a30f51
 }

 ns.x = {
->ns.x = {    status: 'done',    m(n) { }} : { status: "done"; m(n: number): void; }
->ns.x : DoneStatus
->ns : typeof ns
->x : DoneStatus
->{    status: 'done',    m(n) { }} : { status: "done"; m(n: number): void; }
+>ns.x = {    status: 'done',    m(n) { }} : { status: string; m(n: any): void; }
+>ns.x : any
+>ns : {}
+>x : any
+>{    status: 'done',    m(n) { }} : { status: string; m(n: any): void; }

     status: 'done',
->status : "done"
+>status : string
 >'done' : "done"

     m(n) { }
->m : (n: number) => void
->n : number
+>m : (n: any) => void
+>n : any
 }
 ns.x
->ns.x : DoneStatus
->ns : typeof ns
->x : DoneStatus
+>ns.x : any
+>ns : {}
+>x : any


 // this-property assignment
@@= skipped -28, +28 lines =@@
         /** @type {DoneStatus} */
         this.s = {
 >this.s = {            status: 'done',            m(n) { }        } : { status: "done"; m(n: number): void; }
->this.s : DoneStatus
+>this.s : { status: "done"; m(n: number): void; }
 >this : this
->s : DoneStatus
<<<<<<< HEAD
->{            status: 'done',            m(n) { }        } : { status: "done"; m(n: number): void; }
+>s : { status: "done"; m: (n: number) => void; }
+>{            status: 'done',            m(n) { }        } : { status: "done"; m: (n: number) => void; }

             status: 'done',
 >status : "done"
@@= skipped -20, +20 lines =@@
=======
+>s : { status: "done"; m(n: number): void; }
+>{            status: 'done',            m(n) { }        } : { status: "done"; m(n: number): void; }
 >{            status: 'done',            m(n) { }        } : { status: "done"; m(n: number): void; }

             status: 'done',
@@= skipped -19, +20 lines =@@
>>>>>>> e7a30f51
 >fail : () => void

         this.s = {
->this.s = {            status: 'done',            m(n) { }        } : { status: "done"; m(n: number): void; }
->this.s : DoneStatus
<<<<<<< HEAD
+>this.s = {            status: 'done',            m(n) { }        } : { status: "done"; m: (n: number) => void; }
+>this.s : { status: "done"; m: (n: number) => void; }
 >this : this
->s : DoneStatus
->{            status: 'done',            m(n) { }        } : { status: "done"; m(n: number): void; }
+>s : { status: "done"; m: (n: number) => void; }
+>{            status: 'done',            m(n) { }        } : { status: "done"; m: (n: number) => void; }

             status: 'done',
 >status : "done"
@@= skipped -21, +21 lines =@@

=======
+>this.s = {            status: 'done',            m(n) { }        } : { status: string; m(n: any): void; }
+>this.s : { status: "done"; m(n: number): void; }
 >this : this
->s : DoneStatus
->{            status: 'done',            m(n) { }        } : { status: "done"; m(n: number): void; }
+>s : { status: "done"; m(n: number): void; }
+>{            status: 'done',            m(n) { }        } : { status: string; m(n: any): void; }

             status: 'done',
->status : "done"
+>status : string
 >'done' : "done"

             m(n) { }
->m : (n: number) => void
->n : number
+>m : (n: any) => void
+>n : any
         }
     }
 }
@@= skipped -22, +22 lines =@@
>>>>>>> e7a30f51
 /** @type {DoneStatus} */
 exports.x = {
 >exports.x = {    status: "done",    m(n) { }} : { status: "done"; m(n: number): void; }
->exports.x : DoneStatus
->exports : typeof import("test")
->x : DoneStatus
<<<<<<< HEAD
->{    status: "done",    m(n) { }} : { status: "done"; m(n: number): void; }
+>x : { status: "done"; m: (n: number) => void; }
+>{    status: "done",    m(n) { }} : { status: "done"; m: (n: number) => void; }

     status: "done",
 >status : "done"
@@= skipped -15, +15 lines =@@
=======
+>exports.x : { status: "done"; m(n: number): void; }
+>exports : typeof import("./test")
+>x : { status: "done"; m(n: number): void; }
+>{    status: "done",    m(n) { }} : { status: "done"; m(n: number): void; }
 >{    status: "done",    m(n) { }} : { status: "done"; m(n: number): void; }

     status: "done",
@@= skipped -14, +15 lines =@@
>>>>>>> e7a30f51
 >n : number
 }
 exports.x
->exports.x : DoneStatus
->exports : typeof import("test")
->x : DoneStatus
+>exports.x : { status: "done"; m(n: number): void; }
+>exports : typeof import("./test")
+>x : { status: "done"; m(n: number): void; }

 /** @type {DoneStatus} */
 module.exports.y = {
 >module.exports.y = {    status: "done",    m(n) { }} : { status: "done"; m(n: number): void; }
->module.exports.y : DoneStatus
->module.exports : typeof module.exports
->module : { exports: typeof module.exports; }
->exports : typeof module.exports
->y : DoneStatus
<<<<<<< HEAD
->{    status: "done",    m(n) { }} : { status: "done"; m(n: number): void; }
+>module.exports.y = {    status: "done",    m(n) { }} : { status: "done"; m: (n: number) => void; }
+>module.exports.y : { status: "done"; m: (n: number) => void; }
+>module.exports : typeof import("test")
+>module : { "test": typeof import("test"); }
+>exports : typeof import("test")
+>y : { status: "done"; m: (n: number) => void; }
+>{    status: "done",    m(n) { }} : { status: "done"; m: (n: number) => void; }

     status: "done",
 >status : "done"
@@= skipped -23, +23 lines =@@
=======
+>module.exports.y : { status: "done"; m(n: number): void; }
+>module.exports : typeof import("./test")
+>module : { "\"test\"": typeof import("./test"); }
+>exports : typeof import("./test")
+>y : { status: "done"; m(n: number): void; }
+>{    status: "done",    m(n) { }} : { status: "done"; m(n: number): void; }
 >{    status: "done",    m(n) { }} : { status: "done"; m(n: number): void; }

     status: "done",
@@= skipped -23, +24 lines =@@
>>>>>>> e7a30f51
 >n : number
 }
 module.exports.y
->module.exports.y : DoneStatus
->module.exports : typeof module.exports
->module : { exports: typeof module.exports; }
->exports : typeof module.exports
->y : DoneStatus
+>module.exports.y : { status: "done"; m(n: number): void; }
+>module.exports : typeof import("./test")
+>module : { "\"test\"": typeof import("./test"); }
+>exports : typeof import("./test")
+>y : { status: "done"; m(n: number): void; }

 // prototype-property assignment
 /** @type {DoneStatus} */
 Thing.prototype.x = {
->Thing.prototype.x = {    status: 'done',    m(n) { }} : { status: "done"; m(n: number): void; }
->Thing.prototype.x : DoneStatus
+>Thing.prototype.x = {    status: 'done',    m(n) { }} : { status: string; m(n: any): void; }
+>Thing.prototype.x : any
 >Thing.prototype : Thing
 >Thing : typeof Thing
 >prototype : Thing
->x : DoneStatus
->{    status: 'done',    m(n) { }} : { status: "done"; m(n: number): void; }
+>x : any
+>{    status: 'done',    m(n) { }} : { status: string; m(n: any): void; }

     status: 'done',
->status : "done"
+>status : string
 >'done' : "done"

     m(n) { }
->m : (n: number) => void
->n : number
+>m : (n: any) => void
+>n : any
 }
 Thing.prototype.x
->Thing.prototype.x : DoneStatus
+>Thing.prototype.x : any
 >Thing.prototype : Thing
 >Thing : typeof Thing
 >prototype : Thing
->x : DoneStatus
+>x : any

 // prototype assignment
 function F() {
->F : typeof F
+>F : { (): void; prototype: { status: "done"; m(n: number): void; }; }
 }
 /** @type {DoneStatus} */
 F.prototype = {
 >F.prototype = {    status: "done",    m(n) { }} : { status: "done"; m(n: number): void; }
->F.prototype : DoneStatus
->F : typeof F
->prototype : DoneStatus
<<<<<<< HEAD
->{    status: "done",    m(n) { }} : { status: "done"; m(n: number): void; }
+>F.prototype = {    status: "done",    m(n) { }} : { status: "done"; m: (n: number) => void; }
+>F.prototype : { status: "done"; m: (n: number) => void; }
+>F : { (): void; prototype: { status: "done"; m: (n: number) => void; }; }
+>prototype : { status: "done"; m: (n: number) => void; }
+>{    status: "done",    m(n) { }} : { status: "done"; m: (n: number) => void; }

     status: "done",
 >status : "done"
@@= skipped -57, +57 lines =@@
 // module.exports assignment
 /** @type {{ status: 'done', m(n: number): void }} */
=======
+>F.prototype : { status: "done"; m(n: number): void; }
+>F : { (): void; prototype: { status: "done"; m(n: number): void; }; }
+>prototype : { status: "done"; m(n: number): void; }
+>{    status: "done",    m(n) { }} : { status: "done"; m(n: number): void; }
 >{    status: "done",    m(n) { }} : { status: "done"; m(n: number): void; }

     status: "done",
@@= skipped -59, +60 lines =@@
>>>>>>> e7a30f51
 module.exports = {
 >module.exports = {    status: "done",    m(n) { }} : { status: "done"; m(n: number): void; }
 >module.exports : { status: "done"; m(n: number): void; }
->module : { exports: { status: "done"; m(n: number): void; }; }
<<<<<<< HEAD
->exports : { status: "done"; m(n: number): void; }
->{    status: "done",    m(n) { }} : { status: "done"; m(n: number): void; }
+>module.exports = {    status: "done",    m(n) { }} : { status: "done"; m: (n: number) => void; }
+>module.exports : { status: "done"; m: (n: number) => void; }
+>module : { export=: { status: "done"; m: (n: number) => void; }; }
+>exports : { status: "done"; m: (n: number) => void; }
+>{    status: "done",    m(n) { }} : { status: "done"; m: (n: number) => void; }
=======
+>module : { "export=": { status: "done"; m(n: number): void; }; }
 >exports : { status: "done"; m(n: number): void; }
+>{    status: "done",    m(n) { }} : { status: "done"; m(n: number): void; }
 >{    status: "done",    m(n) { }} : { status: "done"; m(n: number): void; }
>>>>>>> e7a30f51

     status: "done",<|MERGE_RESOLUTION|>--- conflicted
+++ resolved
@@ -17,19 +17,10 @@
 +>ns.x : any
 +>ns : {}
 +>x : any
-<<<<<<< HEAD
-+>{    status: 'done',    m(n) { }} : { status: "done"; m: (n: number) => void; }
-
-     status: 'done',
- >status : "done"
-@@= skipped -21, +21 lines =@@
-=======
-+>{    status: 'done',    m(n) { }} : { status: "done"; m(n: number): void; }
  >{    status: 'done',    m(n) { }} : { status: "done"; m(n: number): void; }
 
      status: 'done',
-@@= skipped -21, +22 lines =@@
->>>>>>> e7a30f51
+@@= skipped -21, +21 lines =@@
  }
 
  ns.x = {
@@ -73,88 +64,36 @@
 +>this.s : { status: "done"; m(n: number): void; }
  >this : this
 ->s : DoneStatus
-<<<<<<< HEAD
-->{            status: 'done',            m(n) { }        } : { status: "done"; m(n: number): void; }
-+>s : { status: "done"; m: (n: number) => void; }
-+>{            status: 'done',            m(n) { }        } : { status: "done"; m: (n: number) => void; }
-
-             status: 'done',
- >status : "done"
-@@= skipped -20, +20 lines =@@
-=======
 +>s : { status: "done"; m(n: number): void; }
-+>{            status: 'done',            m(n) { }        } : { status: "done"; m(n: number): void; }
  >{            status: 'done',            m(n) { }        } : { status: "done"; m(n: number): void; }
 
              status: 'done',
-@@= skipped -19, +20 lines =@@
->>>>>>> e7a30f51
- >fail : () => void
+@@= skipped -20, +20 lines =@@
 
          this.s = {
-->this.s = {            status: 'done',            m(n) { }        } : { status: "done"; m(n: number): void; }
+ >this.s = {            status: 'done',            m(n) { }        } : { status: "done"; m(n: number): void; }
 ->this.s : DoneStatus
-<<<<<<< HEAD
-+>this.s = {            status: 'done',            m(n) { }        } : { status: "done"; m: (n: number) => void; }
-+>this.s : { status: "done"; m: (n: number) => void; }
- >this : this
-->s : DoneStatus
-->{            status: 'done',            m(n) { }        } : { status: "done"; m(n: number): void; }
-+>s : { status: "done"; m: (n: number) => void; }
-+>{            status: 'done',            m(n) { }        } : { status: "done"; m: (n: number) => void; }
-
-             status: 'done',
- >status : "done"
-@@= skipped -21, +21 lines =@@
-
-=======
-+>this.s = {            status: 'done',            m(n) { }        } : { status: string; m(n: any): void; }
 +>this.s : { status: "done"; m(n: number): void; }
  >this : this
 ->s : DoneStatus
-->{            status: 'done',            m(n) { }        } : { status: "done"; m(n: number): void; }
 +>s : { status: "done"; m(n: number): void; }
-+>{            status: 'done',            m(n) { }        } : { status: string; m(n: any): void; }
+ >{            status: 'done',            m(n) { }        } : { status: "done"; m(n: number): void; }
 
              status: 'done',
-->status : "done"
-+>status : string
- >'done' : "done"
-
-             m(n) { }
-->m : (n: number) => void
-->n : number
-+>m : (n: any) => void
-+>n : any
-         }
-     }
- }
-@@= skipped -22, +22 lines =@@
->>>>>>> e7a30f51
+@@= skipped -21, +21 lines =@@
  /** @type {DoneStatus} */
  exports.x = {
  >exports.x = {    status: "done",    m(n) { }} : { status: "done"; m(n: number): void; }
 ->exports.x : DoneStatus
 ->exports : typeof import("test")
 ->x : DoneStatus
-<<<<<<< HEAD
-->{    status: "done",    m(n) { }} : { status: "done"; m(n: number): void; }
-+>x : { status: "done"; m: (n: number) => void; }
-+>{    status: "done",    m(n) { }} : { status: "done"; m: (n: number) => void; }
-
-     status: "done",
- >status : "done"
-@@= skipped -15, +15 lines =@@
-=======
 +>exports.x : { status: "done"; m(n: number): void; }
 +>exports : typeof import("./test")
 +>x : { status: "done"; m(n: number): void; }
-+>{    status: "done",    m(n) { }} : { status: "done"; m(n: number): void; }
  >{    status: "done",    m(n) { }} : { status: "done"; m(n: number): void; }
 
      status: "done",
-@@= skipped -14, +15 lines =@@
->>>>>>> e7a30f51
+@@= skipped -14, +14 lines =@@
  >n : number
  }
  exports.x
@@ -173,31 +112,15 @@
 ->module : { exports: typeof module.exports; }
 ->exports : typeof module.exports
 ->y : DoneStatus
-<<<<<<< HEAD
-->{    status: "done",    m(n) { }} : { status: "done"; m(n: number): void; }
-+>module.exports.y = {    status: "done",    m(n) { }} : { status: "done"; m: (n: number) => void; }
-+>module.exports.y : { status: "done"; m: (n: number) => void; }
-+>module.exports : typeof import("test")
-+>module : { "test": typeof import("test"); }
-+>exports : typeof import("test")
-+>y : { status: "done"; m: (n: number) => void; }
-+>{    status: "done",    m(n) { }} : { status: "done"; m: (n: number) => void; }
-
-     status: "done",
- >status : "done"
-@@= skipped -23, +23 lines =@@
-=======
 +>module.exports.y : { status: "done"; m(n: number): void; }
 +>module.exports : typeof import("./test")
 +>module : { "\"test\"": typeof import("./test"); }
 +>exports : typeof import("./test")
 +>y : { status: "done"; m(n: number): void; }
-+>{    status: "done",    m(n) { }} : { status: "done"; m(n: number): void; }
  >{    status: "done",    m(n) { }} : { status: "done"; m(n: number): void; }
 
      status: "done",
-@@= skipped -23, +24 lines =@@
->>>>>>> e7a30f51
+@@= skipped -23, +23 lines =@@
  >n : number
  }
  module.exports.y
@@ -258,46 +181,17 @@
 ->F.prototype : DoneStatus
 ->F : typeof F
 ->prototype : DoneStatus
-<<<<<<< HEAD
-->{    status: "done",    m(n) { }} : { status: "done"; m(n: number): void; }
-+>F.prototype = {    status: "done",    m(n) { }} : { status: "done"; m: (n: number) => void; }
-+>F.prototype : { status: "done"; m: (n: number) => void; }
-+>F : { (): void; prototype: { status: "done"; m: (n: number) => void; }; }
-+>prototype : { status: "done"; m: (n: number) => void; }
-+>{    status: "done",    m(n) { }} : { status: "done"; m: (n: number) => void; }
-
-     status: "done",
- >status : "done"
-@@= skipped -57, +57 lines =@@
- // module.exports assignment
- /** @type {{ status: 'done', m(n: number): void }} */
-=======
 +>F.prototype : { status: "done"; m(n: number): void; }
 +>F : { (): void; prototype: { status: "done"; m(n: number): void; }; }
 +>prototype : { status: "done"; m(n: number): void; }
-+>{    status: "done",    m(n) { }} : { status: "done"; m(n: number): void; }
  >{    status: "done",    m(n) { }} : { status: "done"; m(n: number): void; }
 
      status: "done",
-@@= skipped -59, +60 lines =@@
->>>>>>> e7a30f51
+@@= skipped -59, +59 lines =@@
  module.exports = {
  >module.exports = {    status: "done",    m(n) { }} : { status: "done"; m(n: number): void; }
  >module.exports : { status: "done"; m(n: number): void; }
 ->module : { exports: { status: "done"; m(n: number): void; }; }
-<<<<<<< HEAD
-->exports : { status: "done"; m(n: number): void; }
-->{    status: "done",    m(n) { }} : { status: "done"; m(n: number): void; }
-+>module.exports = {    status: "done",    m(n) { }} : { status: "done"; m: (n: number) => void; }
-+>module.exports : { status: "done"; m: (n: number) => void; }
-+>module : { export=: { status: "done"; m: (n: number) => void; }; }
-+>exports : { status: "done"; m: (n: number) => void; }
-+>{    status: "done",    m(n) { }} : { status: "done"; m: (n: number) => void; }
-=======
 +>module : { "export=": { status: "done"; m(n: number): void; }; }
  >exports : { status: "done"; m(n: number): void; }
-+>{    status: "done",    m(n) { }} : { status: "done"; m(n: number): void; }
- >{    status: "done",    m(n) { }} : { status: "done"; m(n: number): void; }
->>>>>>> e7a30f51
-
-     status: "done",+ >{    status: "done",    m(n) { }} : { status: "done"; m(n: number): void; }