--- old.contextualTypedSpecialAssignment.types
+++ new.contextualTypedSpecialAssignment.types
@@= skipped -7, +7 lines =@@

 // property assignment
 var ns = {}
->ns : typeof ns
->{} : {}
+>ns : { x: { status: "done"; m(n: number): void; } | { status: string; m(n: any): void; }; }
+>{} : { x: { status: "done"; m(n: number): void; } | { status: string; m(n: any): void; }; }

 /** @type {DoneStatus} */
 ns.x = {
 >ns.x = {    status: 'done',    m(n) { }} : { status: "done"; m(n: number): void; }
->ns.x : DoneStatus
->ns : typeof ns
->x : DoneStatus
<<<<<<< HEAD
+>ns.x : { status: "done"; m(n: number): void; } | { status: string; m(n: any): void; }
+>ns : { x: { status: "done"; m(n: number): void; } | { status: string; m(n: any): void; }; }
+>x : { status: "done"; m(n: number): void; } | { status: string; m(n: any): void; }
+>{    status: 'done',    m(n) { }} : { status: "done"; m(n: number): void; }
=======
+>ns.x : any
+>ns : {}
+>x : any
>>>>>>> f7d02dd5
 >{    status: 'done',    m(n) { }} : { status: "done"; m(n: number): void; }

     status: 'done',
@@= skipped -21, +21 lines =@@
 }

 ns.x = {
->ns.x = {    status: 'done',    m(n) { }} : { status: "done"; m(n: number): void; }
->ns.x : DoneStatus
->ns : typeof ns
->x : DoneStatus
->{    status: 'done',    m(n) { }} : { status: "done"; m(n: number): void; }
+>ns.x = {    status: 'done',    m(n) { }} : { status: string; m(n: any): void; }
+>ns.x : { status: "done"; m(n: number): void; } | { status: string; m(n: any): void; }
+>ns : { x: { status: "done"; m(n: number): void; } | { status: string; m(n: any): void; }; }
+>x : { status: "done"; m(n: number): void; } | { status: string; m(n: any): void; }
+>{    status: 'done',    m(n) { }} : { status: string; m(n: any): void; }

     status: 'done',
->status : "done"
+>status : string
 >'done' : "done"

     m(n) { }
->m : (n: number) => void
->n : number
+>m : (n: any) => void
+>n : any
 }
 ns.x
->ns.x : DoneStatus
->ns : typeof ns
->x : DoneStatus
+>ns.x : { status: string; m(n: any): void; }
+>ns : { x: { status: "done"; m(n: number): void; } | { status: string; m(n: any): void; }; }
+>x : { status: string; m(n: any): void; }


 // this-property assignment
@@= skipped -28, +28 lines =@@
         /** @type {DoneStatus} */
         this.s = {
 >this.s = {            status: 'done',            m(n) { }        } : { status: "done"; m(n: number): void; }
->this.s : DoneStatus
+>this.s : { status: "done"; m(n: number): void; }
 >this : this
->s : DoneStatus
+>s : { status: "done"; m(n: number): void; }
 >{            status: 'done',            m(n) { }        } : { status: "done"; m(n: number): void; }

             status: 'done',
@@= skipped -20, +20 lines =@@

         this.s = {
 >this.s = {            status: 'done',            m(n) { }        } : { status: "done"; m(n: number): void; }
->this.s : DoneStatus
+>this.s : { status: "done"; m(n: number): void; }
 >this : this
->s : DoneStatus
+>s : { status: "done"; m(n: number): void; }
 >{            status: 'done',            m(n) { }        } : { status: "done"; m(n: number): void; }

             status: 'done',
@@= skipped -21, +21 lines =@@
 /** @type {DoneStatus} */
 exports.x = {
 >exports.x = {    status: "done",    m(n) { }} : { status: "done"; m(n: number): void; }
->exports.x : DoneStatus
->exports : typeof import("test")
->x : DoneStatus
+>exports.x : { status: "done"; m(n: number): void; }
+>exports : typeof import("./test")
+>x : { status: "done"; m(n: number): void; }
 >{    status: "done",    m(n) { }} : { status: "done"; m(n: number): void; }

     status: "done",
@@= skipped -14, +14 lines =@@
 >n : number
 }
 exports.x
->exports.x : DoneStatus
->exports : typeof import("test")
->x : DoneStatus
+>exports.x : { status: "done"; m(n: number): void; }
+>exports : typeof import("./test")
+>x : { status: "done"; m(n: number): void; }

 /** @type {DoneStatus} */
 module.exports.y = {
 >module.exports.y = {    status: "done",    m(n) { }} : { status: "done"; m(n: number): void; }
->module.exports.y : DoneStatus
->module.exports : typeof module.exports
->module : { exports: typeof module.exports; }
->exports : typeof module.exports
->y : DoneStatus
+>module.exports.y : { status: "done"; m(n: number): void; }
+>module.exports : typeof import("./test")
+>module : { "\"test\"": typeof import("./test"); }
+>exports : typeof import("./test")
+>y : { status: "done"; m(n: number): void; }
 >{    status: "done",    m(n) { }} : { status: "done"; m(n: number): void; }

     status: "done",
@@= skipped -23, +23 lines =@@
 >n : number
 }
 module.exports.y
->module.exports.y : DoneStatus
->module.exports : typeof module.exports
->module : { exports: typeof module.exports; }
->exports : typeof module.exports
->y : DoneStatus
+>module.exports.y : { status: "done"; m(n: number): void; }
+>module.exports : typeof import("./test")
+>module : { "\"test\"": typeof import("./test"); }
+>exports : typeof import("./test")
+>y : { status: "done"; m(n: number): void; }

 // prototype-property assignment
 /** @type {DoneStatus} */
 Thing.prototype.x = {
 >Thing.prototype.x = {    status: 'done',    m(n) { }} : { status: "done"; m(n: number): void; }
->Thing.prototype.x : DoneStatus
+>Thing.prototype.x : any
 >Thing.prototype : Thing
 >Thing : typeof Thing
 >prototype : Thing
->x : DoneStatus
+>x : any
+>{    status: 'done',    m(n) { }} : { status: "done"; m(n: number): void; }
 >{    status: 'done',    m(n) { }} : { status: "done"; m(n: number): void; }

     status: 'done',
@@= skipped -26, +27 lines =@@
 >n : number
 }
 Thing.prototype.x
->Thing.prototype.x : DoneStatus
+>Thing.prototype.x : any
 >Thing.prototype : Thing
 >Thing : typeof Thing
 >prototype : Thing
->x : DoneStatus
+>x : any

 // prototype assignment
 function F() {
->F : typeof F
+>F : { (): void; prototype: { status: "done"; m(n: number): void; }; }
 }
 /** @type {DoneStatus} */
 F.prototype = {
 >F.prototype = {    status: "done",    m(n) { }} : { status: "done"; m(n: number): void; }
->F.prototype : DoneStatus
->F : typeof F
->prototype : DoneStatus
+>F.prototype : { status: "done"; m(n: number): void; }
+>F : { (): void; prototype: { status: "done"; m(n: number): void; }; }
+>prototype : { status: "done"; m(n: number): void; }
 >{    status: "done",    m(n) { }} : { status: "done"; m(n: number): void; }

     status: "done",
<<<<<<< HEAD
@@= skipped -33, +34 lines =@@
=======
@@= skipped -59, +59 lines =@@
>>>>>>> f7d02dd5
 module.exports = {
 >module.exports = {    status: "done",    m(n) { }} : { status: "done"; m(n: number): void; }
 >module.exports : { status: "done"; m(n: number): void; }
->module : { exports: { status: "done"; m(n: number): void; }; }
+>module : { "export=": { status: "done"; m(n: number): void; }; }
 >exports : { status: "done"; m(n: number): void; }
 >{    status: "done",    m(n) { }} : { status: "done"; m(n: number): void; }<|MERGE_RESOLUTION|>--- conflicted
+++ resolved
@@ -6,8 +6,8 @@
  var ns = {}
 ->ns : typeof ns
 ->{} : {}
-+>ns : { x: { status: "done"; m(n: number): void; } | { status: string; m(n: any): void; }; }
-+>{} : { x: { status: "done"; m(n: number): void; } | { status: string; m(n: any): void; }; }
++>ns : { x: { status: "done"; m(n: number): void; }; }
++>{} : { x: { status: "done"; m(n: number): void; }; }
 
  /** @type {DoneStatus} */
  ns.x = {
@@ -15,16 +15,9 @@
 ->ns.x : DoneStatus
 ->ns : typeof ns
 ->x : DoneStatus
-<<<<<<< HEAD
-+>ns.x : { status: "done"; m(n: number): void; } | { status: string; m(n: any): void; }
-+>ns : { x: { status: "done"; m(n: number): void; } | { status: string; m(n: any): void; }; }
-+>x : { status: "done"; m(n: number): void; } | { status: string; m(n: any): void; }
-+>{    status: 'done',    m(n) { }} : { status: "done"; m(n: number): void; }
-=======
-+>ns.x : any
-+>ns : {}
-+>x : any
->>>>>>> f7d02dd5
++>ns.x : { status: "done"; m(n: number): void; }
++>ns : { x: { status: "done"; m(n: number): void; }; }
++>x : { status: "done"; m(n: number): void; }
  >{    status: 'done',    m(n) { }} : { status: "done"; m(n: number): void; }
 
      status: 'done',
@@ -38,9 +31,9 @@
 ->x : DoneStatus
 ->{    status: 'done',    m(n) { }} : { status: "done"; m(n: number): void; }
 +>ns.x = {    status: 'done',    m(n) { }} : { status: string; m(n: any): void; }
-+>ns.x : { status: "done"; m(n: number): void; } | { status: string; m(n: any): void; }
-+>ns : { x: { status: "done"; m(n: number): void; } | { status: string; m(n: any): void; }; }
-+>x : { status: "done"; m(n: number): void; } | { status: string; m(n: any): void; }
++>ns.x : { status: "done"; m(n: number): void; }
++>ns : { x: { status: "done"; m(n: number): void; }; }
++>x : { status: "done"; m(n: number): void; }
 +>{    status: 'done',    m(n) { }} : { status: string; m(n: any): void; }
 
      status: 'done',
@@ -58,9 +51,9 @@
 ->ns.x : DoneStatus
 ->ns : typeof ns
 ->x : DoneStatus
-+>ns.x : { status: string; m(n: any): void; }
-+>ns : { x: { status: "done"; m(n: number): void; } | { status: string; m(n: any): void; }; }
-+>x : { status: string; m(n: any): void; }
++>ns.x : { status: "done"; m(n: number): void; }
++>ns : { x: { status: "done"; m(n: number): void; }; }
++>x : { status: "done"; m(n: number): void; }
 
 
  // this-property assignment
@@ -154,11 +147,10 @@
  >prototype : Thing
 ->x : DoneStatus
 +>x : any
-+>{    status: 'done',    m(n) { }} : { status: "done"; m(n: number): void; }
  >{    status: 'done',    m(n) { }} : { status: "done"; m(n: number): void; }
 
      status: 'done',
-@@= skipped -26, +27 lines =@@
+@@= skipped -26, +26 lines =@@
  >n : number
  }
  Thing.prototype.x
@@ -187,11 +179,7 @@
  >{    status: "done",    m(n) { }} : { status: "done"; m(n: number): void; }
 
      status: "done",
-<<<<<<< HEAD
-@@= skipped -33, +34 lines =@@
-=======
-@@= skipped -59, +59 lines =@@
->>>>>>> f7d02dd5
+@@= skipped -33, +33 lines =@@
  module.exports = {
  >module.exports = {    status: "done",    m(n) { }} : { status: "done"; m(n: number): void; }
  >module.exports : { status: "done"; m(n: number): void; }
