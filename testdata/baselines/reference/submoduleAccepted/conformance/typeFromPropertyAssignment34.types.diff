--- old.typeFromPropertyAssignment34.types
+++ new.typeFromPropertyAssignment34.types
@@= skipped -1, +1 lines =@@

 === file1.js ===
 var N = {};
->N : typeof N
<<<<<<< HEAD
->{} : {}
+>N : { commands: {}; }
+>{} : { commands: {}; }
 
=======
+>N : {}
 >{} : {}

>>>>>>> b0e1b84a
 N.commands = {};
->N.commands = {} : typeof N.commands
->N.commands : typeof N.commands
->N : typeof N
->commands : typeof N.commands
+>N.commands = {} : {}
+>N.commands : {}
+>N : { commands: {}; }
+>commands : {}
 >{} : {}

 === file2.js ===
 N.commands.a = 111;
 >N.commands.a = 111 : 111
->N.commands.a : number
->N.commands : typeof N.commands
->N : typeof N
->commands : typeof N.commands
->a : number
+>N.commands.a : any
+>N.commands : {}
+>N : { commands: {}; }
+>commands : {}
+>a : any
 >111 : 111

 N.commands.b = function () { };
 >N.commands.b = function () { } : () => void
->N.commands.b : () => void
->N.commands : typeof N.commands
->N : typeof N
->commands : typeof N.commands
->b : () => void
+>N.commands.b : any
+>N.commands : {}
+>N : { commands: {}; }
+>commands : {}
+>b : any
 >function () { } : () => void<|MERGE_RESOLUTION|>--- conflicted
+++ resolved
@@ -5,16 +5,10 @@
  === file1.js ===
  var N = {};
 ->N : typeof N
-<<<<<<< HEAD
 ->{} : {}
 +>N : { commands: {}; }
 +>{} : { commands: {}; }
- 
-=======
-+>N : {}
- >{} : {}
 
->>>>>>> b0e1b84a
  N.commands = {};
 ->N.commands = {} : typeof N.commands
 ->N.commands : typeof N.commands
