--- old.typedefCrossModule.types
+++ new.typedefCrossModule.types
@@= skipped -10, +10 lines =@@
 /** @typedef {{ type: "b", y: 1 }} B */
 /** @typedef {A | B} Both */
 module.exports = C
->module.exports = C : typeof C
->module.exports : typeof C
->module : { exports: typeof C; }
->exports : typeof C
->C : typeof C
+>module.exports = C : () => void
+>module.exports : () => void
+>module : { C(): void; }
+>exports : () => void
+>C : () => void

 function C() {
->C : typeof C
+>C : () => void

     this.p = 1
 >this.p = 1 : 1
 >this.p : any
->this : this
+>this : any
 >p : any
 >1 : 1
 }
@@= skipped -24, +24 lines =@@
 /** @typedef {A | B} Both */

 export function C() {
->C : typeof C
+>C : () => void

     this.p = 1
 >this.p = 1 : 1
 >this.p : any
->this : this
+>this : any
 >p : any
 >1 : 1
 }
@@= skipped -17, +17 lines =@@
 /** @typedef {A | B} Both */

 exports.C = function() {
->exports.C = function() {    this.p = 1} : typeof C
->exports.C : typeof C
->exports : typeof import("mod3")
->C : typeof C
->function() {    this.p = 1} : typeof C
+>exports.C = function() {    this.p = 1} : () => void
+>exports.C : any
+>exports : typeof import("./mod3")
+>C : any
+>function() {    this.p = 1} : () => void

     this.p = 1
 >this.p = 1 : 1
 >this.p : any
->this : this
+>this : any
 >p : any
 >1 : 1
 }
@@= skipped -17, +17 lines =@@
 === use.js ===
 /** @type {import('./mod1').Both} */
 var both1 = { type: 'a', x: 1 };
->both1 : import("mod1").Both
->{ type: 'a', x: 1 } : { type: "a"; x: 1; }
->type : "a"
+>both1 : any
+>{ type: 'a', x: 1 } : { type: string; x: number; }
+>type : string
 >'a' : "a"
->x : 1
+>x : number
 >1 : 1

 /** @type {import('./mod2').Both} */
 var both2 = both1;
->both2 : import("mod2").Both
->both1 : import("mod1").A
<<<<<<< HEAD
+>both2 : { type: "a"; x: 1; } | { type: "b"; y: 1; }
=======
+>both2 : import("./mod2").Both
>>>>>>> ca643a86
+>both1 : any

 /** @type {import('./mod3').Both} */
 var both3 = both2;
->both3 : import("mod3").Both
->both2 : import("mod2").A
+>both3 : { type: "a"; x: 1; } | { type: "b"; y: 1; }
<<<<<<< HEAD
+>both2 : { type: "a"; x: 1; } | { type: "b"; y: 1; }
=======
+>both2 : import("./mod2").Both
>>>>>>> ca643a86

<|MERGE_RESOLUTION|>--- conflicted
+++ resolved
@@ -84,11 +84,7 @@
  var both2 = both1;
 ->both2 : import("mod2").Both
 ->both1 : import("mod1").A
-<<<<<<< HEAD
 +>both2 : { type: "a"; x: 1; } | { type: "b"; y: 1; }
-=======
-+>both2 : import("./mod2").Both
->>>>>>> ca643a86
 +>both1 : any
 
  /** @type {import('./mod3').Both} */
@@ -96,9 +92,5 @@
 ->both3 : import("mod3").Both
 ->both2 : import("mod2").A
 +>both3 : { type: "a"; x: 1; } | { type: "b"; y: 1; }
-<<<<<<< HEAD
 +>both2 : { type: "a"; x: 1; } | { type: "b"; y: 1; }
-=======
-+>both2 : import("./mod2").Both
->>>>>>> ca643a86
 
