--- old.typedefCrossModule.types
+++ new.typedefCrossModule.types
@@= skipped -10, +10 lines =@@
 /** @typedef {{ type: "b", y: 1 }} B */
 /** @typedef {A | B} Both */
 module.exports = C
->module.exports = C : typeof C
->module.exports : typeof C
->module : { exports: typeof C; }
->exports : typeof C
->C : typeof C
+>module.exports = C : () => void
+>module.exports : () => void
+>module : { C(): void; }
+>exports : () => void
+>C : () => void

 function C() {
->C : typeof C
+>C : () => void

     this.p = 1
 >this.p = 1 : 1
 >this.p : any
->this : this
+>this : any
 >p : any
 >1 : 1
 }
@@= skipped -24, +24 lines =@@
 /** @typedef {A | B} Both */

 export function C() {
->C : typeof C
+>C : () => void

     this.p = 1
 >this.p = 1 : 1
 >this.p : any
->this : this
+>this : any
 >p : any
 >1 : 1
 }
@@= skipped -17, +17 lines =@@
 /** @typedef {A | B} Both */

 exports.C = function() {
->exports.C = function() {    this.p = 1} : typeof C
->exports.C : typeof C
->exports : typeof import("mod3")
->C : typeof C
->function() {    this.p = 1} : typeof C
+>exports.C = function() {    this.p = 1} : () => void
+>exports.C : () => void
+>exports : typeof import("./mod3")
+>C : () => void
+>function() {    this.p = 1} : () => void

     this.p = 1
 >this.p = 1 : 1
 >this.p : any
->this : this
+>this : any
 >p : any
 >1 : 1
 }
@@= skipped -17, +17 lines =@@
 === use.js ===
 /** @type {import('./mod1').Both} */
 var both1 = { type: 'a', x: 1 };
->both1 : import("mod1").Both
+>both1 : { type: "a"; x: 1; } | { type: "b"; y: 1; }
 >{ type: 'a', x: 1 } : { type: "a"; x: 1; }
 >type : "a"
 >'a' : "a"
<<<<<<< HEAD
@@= skipped -9, +9 lines =@@
 
=======
->x : 1
+>x : number
 >1 : 1

>>>>>>> 12cbd189
 /** @type {import('./mod2').Both} */
 var both2 = both1;
->both2 : import("mod2").Both
->both1 : import("mod1").A
<<<<<<< HEAD
+>both2 : Both
+>both1 : { type: "a"; x: 1; }
 
=======
+>both2 : import("./mod2").Both
+>both1 : any

>>>>>>> 12cbd189
 /** @type {import('./mod3').Both} */
 var both3 = both2;
->both3 : import("mod3").Both
->both2 : import("mod2").A
<<<<<<< HEAD
+>both3 : { type: "a"; x: 1; } | { type: "b"; y: 1; }
+>both2 : A
 
 
 
=======
+>both3 : import("./mod3").Both
+>both2 : import("./mod2").Both

>>>>>>> 12cbd189
<|MERGE_RESOLUTION|>--- conflicted
+++ resolved
@@ -70,44 +70,23 @@
  /** @type {import('./mod1').Both} */
  var both1 = { type: 'a', x: 1 };
 ->both1 : import("mod1").Both
-+>both1 : { type: "a"; x: 1; } | { type: "b"; y: 1; }
++>both1 : import("./mod1").Both
  >{ type: 'a', x: 1 } : { type: "a"; x: 1; }
  >type : "a"
  >'a' : "a"
-<<<<<<< HEAD
 @@= skipped -9, +9 lines =@@
- 
-=======
-->x : 1
-+>x : number
- >1 : 1
 
->>>>>>> 12cbd189
  /** @type {import('./mod2').Both} */
  var both2 = both1;
 ->both2 : import("mod2").Both
 ->both1 : import("mod1").A
-<<<<<<< HEAD
-+>both2 : Both
-+>both1 : { type: "a"; x: 1; }
- 
-=======
 +>both2 : import("./mod2").Both
-+>both1 : any
++>both1 : import("./mod1").A
 
->>>>>>> 12cbd189
  /** @type {import('./mod3').Both} */
  var both3 = both2;
 ->both3 : import("mod3").Both
 ->both2 : import("mod2").A
-<<<<<<< HEAD
-+>both3 : { type: "a"; x: 1; } | { type: "b"; y: 1; }
-+>both2 : A
- 
- 
- 
-=======
 +>both3 : import("./mod3").Both
-+>both2 : import("./mod2").Both
++>both2 : import("./mod2").A
 
->>>>>>> 12cbd189
