--- conflicted
+++ resolved
@@ -48,22 +48,13 @@
  exports.C = function() {
 ->exports.C = function() {    this.p = 1} : typeof C
 ->exports.C : typeof C
-<<<<<<< HEAD
-+>exports.C = function() {    this.p = 1} : () => void
-+>exports.C : () => void
- >exports : typeof import("mod3")
-->C : typeof C
-->function() {    this.p = 1} : typeof C
-+>C : () => void
-=======
 ->exports : typeof import("mod3")
 ->C : typeof C
 ->function() {    this.p = 1} : typeof C
 +>exports.C = function() {    this.p = 1} : () => void
-+>exports.C : any
++>exports.C : () => void
 +>exports : typeof import("./mod3")
-+>C : any
->>>>>>> e7a30f51
++>C : () => void
 +>function() {    this.p = 1} : () => void
 
      this.p = 1
