--- old.jsdocImplements_class.types
+++ new.jsdocImplements_class.types
@@= skipped -35, +35 lines =@@


 var Ns = {};
->Ns : typeof Ns
<<<<<<< HEAD
->{} : {}
+>Ns : { C1: typeof C1; C5: any; }
+>{} : { C1: typeof C1; C5: any; }
 
=======
+>Ns : {}
 >{} : {}

>>>>>>> b0e1b84a
 /** @implements {A} */
 Ns.C1 = class {
 >Ns.C1 = class {    method() { return 11; }} : typeof C1
 >Ns.C1 : typeof C1
->Ns : typeof Ns
+>Ns : { C1: typeof C1; C5: any; }
 >C1 : typeof C1
 >class {    method() { return 11; }} : typeof C1
<<<<<<< HEAD
 
=======

     method() { return 11; }
>>>>>>> b0e1b84a
@@= skipped -60, +60 lines =@@

 /** @implements {A} */
 Ns.C5 = C5 || class {
->Ns.C5 = C5 || class {    method() {        return 15;    }} : typeof C5
->Ns.C5 : typeof C5
->Ns : typeof Ns
->C5 : typeof C5
->C5 || class {    method() {        return 15;    }} : typeof C5
->C5 : undefined
+>Ns.C5 = C5 || class {    method() {        return 15;    }} : any
+>Ns.C5 : any
+>Ns : { C1: typeof C1; C5: any; }
+>C5 : any
+>C5 || class {    method() {        return 15;    }} : any
+>C5 : any
 >class {    method() {        return 15;    }} : typeof C5

     method() {<|MERGE_RESOLUTION|>--- conflicted
+++ resolved
@@ -5,16 +5,10 @@
 
  var Ns = {};
 ->Ns : typeof Ns
-<<<<<<< HEAD
 ->{} : {}
 +>Ns : { C1: typeof C1; C5: any; }
 +>{} : { C1: typeof C1; C5: any; }
- 
-=======
-+>Ns : {}
- >{} : {}
 
->>>>>>> b0e1b84a
  /** @implements {A} */
  Ns.C1 = class {
  >Ns.C1 = class {    method() { return 11; }} : typeof C1
@@ -23,12 +17,7 @@
 +>Ns : { C1: typeof C1; C5: any; }
  >C1 : typeof C1
  >class {    method() { return 11; }} : typeof C1
-<<<<<<< HEAD
- 
-=======
 
-     method() { return 11; }
->>>>>>> b0e1b84a
 @@= skipped -60, +60 lines =@@
 
  /** @implements {A} */
