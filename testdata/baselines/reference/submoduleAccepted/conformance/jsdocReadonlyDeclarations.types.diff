--- old.jsdocReadonlyDeclarations.types
+++ new.jsdocReadonlyDeclarations.types
<<<<<<< HEAD
@@= skipped -24, +24 lines =@@
          * @type {number}
          */
         this.y = n
->this.y = n : any
+>this.y = n : number
 >this.y : number
 >this : this
 >y : number
+>n : number
 >n : any
=======
@@= skipped -5, +5 lines =@@

     /** @readonly */
     x = 6
->x : 6
+>x : number
 >6 : 6

     /** @readonly */
@@= skipped -9, +9 lines =@@

         this.x = n
 >this.x = n : any
->this.x : 6
+>this.x : number
 >this : this
->x : 6
+>x : number
 >n : any

         /**
@@= skipped -18, +18 lines =@@
>>>>>>> f7d02dd5
     }
 }
@@= skipped -14, +15 lines =@@
 >x : 6

 function F() {
->F : typeof F
+>F : () => void

     /** @readonly */
     this.z = 1
 >this.z = 1 : 1
 >this.z : any
->this : this
+>this : any
 >z : any
 >1 : 1
 }<|MERGE_RESOLUTION|>--- conflicted
+++ resolved
@@ -1,44 +1,6 @@
 --- old.jsdocReadonlyDeclarations.types
 +++ new.jsdocReadonlyDeclarations.types
-<<<<<<< HEAD
-@@= skipped -24, +24 lines =@@
-          * @type {number}
-          */
-         this.y = n
-->this.y = n : any
-+>this.y = n : number
- >this.y : number
- >this : this
- >y : number
-+>n : number
- >n : any
-=======
-@@= skipped -5, +5 lines =@@
-
-     /** @readonly */
-     x = 6
-->x : 6
-+>x : number
- >6 : 6
-
-     /** @readonly */
-@@= skipped -9, +9 lines =@@
-
-         this.x = n
- >this.x = n : any
-->this.x : 6
-+>this.x : number
- >this : this
-->x : 6
-+>x : number
- >n : any
-
-         /**
-@@= skipped -18, +18 lines =@@
->>>>>>> f7d02dd5
-     }
- }
-@@= skipped -14, +15 lines =@@
+@@= skipped -38, +38 lines =@@
  >x : 6
 
  function F() {
