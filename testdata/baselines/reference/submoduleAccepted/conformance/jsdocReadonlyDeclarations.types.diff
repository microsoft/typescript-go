--- conflicted
+++ resolved
@@ -1,31 +1,6 @@
 --- old.jsdocReadonlyDeclarations.types
 +++ new.jsdocReadonlyDeclarations.types
-<<<<<<< HEAD
 @@= skipped -24, +24 lines =@@
-=======
-@@= skipped -5, +5 lines =@@
-
-     /** @readonly */
-     x = 6
-->x : 6
-+>x : number
- >6 : 6
-
-     /** @readonly */
-@@= skipped -9, +9 lines =@@
-
-         this.x = n
- >this.x = n : any
-->this.x : 6
-+>this.x : number
- >this : this
-->x : 6
-+>x : number
- >n : any
-
-         /**
-@@= skipped -10, +10 lines =@@
->>>>>>> 4764672a
           * @type {number}
           */
          this.y = n
@@ -38,20 +13,9 @@
  >n : any
      }
  }
-<<<<<<< HEAD
 @@= skipped -14, +15 lines =@@
  >x : 6
- 
-=======
- new C().x
-->new C().x : 6
-+>new C().x : number
- >new C() : C
- >C : typeof C
-->x : 6
-+>x : number
 
->>>>>>> 4764672a
  function F() {
 ->F : typeof F
 +>F : () => void
