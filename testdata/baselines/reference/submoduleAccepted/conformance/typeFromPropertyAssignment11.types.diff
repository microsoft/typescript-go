--- conflicted
+++ resolved
@@ -6,15 +6,9 @@
  var Inner = function() {}
 ->Inner : typeof Inner
 ->function() {} : typeof Inner
-<<<<<<< HEAD
 +>Inner : { (): void; prototype: { m: () => void; i: number; }; }
 +>function() {} : { (): void; prototype: { m: () => void; i: number; }; }
- 
-=======
-+>Inner : () => void
-+>function() {} : () => void
 
->>>>>>> b0e1b84a
  Inner.prototype = {
 ->Inner.prototype = {    m() { },    i: 1} : { m(): void; i: number; }
 ->Inner.prototype : { m(): void; i: number; }
@@ -59,13 +53,8 @@
 ->Inner : typeof Inner
 +>inner : any
 +>new Inner() : any
-<<<<<<< HEAD
 +>Inner : { (): void; prototype: { m: () => void; i: number; }; }
- 
-=======
-+>Inner : () => void
 
->>>>>>> b0e1b84a
  inner.m()
 ->inner.m() : void
 ->inner.m : () => void
