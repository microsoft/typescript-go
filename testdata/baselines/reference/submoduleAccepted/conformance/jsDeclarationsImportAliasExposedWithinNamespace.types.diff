--- old.jsDeclarationsImportAliasExposedWithinNamespace.types
+++ new.jsDeclarationsImportAliasExposedWithinNamespace.types
@@= skipped -6, +6 lines =@@
  * @type {Object<string,*>}
  */
 const myTypes = {
->myTypes : { [x: string]: any; }
+>myTypes : any
 >{    // SOME PROPS HERE} : {}
 
     // SOME PROPS HERE
 };
 
 /** @typedef {string|RegExp|Array<string|RegExp>} myTypes.typeA */
+>myTypes : any
 
 /**
  * @typedef myTypes.typeB
+>myTypes : any
+
  * @property {myTypes.typeA}    prop1 - Prop 1.
+>prop1 : any
+>myTypes : any
+
  * @property {string}           prop2 - Prop 2.
+>prop2 : any
+
  */
 
 /** @typedef {myTypes.typeB|Function} myTypes.typeC */
+>myTypes : any
+>myTypes : any
 
 export {myTypes};
->myTypes : { [x: string]: any; }
+>myTypes : any
 
 === file2.js ===
 import {myTypes} from './file.js';
->myTypes : { [x: string]: any; }
+>myTypes : any
 
 /**
  * @namespace testFnTypes
@@= skipped -29, +39 lines =@@
  * @type {Object<string,*>}
  */
 const testFnTypes = {
->testFnTypes : { [x: string]: any; }
+>testFnTypes : any
 >{    // SOME PROPS HERE} : {}
 
     // SOME PROPS HERE
 };
 
 /** @typedef {boolean|myTypes.typeC} testFnTypes.input */
+>testFnTypes : any
+>myTypes : any
 
 /**
  * @function testFn
@@= skipped -15, +17 lines =@@
  * @returns {number|null} Result.
  */
 function testFn(input) {
->testFn : (input: testFnTypes.input) => number | null
->input : import("file2").testFnTypes.input
+>testFn : (input: input) => number
+>input : input
 
     if (typeof input === 'number') {
 >typeof input === 'number' : boolean
 >typeof input : "bigint" | "boolean" | "function" | "number" | "object" | "string" | "symbol" | "undefined"
->input : import("file2").testFnTypes.input
<<<<<<< HEAD
+>typeof input : "bigint" | "boolean" | "function" | "number" | "object" | "string" | "symbol" | "undefined"
+>input : input
=======
+>input : any
>>>>>>> 0ca58398
 >'number' : "number"
 
         return 2 * input;
 >2 * input : number
 >2 : 2
->input : never
+>input : number
 
     } else {
         return null;
@@= skipped -20, +20 lines =@@
 }
 
 export {testFn, testFnTypes};
->testFn : (input: testFnTypes.input) => number | null
->testFnTypes : { [x: string]: any; }
+>testFn : (input: input) => number
+>testFnTypes : any
 <|MERGE_RESOLUTION|>--- conflicted
+++ resolved
@@ -72,12 +72,7 @@
  >typeof input === 'number' : boolean
  >typeof input : "bigint" | "boolean" | "function" | "number" | "object" | "string" | "symbol" | "undefined"
 ->input : import("file2").testFnTypes.input
-<<<<<<< HEAD
-+>typeof input : "bigint" | "boolean" | "function" | "number" | "object" | "string" | "symbol" | "undefined"
 +>input : input
-=======
-+>input : any
->>>>>>> 0ca58398
  >'number' : "number"
  
          return 2 * input;
