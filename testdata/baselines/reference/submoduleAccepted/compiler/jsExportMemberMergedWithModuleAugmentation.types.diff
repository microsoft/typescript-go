--- old.jsExportMemberMergedWithModuleAugmentation.types
+++ new.jsExportMemberMergedWithModuleAugmentation.types
@@= skipped -9, +9 lines =@@
 }
 
 module.exports = {
->module.exports = {  Abcde} : typeof module."./test"
->module.exports : typeof module."./test"
->module : { exports: typeof module."./test"; }
->exports : typeof module."./test"
+>module.exports = {  Abcde} : { Abcde: typeof Abcde; }
+>module.exports : any
+>module : any
+>exports : any
 >{  Abcde} : { Abcde: typeof Abcde; }
 
   Abcde
<<<<<<< HEAD
@@= skipped -20, +20 lines =@@
 >Abcde : typeof Abcde
=======
@@= skipped -13, +13 lines =@@
 
 === /index.ts ===
 import { Abcde } from "./test";
->Abcde : typeof Abcde
+>Abcde : any
>>>>>>> 09b95922
 
 declare module "./test" {
->"./test" : typeof import("/test")
+>"./test" : any
 
   interface Abcde { b: string }
 >b : string
 }
 
 new Abcde().x;
->new Abcde().x : string
+>new Abcde().x : any
 >new Abcde() : Abcde
 >Abcde : typeof Abcde
->x : string
+>x : any
 
 // Bug: the type meaning from /test.js does not
 // propagate through the object literal export.<|MERGE_RESOLUTION|>--- conflicted
+++ resolved
@@ -15,33 +15,12 @@
  >{  Abcde} : { Abcde: typeof Abcde; }
  
    Abcde
-<<<<<<< HEAD
-@@= skipped -20, +20 lines =@@
+@@= skipped -16, +16 lines =@@
  >Abcde : typeof Abcde
-=======
-@@= skipped -13, +13 lines =@@
- 
- === /index.ts ===
- import { Abcde } from "./test";
-->Abcde : typeof Abcde
-+>Abcde : any
->>>>>>> 09b95922
  
  declare module "./test" {
 ->"./test" : typeof import("/test")
 +>"./test" : any
  
    interface Abcde { b: string }
- >b : string
- }
- 
- new Abcde().x;
-->new Abcde().x : string
-+>new Abcde().x : any
- >new Abcde() : Abcde
- >Abcde : typeof Abcde
-->x : string
-+>x : any
- 
- // Bug: the type meaning from /test.js does not
- // propagate through the object literal export.+ >b : string