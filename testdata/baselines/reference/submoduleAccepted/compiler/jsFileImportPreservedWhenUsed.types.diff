--- old.jsFileImportPreservedWhenUsed.types
+++ new.jsFileImportPreservedWhenUsed.types
<<<<<<< HEAD
@@= skipped -8, +8 lines =@@
 
 interface LoDashStatic {
     mapValues<T extends object, TResult>(obj: T | null | undefined, callback: ObjectIterator<T, TResult>): { [P in keyof T]: TResult };
->mapValues : <T extends object, TResult>(obj: T | null | undefined, callback: ObjectIterator<T, TResult>) => { [P in keyof T]: TResult; }
+>mapValues : <T extends object, TResult>(obj: T | null | undefined, callback: ObjectIterator<T, TResult>) => { [P in keyof T]: TResult }
 >obj : T | null | undefined
 >callback : ObjectIterator<T, TResult>
 }
@@= skipped -40, +40 lines =@@
=======
@@= skipped -38, +38 lines =@@
      * @param {object} vm
      */
     test(obj, vm) {
->test : (obj: object, vm: object) => void
->obj : object
->vm : object
+>test : (obj: any, vm: any) => void
+>obj : any
+>vm : any
 
         let index = 0;
 >index : number
 >0 : 0
>>>>>>> 8a218b02
 
         vm.objects = _.mapValues(
 >vm.objects = _.mapValues(            obj,            object => ({ ...object, [INDEX_FIELD]: index++ }),        ) : object
->vm.objects : error
+>vm.objects : any
 >vm : object
 >objects : any
 >_.mapValues(            obj,            object => ({ ...object, [INDEX_FIELD]: index++ }),        ) : object
->_.mapValues : <T extends object, TResult>(obj: T | null | undefined, callback: (value: T[keyof T], key: string, collection: T) => TResult) => { [P in keyof T]: TResult; }
<<<<<<< HEAD
+>_.mapValues : <T extends object, TResult>(obj: T | null | undefined, callback: ObjectIterator<T, TResult>) => { [P in keyof T]: TResult }
=======
+>_.mapValues(            obj,            object => ({ ...object, [INDEX_FIELD]: index++ }),        ) : { [x: string]: any; }
+>_.mapValues : <T extends object, TResult>(obj: T | null | undefined, callback: ObjectIterator<T, TResult>) => { [P in keyof T]: TResult; }
>>>>>>> 8a218b02
 >_ : LoDashStatic
->mapValues : <T extends object, TResult>(obj: T | null | undefined, callback: (value: T[keyof T], key: string, collection: T) => TResult) => { [P in keyof T]: TResult; }
+>mapValues : <T extends object, TResult>(obj: T | null | undefined, callback: ObjectIterator<T, TResult>) => { [P in keyof T]: TResult; }
 
             obj,
 >obj : object
@@= skipped -14, +14 lines =@@
             object => ({ ...object, [INDEX_FIELD]: index++ }),
 >object => ({ ...object, [INDEX_FIELD]: index++ }) : (object: never) => any
 >object : never
->({ ...object, [INDEX_FIELD]: index++ }) : error
->{ ...object, [INDEX_FIELD]: index++ } : error
+>({ ...object, [INDEX_FIELD]: index++ }) : any
+>{ ...object, [INDEX_FIELD]: index++ } : any
 >object : never
 >[INDEX_FIELD] : number
 >INDEX_FIELD : "__INDEX"<|MERGE_RESOLUTION|>--- conflicted
+++ resolved
@@ -1,32 +1,6 @@
 --- old.jsFileImportPreservedWhenUsed.types
 +++ new.jsFileImportPreservedWhenUsed.types
-<<<<<<< HEAD
-@@= skipped -8, +8 lines =@@
- 
- interface LoDashStatic {
-     mapValues<T extends object, TResult>(obj: T | null | undefined, callback: ObjectIterator<T, TResult>): { [P in keyof T]: TResult };
-->mapValues : <T extends object, TResult>(obj: T | null | undefined, callback: ObjectIterator<T, TResult>) => { [P in keyof T]: TResult; }
-+>mapValues : <T extends object, TResult>(obj: T | null | undefined, callback: ObjectIterator<T, TResult>) => { [P in keyof T]: TResult }
- >obj : T | null | undefined
- >callback : ObjectIterator<T, TResult>
- }
-@@= skipped -40, +40 lines =@@
-=======
-@@= skipped -38, +38 lines =@@
-      * @param {object} vm
-      */
-     test(obj, vm) {
-->test : (obj: object, vm: object) => void
-->obj : object
-->vm : object
-+>test : (obj: any, vm: any) => void
-+>obj : any
-+>vm : any
- 
-         let index = 0;
- >index : number
- >0 : 0
->>>>>>> 8a218b02
+@@= skipped -48, +48 lines =@@
  
          vm.objects = _.mapValues(
  >vm.objects = _.mapValues(            obj,            object => ({ ...object, [INDEX_FIELD]: index++ }),        ) : object
@@ -36,12 +10,7 @@
  >objects : any
  >_.mapValues(            obj,            object => ({ ...object, [INDEX_FIELD]: index++ }),        ) : object
 ->_.mapValues : <T extends object, TResult>(obj: T | null | undefined, callback: (value: T[keyof T], key: string, collection: T) => TResult) => { [P in keyof T]: TResult; }
-<<<<<<< HEAD
-+>_.mapValues : <T extends object, TResult>(obj: T | null | undefined, callback: ObjectIterator<T, TResult>) => { [P in keyof T]: TResult }
-=======
-+>_.mapValues(            obj,            object => ({ ...object, [INDEX_FIELD]: index++ }),        ) : { [x: string]: any; }
 +>_.mapValues : <T extends object, TResult>(obj: T | null | undefined, callback: ObjectIterator<T, TResult>) => { [P in keyof T]: TResult; }
->>>>>>> 8a218b02
  >_ : LoDashStatic
 ->mapValues : <T extends object, TResult>(obj: T | null | undefined, callback: (value: T[keyof T], key: string, collection: T) => TResult) => { [P in keyof T]: TResult; }
 +>mapValues : <T extends object, TResult>(obj: T | null | undefined, callback: ObjectIterator<T, TResult>) => { [P in keyof T]: TResult; }
