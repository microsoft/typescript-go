--- conflicted
+++ resolved
@@ -1,39 +1,6 @@
 --- old.requireOfJsonFileInJsFile.types
 +++ new.requireOfJsonFileInJsFile.types
-<<<<<<< HEAD
-@@= skipped -14, +14 lines =@@
- /** @type {{ b: number }} */
- const json1 = require("./json.json"); // No error (bad)
- >json1 : { b: number; }
-->require("./json.json") : { a: number; }
-+>require("./json.json") : any
- >require : any
- >"./json.json" : "./json.json"
-
-@@= skipped -23, +23 lines =@@
-=======
-@@= skipped -24, +24 lines =@@
- >b : number
-
- const js0 = require("./js.js");
-->js0 : { a: number; }
-->require("./js.js") : { a: number; }
-+>js0 : any
-+>require("./js.js") : any
- >require : any
- >"./js.js" : "./js.js"
-
-@@= skipped -13, +13 lines =@@
->>>>>>> 06b2c40a
- /** @type {{ b: number }} */
- const js1 = require("./js.js"); // Error (good)
- >js1 : { b: number; }
-->require("./js.js") : { a: number; }
-+>require("./js.js") : any
- >require : any
- >"./js.js" : "./js.js"
-
-@@= skipped -19, +19 lines =@@
+@@= skipped -56, +56 lines =@@
  module.exports = { a: 0 };
  >module.exports = { a: 0 } : { a: number; }
  >module.exports : { a: number; }
