--- old.requireOfJsonFileInJsFile.types
+++ new.requireOfJsonFileInJsFile.types
@@= skipped -13, +13 lines =@@
 
 /** @type {{ b: number }} */
 const json1 = require("./json.json"); // No error (bad)
<<<<<<< HEAD
->json1 : { b: number; }
+>json1 : { a: number; }
 >require("./json.json") : { a: number; }
 >require : any
 >"./json.json" : "./json.json"
 
 json1.b; // No error (OK since that's the type annotation)
->json1.b : number
->json1 : { b: number; }
->b : number
+>json1.b : any
+>json1 : { a: number; }
+>b : any
=======
 >json1 : { b: number; }
->require("./json.json") : { a: number; }
+>require("./json.json") : any
 >require : any
 >"./json.json" : "./json.json"
 
@@= skipped -23, +23 lines =@@
 >b : number
>>>>>>> 09b95922
 
 const js0 = require("./js.js");
->js0 : { a: number; }
->require("./js.js") : { a: number; }
+>js0 : any
+>require("./js.js") : any
 >require : any
 >"./js.js" : "./js.js"
 
@@= skipped -23, +23 lines =@@
 
 /** @type {{ b: number }} */
 const js1 = require("./js.js"); // Error (good)
 >js1 : { b: number; }
->require("./js.js") : { a: number; }
+>require("./js.js") : any
 >require : any
 >"./js.js" : "./js.js"
 
<<<<<<< HEAD
 js1.b;
->js1.b : number
->js1 : { b: number; }
->b : number
+>js1.b : any
+>js1 : any
+>b : any
 
 === /json.json ===
 { "a": 0 }
@@= skipped -16, +16 lines =@@
=======
@@= skipped -28, +28 lines =@@
>>>>>>> 09b95922
 >"a" : number
 >0 : 0
 
-=== /js.js ===
-module.exports = { a: 0 };
->module.exports = { a: 0 } : { a: number; }
->module.exports : { a: number; }
->module : { exports: { a: number; }; }
->exports : { a: number; }
->{ a: 0 } : { a: number; }
->a : number
->0 : 0
-<|MERGE_RESOLUTION|>--- conflicted
+++ resolved
@@ -1,33 +1,7 @@
 --- old.requireOfJsonFileInJsFile.types
 +++ new.requireOfJsonFileInJsFile.types
-@@= skipped -13, +13 lines =@@
- 
- /** @type {{ b: number }} */
- const json1 = require("./json.json"); // No error (bad)
-<<<<<<< HEAD
-->json1 : { b: number; }
-+>json1 : { a: number; }
- >require("./json.json") : { a: number; }
- >require : any
- >"./json.json" : "./json.json"
- 
- json1.b; // No error (OK since that's the type annotation)
-->json1.b : number
-->json1 : { b: number; }
-->b : number
-+>json1.b : any
-+>json1 : { a: number; }
-+>b : any
-=======
- >json1 : { b: number; }
-->require("./json.json") : { a: number; }
-+>require("./json.json") : any
- >require : any
- >"./json.json" : "./json.json"
- 
-@@= skipped -23, +23 lines =@@
+@@= skipped -24, +24 lines =@@
  >b : number
->>>>>>> 09b95922
  
  const js0 = require("./js.js");
 ->js0 : { a: number; }
@@ -37,8 +11,7 @@
  >require : any
  >"./js.js" : "./js.js"
  
-@@= skipped -23, +23 lines =@@
- 
+@@= skipped -13, +13 lines =@@
  /** @type {{ b: number }} */
  const js1 = require("./js.js"); // Error (good)
  >js1 : { b: number; }
@@ -47,21 +20,7 @@
  >require : any
  >"./js.js" : "./js.js"
  
-<<<<<<< HEAD
- js1.b;
-->js1.b : number
-->js1 : { b: number; }
-->b : number
-+>js1.b : any
-+>js1 : any
-+>b : any
- 
- === /json.json ===
- { "a": 0 }
-@@= skipped -16, +16 lines =@@
-=======
-@@= skipped -28, +28 lines =@@
->>>>>>> 09b95922
+@@= skipped -15, +15 lines =@@
  >"a" : number
  >0 : 0
  
