--- old.jsdocBracelessTypeTag1.errors.txt
+++ new.jsdocBracelessTypeTag1.errors.txt
@@= skipped -0, +0 lines =@@
-index.js(3,3): error TS2322: Type 'number' is not assignable to type 'string'.
-index.js(20,16): error TS2322: Type '"other"' is not assignable to type '"bar" | "foo"'.
+index.js(12,14): error TS7006: Parameter 'arg' implicitly has an 'any' type.
+index.js(20,16): error TS2322: Type '"other"' is not assignable to type '"bar" | "foo"'.
 
 
 ==== index.js (2 errors) ====
     /** @type () => string */
     function fn1() {
       return 42;
-      ~~~~~~
-!!! error TS2322: Type 'number' is not assignable to type 'string'.
     }
     
     /** @type () => string */
@@= skipped -16, +14 lines =@@
     
     /** @type (arg: string) => string */
     function fn3(arg) {
+                 ~~~
+!!! error TS7006: Parameter 'arg' implicitly has an 'any' type.
       return arg;
     }
     
@@= skipped -9, +11 lines =@@
     /** @type ({ type: 'foo' } | { type: 'bar' }) & { prop: number } */
     const obj2 = { type: "other", prop: 10 };
<<<<<<< HEAD
                    ~~~~
-!!! error TS2322: Type '"other"' is not assignable to type '"foo" | "bar"'.
+!!! error TS2322: Type '"other"' is not assignable to type '"bar" | "foo"'.
 !!! related TS6500 index.js:19:14: The expected type comes from property 'type' which is declared here on type '({ type: "foo"; } | { type: "bar"; }) & { prop: number; }'
=======
-                   ~~~~
-!!! error TS2322: Type '"other"' is not assignable to type '"bar" | "foo"'.
-!!! related TS6500 index.js:19:14: The expected type comes from property 'type' which is declared here on type '({ type: "foo"; } | { type: "bar"; }) & { prop: number; }'
>>>>>>> 0ca58398
     <|MERGE_RESOLUTION|>--- conflicted
+++ resolved
@@ -2,12 +2,11 @@
 +++ new.jsdocBracelessTypeTag1.errors.txt
 @@= skipped -0, +0 lines =@@
 -index.js(3,3): error TS2322: Type 'number' is not assignable to type 'string'.
--index.js(20,16): error TS2322: Type '"other"' is not assignable to type '"bar" | "foo"'.
 +index.js(12,14): error TS7006: Parameter 'arg' implicitly has an 'any' type.
-+index.js(20,16): error TS2322: Type '"other"' is not assignable to type '"bar" | "foo"'.
+ index.js(20,16): error TS2322: Type '"other"' is not assignable to type '"bar" | "foo"'.
  
  
- ==== index.js (2 errors) ====
+@@= skipped -5, +5 lines =@@
      /** @type () => string */
      function fn1() {
        return 42;
@@ -16,7 +15,7 @@
      }
      
      /** @type () => string */
-@@= skipped -16, +14 lines =@@
+@@= skipped -11, +9 lines =@@
      
      /** @type (arg: string) => string */
      function fn3(arg) {
@@ -24,18 +23,4 @@
 +!!! error TS7006: Parameter 'arg' implicitly has an 'any' type.
        return arg;
      }
-     
-@@= skipped -9, +11 lines =@@
-     /** @type ({ type: 'foo' } | { type: 'bar' }) & { prop: number } */
-     const obj2 = { type: "other", prop: 10 };
-<<<<<<< HEAD
-                    ~~~~
--!!! error TS2322: Type '"other"' is not assignable to type '"foo" | "bar"'.
-+!!! error TS2322: Type '"other"' is not assignable to type '"bar" | "foo"'.
- !!! related TS6500 index.js:19:14: The expected type comes from property 'type' which is declared here on type '({ type: "foo"; } | { type: "bar"; }) & { prop: number; }'
-=======
--                   ~~~~
--!!! error TS2322: Type '"other"' is not assignable to type '"bar" | "foo"'.
--!!! related TS6500 index.js:19:14: The expected type comes from property 'type' which is declared here on type '({ type: "foo"; } | { type: "bar"; }) & { prop: number; }'
->>>>>>> 0ca58398
      