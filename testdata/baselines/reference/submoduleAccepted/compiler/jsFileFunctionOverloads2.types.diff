--- conflicted
+++ resolved
@@ -1,25 +1,7 @@
 --- old.jsFileFunctionOverloads2.types
 +++ new.jsFileFunctionOverloads2.types
-<<<<<<< HEAD
 @@= skipped -57, +57 lines =@@
  >flatMap : { <T, U>(array: T[], iterable: (x: T) => U[]): U[]; <T, U>(array: T[][]): T[]; }
-=======
-@@= skipped -18, +18 lines =@@
-  * @returns {string}
-  */
-  function getTypeName(x) {
-->getTypeName : { (x: number): "number"; (x: string): "string"; (x: boolean): "boolean"; }
-+>getTypeName : (x: unknown) => string
- >x : unknown
-
-   return typeof x;
-@@= skipped -36, +36 lines =@@
-  * @returns {unknown[]}
-  */
- function flatMap(array, iterable = identity) {
-->flatMap : { <T, U>(array: T[], iterable: (x: T) => U[]): U[]; <T, U>(array: T[][]): T[]; }
-+>flatMap : <T, U>(array: unknown[], iterable?: (x: unknown) => unknown) => unknown[]
->>>>>>> 86c0de1d
  >array : unknown[]
  >iterable : (x: unknown) => unknown
 ->identity : <T_1>(x: T_1) => T_1
