--- conflicted
+++ resolved
@@ -1,20 +1,6 @@
 --- old.jsFileFunctionOverloads2.types
 +++ new.jsFileFunctionOverloads2.types
-@@= skipped -57, +57 lines =@@
- >flatMap : { <T, U>(array: T[], iterable: (x: T) => U[]): U[]; <T, U>(array: T[][]): T[]; }
- >array : unknown[]
- >iterable : (x: unknown) => unknown
-<<<<<<< HEAD
-->identity : <T_1>(x: T_1) => T_1
-+>identity : <T>(x: T) => T
-
-   /** @type {unknown[]} */
-   const result = [];
-@@= skipped -26, +26 lines =@@
-=======
- >identity : <T_1>(x: T_1) => T_1
-@@= skipped -29, +29 lines =@@
->>>>>>> b33ba39b
+@@= skipped -83, +83 lines =@@
  >push : (...items: unknown[]) => number
  >.../** @type {unknown[]} */(iterable(array[i])) : unknown
  >(iterable(array[i])) : unknown[]
