--- conflicted
+++ resolved
@@ -2,11 +2,6 @@
 +++ new.jsDeclarationEmitExportAssignedFunctionWithExtraTypedefsMembers.errors.txt
 @@= skipped -0, +0 lines =@@
 -<no content>
-<<<<<<< HEAD
-@@= skipped --1, +1 lines =@@
-=======
-+index.js(9,1): error TS2309: An export assignment cannot be used in a module with other exported elements.
->>>>>>> 12cbd189
 +index.js(9,34): error TS7006: Parameter 'options' implicitly has an 'any' type.
 +
 +
