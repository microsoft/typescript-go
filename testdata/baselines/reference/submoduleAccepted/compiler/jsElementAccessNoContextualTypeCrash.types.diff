--- old.jsElementAccessNoContextualTypeCrash.types
+++ new.jsElementAccessNoContextualTypeCrash.types
@@= skipped -1, +1 lines =@@

 === jsElementAccessNoContextualTypeCrash.js ===
 var Common = {};
->Common : typeof Common
<<<<<<< HEAD
->{} : {}
+>Common : { localize: (string: any) => any; }
+>{} : { localize: (string: any) => any; }
 
=======
+>Common : {}
 >{} : {}

>>>>>>> b0e1b84a
 self['Common'] = self['Common'] || {};
->self['Common'] = self['Common'] || {} : {}
->self['Common'] : typeof Common
+>self['Common'] = self['Common'] || {} : { localize: (string: any) => any; } | {}
+>self['Common'] : { localize: (string: any) => any; }
 >self : Window & typeof globalThis
 >'Common' : "Common"
->self['Common'] || {} : {}
->self['Common'] : typeof Common
+>self['Common'] || {} : { localize: (string: any) => any; } | {}
+>self['Common'] : { localize: (string: any) => any; }
 >self : Window & typeof globalThis
 >'Common' : "Common"
 >{} : {}
@@= skipped -19, +19 lines =@@
  * @return {string}
  */
 Common.localize = function (string) {
->Common.localize = function (string) {    return string;} : (string: string) => string
->Common.localize : (string: string) => string
->Common : typeof Common
->localize : (string: string) => string
->function (string) {    return string;} : (string: string) => string
->string : string
+>Common.localize = function (string) {    return string;} : (string: any) => any
+>Common.localize : (string: any) => any
+>Common : { localize: (string: any) => any; }
+>localize : (string: any) => any
+>function (string) {    return string;} : (string: any) => any
+>string : any

     return string;
->string : string
+>string : any

 };<|MERGE_RESOLUTION|>--- conflicted
+++ resolved
@@ -5,16 +5,10 @@
  === jsElementAccessNoContextualTypeCrash.js ===
  var Common = {};
 ->Common : typeof Common
-<<<<<<< HEAD
 ->{} : {}
 +>Common : { localize: (string: any) => any; }
 +>{} : { localize: (string: any) => any; }
- 
-=======
-+>Common : {}
- >{} : {}
 
->>>>>>> b0e1b84a
  self['Common'] = self['Common'] || {};
 ->self['Common'] = self['Common'] || {} : {}
 ->self['Common'] : typeof Common
