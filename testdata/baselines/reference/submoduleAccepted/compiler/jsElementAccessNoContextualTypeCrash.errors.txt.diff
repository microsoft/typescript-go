--- conflicted
+++ resolved
@@ -2,16 +2,10 @@
 +++ new.jsElementAccessNoContextualTypeCrash.errors.txt
 @@= skipped -0, +0 lines =@@
 -jsElementAccessNoContextualTypeCrash.js(2,1): error TS2741: Property 'localize' is missing in type '{}' but required in type 'typeof Common'.
-<<<<<<< HEAD
 +jsElementAccessNoContextualTypeCrash.js(2,1): error TS2322: Type '{ localize: (string: any) => any; } | {}' is not assignable to type '{ localize: (string: any) => any; }'.
 +  Property 'localize' is missing in type '{}' but required in type '{ localize: (string: any) => any; }'.
- 
- 
-=======
-+jsElementAccessNoContextualTypeCrash.js(7,8): error TS2339: Property 'localize' does not exist on type '{}'.
 
 
->>>>>>> b0e1b84a
  ==== jsElementAccessNoContextualTypeCrash.js (1 errors) ====
      var Common = {};
      self['Common'] = self['Common'] || {};
