--- old.checkJsdocTypeTagOnExportAssignment2.types
+++ new.checkJsdocTypeTagOnExportAssignment2.types
<<<<<<< HEAD
@@= skipped -19, +19 lines =@@
=======
@@= skipped -13, +13 lines =@@
 === b.js ===
 /** @type {import("./a").Foo} */
 export default { c: false };
+>{ c: false } : import("./a").Foo
 >{ c: false } : { c: boolean; }
 >c : boolean
 >false : false
>>>>>>> e7a30f51

 === c.js ===
 import b from "./b";
->b : import("a").Foo
+>b : import("./a").Foo

 b;
->b : import("a").Foo
+>b : import("./a").Foo<|MERGE_RESOLUTION|>--- conflicted
+++ resolved
@@ -1,17 +1,6 @@
 --- old.checkJsdocTypeTagOnExportAssignment2.types
 +++ new.checkJsdocTypeTagOnExportAssignment2.types
-<<<<<<< HEAD
 @@= skipped -19, +19 lines =@@
-=======
-@@= skipped -13, +13 lines =@@
- === b.js ===
- /** @type {import("./a").Foo} */
- export default { c: false };
-+>{ c: false } : import("./a").Foo
- >{ c: false } : { c: boolean; }
- >c : boolean
- >false : false
->>>>>>> e7a30f51
 
  === c.js ===
  import b from "./b";
