--- old.ensureNoCrashExportAssignmentDefineProperrtyPotentialMerge.errors.txt
+++ new.ensureNoCrashExportAssignmentDefineProperrtyPotentialMerge.errors.txt
@@= skipped -0, +0 lines =@@
-namespacer.js(2,1): error TS2323: Cannot redeclare exported variable 'NS'.
-namespacer.js(3,1): error TS2323: Cannot redeclare exported variable 'NS'.
-
-
-==== index.js (0 errors) ====
+index.js(3,23): error TS2580: Cannot find name 'module'. Do you need to install type definitions for node? Try `npm i --save-dev @types/node`.
+namespacer.js(2,8): error TS2580: Cannot find name 'require'. Do you need to install type definitions for node? Try `npm i --save-dev @types/node`.
<<<<<<< HEAD
 
 
-==== index.js (0 errors) ====
=======
+namespacey.js(2,3): error TS2339: Property 'bar' does not exist on type '{}'.
+
+
>>>>>>> b0e1b84a
+==== index.js (1 errors) ====
     const _item = require("./namespacer");
     module.exports = 12;
     Object.defineProperty(module, "exports", { value: "oh no" });
+                          ~~~~~~
+!!! error TS2580: Cannot find name 'module'. Do you need to install type definitions for node? Try `npm i --save-dev @types/node`.
     
 ==== namespacey.js (0 errors) ====
     const A = {}
     A.bar = class Q {}
     module.exports = A;
-==== namespacer.js (2 errors) ====
+==== namespacer.js (1 errors) ====
     const B = {}
     B.NS = require("./namespacey");
-    ~~~~
-!!! error TS2323: Cannot redeclare exported variable 'NS'.
+           ~~~~~~~
+!!! error TS2580: Cannot find name 'require'. Do you need to install type definitions for node? Try `npm i --save-dev @types/node`.
     Object.defineProperty(B, "NS", { value: "why though", writable: true });
-    ~~~~~~~~~~~~~~~~~~~~~~~~~~~~~~~~~~~~~~~~~~~~~~~~~~~~~~~~~~~~~~~~~~~~~~~
-!!! error TS2323: Cannot redeclare exported variable 'NS'.
     module.exports = B;
     <|MERGE_RESOLUTION|>--- conflicted
+++ resolved
@@ -8,15 +8,8 @@
 -==== index.js (0 errors) ====
 +index.js(3,23): error TS2580: Cannot find name 'module'. Do you need to install type definitions for node? Try `npm i --save-dev @types/node`.
 +namespacer.js(2,8): error TS2580: Cannot find name 'require'. Do you need to install type definitions for node? Try `npm i --save-dev @types/node`.
-<<<<<<< HEAD
- 
- 
--==== index.js (0 errors) ====
-=======
-+namespacey.js(2,3): error TS2339: Property 'bar' does not exist on type '{}'.
 +
 +
->>>>>>> b0e1b84a
 +==== index.js (1 errors) ====
      const _item = require("./namespacer");
      module.exports = 12;
