//// [tests/cases/conformance/types/typeRelationships/subtypesAndSuperTypes/subtypingWithObjectMembers3.ts] ////

=== subtypingWithObjectMembers3.ts ===
interface Base {
>Base : Symbol(Base, Decl(subtypingWithObjectMembers3.ts, 0, 0))

    foo: string;
>foo : Symbol(Base.foo, Decl(subtypingWithObjectMembers3.ts, 0, 16))
}

interface Derived extends Base {
>Derived : Symbol(Derived, Decl(subtypingWithObjectMembers3.ts, 2, 1))
>Base : Symbol(Base, Decl(subtypingWithObjectMembers3.ts, 0, 0))

    bar: string;
>bar : Symbol(Derived.bar, Decl(subtypingWithObjectMembers3.ts, 4, 32))
}

// N and M have the same name, same accessibility, same optionality, and N is a subtype of M
// foo properties are valid, bar properties cause errors in the derived class declarations
module NotOptional {
>NotOptional : Symbol(NotOptional, Decl(subtypingWithObjectMembers3.ts, 6, 1))

    interface A {
>A : Symbol(A, Decl(subtypingWithObjectMembers3.ts, 10, 20))

        foo: Base;
>foo : Symbol(A.foo, Decl(subtypingWithObjectMembers3.ts, 11, 17))
>Base : Symbol(Base, Decl(subtypingWithObjectMembers3.ts, 0, 0))

        bar: Derived;
>bar : Symbol(A.bar, Decl(subtypingWithObjectMembers3.ts, 12, 18))
>Derived : Symbol(Derived, Decl(subtypingWithObjectMembers3.ts, 2, 1))
    }

    interface B extends A {
>B : Symbol(B, Decl(subtypingWithObjectMembers3.ts, 14, 5))
>A : Symbol(A, Decl(subtypingWithObjectMembers3.ts, 10, 20))

        foo: Derived; // ok
>foo : Symbol(B.foo, Decl(subtypingWithObjectMembers3.ts, 16, 27))
>Derived : Symbol(Derived, Decl(subtypingWithObjectMembers3.ts, 2, 1))

        bar: Base; // error
>bar : Symbol(B.bar, Decl(subtypingWithObjectMembers3.ts, 17, 21))
>Base : Symbol(Base, Decl(subtypingWithObjectMembers3.ts, 0, 0))
    }

    interface A2 {
>A2 : Symbol(A2, Decl(subtypingWithObjectMembers3.ts, 19, 5))

        1: Base;
>1 : Symbol(A2[1], Decl(subtypingWithObjectMembers3.ts, 21, 18))
>Base : Symbol(Base, Decl(subtypingWithObjectMembers3.ts, 0, 0))

        2.0: Derived;
>2.0 : Symbol(A2[2.0], Decl(subtypingWithObjectMembers3.ts, 22, 16))
>Derived : Symbol(Derived, Decl(subtypingWithObjectMembers3.ts, 2, 1))
    }

    interface B2 extends A2 {
>B2 : Symbol(B2, Decl(subtypingWithObjectMembers3.ts, 24, 5))
>A2 : Symbol(A2, Decl(subtypingWithObjectMembers3.ts, 19, 5))

        1: Derived; // ok
>1 : Symbol(B2[1], Decl(subtypingWithObjectMembers3.ts, 26, 29))
>Derived : Symbol(Derived, Decl(subtypingWithObjectMembers3.ts, 2, 1))

        2: Base; // error
>2 : Symbol(B2[2], Decl(subtypingWithObjectMembers3.ts, 27, 19))
>Base : Symbol(Base, Decl(subtypingWithObjectMembers3.ts, 0, 0))
    }

    interface A3 {
>A3 : Symbol(A3, Decl(subtypingWithObjectMembers3.ts, 29, 5))

        '1': Base;
>'1' : Symbol(A3['1'], Decl(subtypingWithObjectMembers3.ts, 31, 18))
>Base : Symbol(Base, Decl(subtypingWithObjectMembers3.ts, 0, 0))

        '2.0': Derived;
<<<<<<< HEAD
>'2.0' : Symbol(A3['20'], Decl(subtypingWithObjectMembers3.ts, 32, 18))
=======
>'2.0' : Symbol(A3["2.0"], Decl(subtypingWithObjectMembers3.ts, 32, 18))
>>>>>>> d38f992c
>Derived : Symbol(Derived, Decl(subtypingWithObjectMembers3.ts, 2, 1))
    }

    interface B3 extends A3 {
>B3 : Symbol(B3, Decl(subtypingWithObjectMembers3.ts, 34, 5))
>A3 : Symbol(A3, Decl(subtypingWithObjectMembers3.ts, 29, 5))

        '1': Derived; // ok
>'1' : Symbol(B3['1'], Decl(subtypingWithObjectMembers3.ts, 36, 29))
>Derived : Symbol(Derived, Decl(subtypingWithObjectMembers3.ts, 2, 1))

        '2.0': Base; // error
<<<<<<< HEAD
>'2.0' : Symbol(B3['20'], Decl(subtypingWithObjectMembers3.ts, 37, 21))
=======
>'2.0' : Symbol(B3["2.0"], Decl(subtypingWithObjectMembers3.ts, 37, 21))
>>>>>>> d38f992c
>Base : Symbol(Base, Decl(subtypingWithObjectMembers3.ts, 0, 0))
    }
}

module Optional {
>Optional : Symbol(Optional, Decl(subtypingWithObjectMembers3.ts, 40, 1))

    interface A {
>A : Symbol(A, Decl(subtypingWithObjectMembers3.ts, 42, 17))

        foo?: Base;
>foo : Symbol(A.foo, Decl(subtypingWithObjectMembers3.ts, 43, 17))
>Base : Symbol(Base, Decl(subtypingWithObjectMembers3.ts, 0, 0))

        bar?: Derived;
>bar : Symbol(A.bar, Decl(subtypingWithObjectMembers3.ts, 44, 19))
>Derived : Symbol(Derived, Decl(subtypingWithObjectMembers3.ts, 2, 1))
    }

    interface B extends A {
>B : Symbol(B, Decl(subtypingWithObjectMembers3.ts, 46, 5))
>A : Symbol(A, Decl(subtypingWithObjectMembers3.ts, 42, 17))

        foo?: Derived; // ok
>foo : Symbol(B.foo, Decl(subtypingWithObjectMembers3.ts, 48, 27))
>Derived : Symbol(Derived, Decl(subtypingWithObjectMembers3.ts, 2, 1))

        bar?: Base; // error
>bar : Symbol(B.bar, Decl(subtypingWithObjectMembers3.ts, 49, 22))
>Base : Symbol(Base, Decl(subtypingWithObjectMembers3.ts, 0, 0))
    }

    interface A2 {
>A2 : Symbol(A2, Decl(subtypingWithObjectMembers3.ts, 51, 5))

        1?: Base;
>1 : Symbol(A2[1], Decl(subtypingWithObjectMembers3.ts, 53, 18))
>Base : Symbol(Base, Decl(subtypingWithObjectMembers3.ts, 0, 0))

        2.0?: Derived;
>2.0 : Symbol(A2[2.0], Decl(subtypingWithObjectMembers3.ts, 54, 17))
>Derived : Symbol(Derived, Decl(subtypingWithObjectMembers3.ts, 2, 1))
    }

    interface B2 extends A2 {
>B2 : Symbol(B2, Decl(subtypingWithObjectMembers3.ts, 56, 5))
>A2 : Symbol(A2, Decl(subtypingWithObjectMembers3.ts, 51, 5))

        1?: Derived; // ok
>1 : Symbol(B2[1], Decl(subtypingWithObjectMembers3.ts, 58, 29))
>Derived : Symbol(Derived, Decl(subtypingWithObjectMembers3.ts, 2, 1))

        2?: Base; // error
>2 : Symbol(B2[2], Decl(subtypingWithObjectMembers3.ts, 59, 20))
>Base : Symbol(Base, Decl(subtypingWithObjectMembers3.ts, 0, 0))
    }

    interface A3 {
>A3 : Symbol(A3, Decl(subtypingWithObjectMembers3.ts, 61, 5))

        '1'?: Base;
>'1' : Symbol(A3['1'], Decl(subtypingWithObjectMembers3.ts, 63, 18))
>Base : Symbol(Base, Decl(subtypingWithObjectMembers3.ts, 0, 0))

        '2.0'?: Derived;
<<<<<<< HEAD
>'2.0' : Symbol(A3['20'], Decl(subtypingWithObjectMembers3.ts, 64, 19))
=======
>'2.0' : Symbol(A3["2.0"], Decl(subtypingWithObjectMembers3.ts, 64, 19))
>>>>>>> d38f992c
>Derived : Symbol(Derived, Decl(subtypingWithObjectMembers3.ts, 2, 1))
    }

    interface B3 extends A3 {
>B3 : Symbol(B3, Decl(subtypingWithObjectMembers3.ts, 66, 5))
>A3 : Symbol(A3, Decl(subtypingWithObjectMembers3.ts, 61, 5))

        '1'?: Derived; // ok
>'1' : Symbol(B3['1'], Decl(subtypingWithObjectMembers3.ts, 68, 29))
>Derived : Symbol(Derived, Decl(subtypingWithObjectMembers3.ts, 2, 1))

        '2.0'?: Base; // error
<<<<<<< HEAD
>'2.0' : Symbol(B3['20'], Decl(subtypingWithObjectMembers3.ts, 69, 22))
=======
>'2.0' : Symbol(B3["2.0"], Decl(subtypingWithObjectMembers3.ts, 69, 22))
>>>>>>> d38f992c
>Base : Symbol(Base, Decl(subtypingWithObjectMembers3.ts, 0, 0))
    }
}
<|MERGE_RESOLUTION|>--- conflicted
+++ resolved
@@ -1,193 +1,177 @@
-//// [tests/cases/conformance/types/typeRelationships/subtypesAndSuperTypes/subtypingWithObjectMembers3.ts] ////
-
-=== subtypingWithObjectMembers3.ts ===
-interface Base {
->Base : Symbol(Base, Decl(subtypingWithObjectMembers3.ts, 0, 0))
-
-    foo: string;
->foo : Symbol(Base.foo, Decl(subtypingWithObjectMembers3.ts, 0, 16))
-}
-
-interface Derived extends Base {
->Derived : Symbol(Derived, Decl(subtypingWithObjectMembers3.ts, 2, 1))
->Base : Symbol(Base, Decl(subtypingWithObjectMembers3.ts, 0, 0))
-
-    bar: string;
->bar : Symbol(Derived.bar, Decl(subtypingWithObjectMembers3.ts, 4, 32))
-}
-
-// N and M have the same name, same accessibility, same optionality, and N is a subtype of M
-// foo properties are valid, bar properties cause errors in the derived class declarations
-module NotOptional {
->NotOptional : Symbol(NotOptional, Decl(subtypingWithObjectMembers3.ts, 6, 1))
-
-    interface A {
->A : Symbol(A, Decl(subtypingWithObjectMembers3.ts, 10, 20))
-
-        foo: Base;
->foo : Symbol(A.foo, Decl(subtypingWithObjectMembers3.ts, 11, 17))
->Base : Symbol(Base, Decl(subtypingWithObjectMembers3.ts, 0, 0))
-
-        bar: Derived;
->bar : Symbol(A.bar, Decl(subtypingWithObjectMembers3.ts, 12, 18))
->Derived : Symbol(Derived, Decl(subtypingWithObjectMembers3.ts, 2, 1))
-    }
-
-    interface B extends A {
->B : Symbol(B, Decl(subtypingWithObjectMembers3.ts, 14, 5))
->A : Symbol(A, Decl(subtypingWithObjectMembers3.ts, 10, 20))
-
-        foo: Derived; // ok
->foo : Symbol(B.foo, Decl(subtypingWithObjectMembers3.ts, 16, 27))
->Derived : Symbol(Derived, Decl(subtypingWithObjectMembers3.ts, 2, 1))
-
-        bar: Base; // error
->bar : Symbol(B.bar, Decl(subtypingWithObjectMembers3.ts, 17, 21))
->Base : Symbol(Base, Decl(subtypingWithObjectMembers3.ts, 0, 0))
-    }
-
-    interface A2 {
->A2 : Symbol(A2, Decl(subtypingWithObjectMembers3.ts, 19, 5))
-
-        1: Base;
->1 : Symbol(A2[1], Decl(subtypingWithObjectMembers3.ts, 21, 18))
->Base : Symbol(Base, Decl(subtypingWithObjectMembers3.ts, 0, 0))
-
-        2.0: Derived;
->2.0 : Symbol(A2[2.0], Decl(subtypingWithObjectMembers3.ts, 22, 16))
->Derived : Symbol(Derived, Decl(subtypingWithObjectMembers3.ts, 2, 1))
-    }
-
-    interface B2 extends A2 {
->B2 : Symbol(B2, Decl(subtypingWithObjectMembers3.ts, 24, 5))
->A2 : Symbol(A2, Decl(subtypingWithObjectMembers3.ts, 19, 5))
-
-        1: Derived; // ok
->1 : Symbol(B2[1], Decl(subtypingWithObjectMembers3.ts, 26, 29))
->Derived : Symbol(Derived, Decl(subtypingWithObjectMembers3.ts, 2, 1))
-
-        2: Base; // error
->2 : Symbol(B2[2], Decl(subtypingWithObjectMembers3.ts, 27, 19))
->Base : Symbol(Base, Decl(subtypingWithObjectMembers3.ts, 0, 0))
-    }
-
-    interface A3 {
->A3 : Symbol(A3, Decl(subtypingWithObjectMembers3.ts, 29, 5))
-
-        '1': Base;
->'1' : Symbol(A3['1'], Decl(subtypingWithObjectMembers3.ts, 31, 18))
->Base : Symbol(Base, Decl(subtypingWithObjectMembers3.ts, 0, 0))
-
-        '2.0': Derived;
-<<<<<<< HEAD
->'2.0' : Symbol(A3['20'], Decl(subtypingWithObjectMembers3.ts, 32, 18))
-=======
->'2.0' : Symbol(A3["2.0"], Decl(subtypingWithObjectMembers3.ts, 32, 18))
->>>>>>> d38f992c
->Derived : Symbol(Derived, Decl(subtypingWithObjectMembers3.ts, 2, 1))
-    }
-
-    interface B3 extends A3 {
->B3 : Symbol(B3, Decl(subtypingWithObjectMembers3.ts, 34, 5))
->A3 : Symbol(A3, Decl(subtypingWithObjectMembers3.ts, 29, 5))
-
-        '1': Derived; // ok
->'1' : Symbol(B3['1'], Decl(subtypingWithObjectMembers3.ts, 36, 29))
->Derived : Symbol(Derived, Decl(subtypingWithObjectMembers3.ts, 2, 1))
-
-        '2.0': Base; // error
-<<<<<<< HEAD
->'2.0' : Symbol(B3['20'], Decl(subtypingWithObjectMembers3.ts, 37, 21))
-=======
->'2.0' : Symbol(B3["2.0"], Decl(subtypingWithObjectMembers3.ts, 37, 21))
->>>>>>> d38f992c
->Base : Symbol(Base, Decl(subtypingWithObjectMembers3.ts, 0, 0))
-    }
-}
-
-module Optional {
->Optional : Symbol(Optional, Decl(subtypingWithObjectMembers3.ts, 40, 1))
-
-    interface A {
->A : Symbol(A, Decl(subtypingWithObjectMembers3.ts, 42, 17))
-
-        foo?: Base;
->foo : Symbol(A.foo, Decl(subtypingWithObjectMembers3.ts, 43, 17))
->Base : Symbol(Base, Decl(subtypingWithObjectMembers3.ts, 0, 0))
-
-        bar?: Derived;
->bar : Symbol(A.bar, Decl(subtypingWithObjectMembers3.ts, 44, 19))
->Derived : Symbol(Derived, Decl(subtypingWithObjectMembers3.ts, 2, 1))
-    }
-
-    interface B extends A {
->B : Symbol(B, Decl(subtypingWithObjectMembers3.ts, 46, 5))
->A : Symbol(A, Decl(subtypingWithObjectMembers3.ts, 42, 17))
-
-        foo?: Derived; // ok
->foo : Symbol(B.foo, Decl(subtypingWithObjectMembers3.ts, 48, 27))
->Derived : Symbol(Derived, Decl(subtypingWithObjectMembers3.ts, 2, 1))
-
-        bar?: Base; // error
->bar : Symbol(B.bar, Decl(subtypingWithObjectMembers3.ts, 49, 22))
->Base : Symbol(Base, Decl(subtypingWithObjectMembers3.ts, 0, 0))
-    }
-
-    interface A2 {
->A2 : Symbol(A2, Decl(subtypingWithObjectMembers3.ts, 51, 5))
-
-        1?: Base;
->1 : Symbol(A2[1], Decl(subtypingWithObjectMembers3.ts, 53, 18))
->Base : Symbol(Base, Decl(subtypingWithObjectMembers3.ts, 0, 0))
-
-        2.0?: Derived;
->2.0 : Symbol(A2[2.0], Decl(subtypingWithObjectMembers3.ts, 54, 17))
->Derived : Symbol(Derived, Decl(subtypingWithObjectMembers3.ts, 2, 1))
-    }
-
-    interface B2 extends A2 {
->B2 : Symbol(B2, Decl(subtypingWithObjectMembers3.ts, 56, 5))
->A2 : Symbol(A2, Decl(subtypingWithObjectMembers3.ts, 51, 5))
-
-        1?: Derived; // ok
->1 : Symbol(B2[1], Decl(subtypingWithObjectMembers3.ts, 58, 29))
->Derived : Symbol(Derived, Decl(subtypingWithObjectMembers3.ts, 2, 1))
-
-        2?: Base; // error
->2 : Symbol(B2[2], Decl(subtypingWithObjectMembers3.ts, 59, 20))
->Base : Symbol(Base, Decl(subtypingWithObjectMembers3.ts, 0, 0))
-    }
-
-    interface A3 {
->A3 : Symbol(A3, Decl(subtypingWithObjectMembers3.ts, 61, 5))
-
-        '1'?: Base;
->'1' : Symbol(A3['1'], Decl(subtypingWithObjectMembers3.ts, 63, 18))
->Base : Symbol(Base, Decl(subtypingWithObjectMembers3.ts, 0, 0))
-
-        '2.0'?: Derived;
-<<<<<<< HEAD
->'2.0' : Symbol(A3['20'], Decl(subtypingWithObjectMembers3.ts, 64, 19))
-=======
->'2.0' : Symbol(A3["2.0"], Decl(subtypingWithObjectMembers3.ts, 64, 19))
->>>>>>> d38f992c
->Derived : Symbol(Derived, Decl(subtypingWithObjectMembers3.ts, 2, 1))
-    }
-
-    interface B3 extends A3 {
->B3 : Symbol(B3, Decl(subtypingWithObjectMembers3.ts, 66, 5))
->A3 : Symbol(A3, Decl(subtypingWithObjectMembers3.ts, 61, 5))
-
-        '1'?: Derived; // ok
->'1' : Symbol(B3['1'], Decl(subtypingWithObjectMembers3.ts, 68, 29))
->Derived : Symbol(Derived, Decl(subtypingWithObjectMembers3.ts, 2, 1))
-
-        '2.0'?: Base; // error
-<<<<<<< HEAD
->'2.0' : Symbol(B3['20'], Decl(subtypingWithObjectMembers3.ts, 69, 22))
-=======
->'2.0' : Symbol(B3["2.0"], Decl(subtypingWithObjectMembers3.ts, 69, 22))
->>>>>>> d38f992c
->Base : Symbol(Base, Decl(subtypingWithObjectMembers3.ts, 0, 0))
-    }
-}
+//// [tests/cases/conformance/types/typeRelationships/subtypesAndSuperTypes/subtypingWithObjectMembers3.ts] ////
+
+=== subtypingWithObjectMembers3.ts ===
+interface Base {
+>Base : Symbol(Base, Decl(subtypingWithObjectMembers3.ts, 0, 0))
+
+    foo: string;
+>foo : Symbol(Base.foo, Decl(subtypingWithObjectMembers3.ts, 0, 16))
+}
+
+interface Derived extends Base {
+>Derived : Symbol(Derived, Decl(subtypingWithObjectMembers3.ts, 2, 1))
+>Base : Symbol(Base, Decl(subtypingWithObjectMembers3.ts, 0, 0))
+
+    bar: string;
+>bar : Symbol(Derived.bar, Decl(subtypingWithObjectMembers3.ts, 4, 32))
+}
+
+// N and M have the same name, same accessibility, same optionality, and N is a subtype of M
+// foo properties are valid, bar properties cause errors in the derived class declarations
+module NotOptional {
+>NotOptional : Symbol(NotOptional, Decl(subtypingWithObjectMembers3.ts, 6, 1))
+
+    interface A {
+>A : Symbol(A, Decl(subtypingWithObjectMembers3.ts, 10, 20))
+
+        foo: Base;
+>foo : Symbol(A.foo, Decl(subtypingWithObjectMembers3.ts, 11, 17))
+>Base : Symbol(Base, Decl(subtypingWithObjectMembers3.ts, 0, 0))
+
+        bar: Derived;
+>bar : Symbol(A.bar, Decl(subtypingWithObjectMembers3.ts, 12, 18))
+>Derived : Symbol(Derived, Decl(subtypingWithObjectMembers3.ts, 2, 1))
+    }
+
+    interface B extends A {
+>B : Symbol(B, Decl(subtypingWithObjectMembers3.ts, 14, 5))
+>A : Symbol(A, Decl(subtypingWithObjectMembers3.ts, 10, 20))
+
+        foo: Derived; // ok
+>foo : Symbol(B.foo, Decl(subtypingWithObjectMembers3.ts, 16, 27))
+>Derived : Symbol(Derived, Decl(subtypingWithObjectMembers3.ts, 2, 1))
+
+        bar: Base; // error
+>bar : Symbol(B.bar, Decl(subtypingWithObjectMembers3.ts, 17, 21))
+>Base : Symbol(Base, Decl(subtypingWithObjectMembers3.ts, 0, 0))
+    }
+
+    interface A2 {
+>A2 : Symbol(A2, Decl(subtypingWithObjectMembers3.ts, 19, 5))
+
+        1: Base;
+>1 : Symbol(A2[1], Decl(subtypingWithObjectMembers3.ts, 21, 18))
+>Base : Symbol(Base, Decl(subtypingWithObjectMembers3.ts, 0, 0))
+
+        2.0: Derived;
+>2.0 : Symbol(A2[2.0], Decl(subtypingWithObjectMembers3.ts, 22, 16))
+>Derived : Symbol(Derived, Decl(subtypingWithObjectMembers3.ts, 2, 1))
+    }
+
+    interface B2 extends A2 {
+>B2 : Symbol(B2, Decl(subtypingWithObjectMembers3.ts, 24, 5))
+>A2 : Symbol(A2, Decl(subtypingWithObjectMembers3.ts, 19, 5))
+
+        1: Derived; // ok
+>1 : Symbol(B2[1], Decl(subtypingWithObjectMembers3.ts, 26, 29))
+>Derived : Symbol(Derived, Decl(subtypingWithObjectMembers3.ts, 2, 1))
+
+        2: Base; // error
+>2 : Symbol(B2[2], Decl(subtypingWithObjectMembers3.ts, 27, 19))
+>Base : Symbol(Base, Decl(subtypingWithObjectMembers3.ts, 0, 0))
+    }
+
+    interface A3 {
+>A3 : Symbol(A3, Decl(subtypingWithObjectMembers3.ts, 29, 5))
+
+        '1': Base;
+>'1' : Symbol(A3['1'], Decl(subtypingWithObjectMembers3.ts, 31, 18))
+>Base : Symbol(Base, Decl(subtypingWithObjectMembers3.ts, 0, 0))
+
+        '2.0': Derived;
+>'2.0' : Symbol(A3['2.0'], Decl(subtypingWithObjectMembers3.ts, 32, 18))
+>Derived : Symbol(Derived, Decl(subtypingWithObjectMembers3.ts, 2, 1))
+    }
+
+    interface B3 extends A3 {
+>B3 : Symbol(B3, Decl(subtypingWithObjectMembers3.ts, 34, 5))
+>A3 : Symbol(A3, Decl(subtypingWithObjectMembers3.ts, 29, 5))
+
+        '1': Derived; // ok
+>'1' : Symbol(B3['1'], Decl(subtypingWithObjectMembers3.ts, 36, 29))
+>Derived : Symbol(Derived, Decl(subtypingWithObjectMembers3.ts, 2, 1))
+
+        '2.0': Base; // error
+>'2.0' : Symbol(B3['2.0'], Decl(subtypingWithObjectMembers3.ts, 37, 21))
+>Base : Symbol(Base, Decl(subtypingWithObjectMembers3.ts, 0, 0))
+    }
+}
+
+module Optional {
+>Optional : Symbol(Optional, Decl(subtypingWithObjectMembers3.ts, 40, 1))
+
+    interface A {
+>A : Symbol(A, Decl(subtypingWithObjectMembers3.ts, 42, 17))
+
+        foo?: Base;
+>foo : Symbol(A.foo, Decl(subtypingWithObjectMembers3.ts, 43, 17))
+>Base : Symbol(Base, Decl(subtypingWithObjectMembers3.ts, 0, 0))
+
+        bar?: Derived;
+>bar : Symbol(A.bar, Decl(subtypingWithObjectMembers3.ts, 44, 19))
+>Derived : Symbol(Derived, Decl(subtypingWithObjectMembers3.ts, 2, 1))
+    }
+
+    interface B extends A {
+>B : Symbol(B, Decl(subtypingWithObjectMembers3.ts, 46, 5))
+>A : Symbol(A, Decl(subtypingWithObjectMembers3.ts, 42, 17))
+
+        foo?: Derived; // ok
+>foo : Symbol(B.foo, Decl(subtypingWithObjectMembers3.ts, 48, 27))
+>Derived : Symbol(Derived, Decl(subtypingWithObjectMembers3.ts, 2, 1))
+
+        bar?: Base; // error
+>bar : Symbol(B.bar, Decl(subtypingWithObjectMembers3.ts, 49, 22))
+>Base : Symbol(Base, Decl(subtypingWithObjectMembers3.ts, 0, 0))
+    }
+
+    interface A2 {
+>A2 : Symbol(A2, Decl(subtypingWithObjectMembers3.ts, 51, 5))
+
+        1?: Base;
+>1 : Symbol(A2[1], Decl(subtypingWithObjectMembers3.ts, 53, 18))
+>Base : Symbol(Base, Decl(subtypingWithObjectMembers3.ts, 0, 0))
+
+        2.0?: Derived;
+>2.0 : Symbol(A2[2.0], Decl(subtypingWithObjectMembers3.ts, 54, 17))
+>Derived : Symbol(Derived, Decl(subtypingWithObjectMembers3.ts, 2, 1))
+    }
+
+    interface B2 extends A2 {
+>B2 : Symbol(B2, Decl(subtypingWithObjectMembers3.ts, 56, 5))
+>A2 : Symbol(A2, Decl(subtypingWithObjectMembers3.ts, 51, 5))
+
+        1?: Derived; // ok
+>1 : Symbol(B2[1], Decl(subtypingWithObjectMembers3.ts, 58, 29))
+>Derived : Symbol(Derived, Decl(subtypingWithObjectMembers3.ts, 2, 1))
+
+        2?: Base; // error
+>2 : Symbol(B2[2], Decl(subtypingWithObjectMembers3.ts, 59, 20))
+>Base : Symbol(Base, Decl(subtypingWithObjectMembers3.ts, 0, 0))
+    }
+
+    interface A3 {
+>A3 : Symbol(A3, Decl(subtypingWithObjectMembers3.ts, 61, 5))
+
+        '1'?: Base;
+>'1' : Symbol(A3['1'], Decl(subtypingWithObjectMembers3.ts, 63, 18))
+>Base : Symbol(Base, Decl(subtypingWithObjectMembers3.ts, 0, 0))
+
+        '2.0'?: Derived;
+>'2.0' : Symbol(A3['2.0'], Decl(subtypingWithObjectMembers3.ts, 64, 19))
+>Derived : Symbol(Derived, Decl(subtypingWithObjectMembers3.ts, 2, 1))
+    }
+
+    interface B3 extends A3 {
+>B3 : Symbol(B3, Decl(subtypingWithObjectMembers3.ts, 66, 5))
+>A3 : Symbol(A3, Decl(subtypingWithObjectMembers3.ts, 61, 5))
+
+        '1'?: Derived; // ok
+>'1' : Symbol(B3['1'], Decl(subtypingWithObjectMembers3.ts, 68, 29))
+>Derived : Symbol(Derived, Decl(subtypingWithObjectMembers3.ts, 2, 1))
+
+        '2.0'?: Base; // error
+>'2.0' : Symbol(B3['2.0'], Decl(subtypingWithObjectMembers3.ts, 69, 22))
+>Base : Symbol(Base, Decl(subtypingWithObjectMembers3.ts, 0, 0))
+    }
+}