//// [tests/cases/conformance/jsdoc/declarations/jsDeclarationsTypeReferences3.ts] ////

=== index.js ===
/// <reference types="node" />

const Something = require("fs").Something;
>Something : Symbol(Something, Decl(index.js, 2, 5))
>require("fs").Something : Symbol(Something, Decl(index.d.ts, 0, 21))
>require : Symbol(require)
>Something : Symbol(Something, Decl(index.d.ts, 0, 21))

module.exports.A = {}
>module.exports.A : Symbol(A, Decl(index.js, 2, 42))
<<<<<<< HEAD
>module.exports : Symbol(".", Decl(index.js, 0, 0))
>module : Symbol(module.exports)
>exports : Symbol(".", Decl(index.js, 0, 0))
=======
>module.exports : Symbol("index", Decl(index.js, 0, 0))
>module : Symbol("index", Decl(index.js, 0, 0))
>exports : Symbol("index", Decl(index.js, 0, 0))
>>>>>>> 7cf22f66
>A : Symbol(A, Decl(index.js, 2, 42))

module.exports.A.B = {
>module.exports.A : Symbol(A, Decl(index.js, 2, 42))
<<<<<<< HEAD
>module.exports : Symbol(".", Decl(index.js, 0, 0))
>module : Symbol(module.exports)
>exports : Symbol(".", Decl(index.js, 0, 0))
=======
>module.exports : Symbol("index", Decl(index.js, 0, 0))
>module : Symbol("index", Decl(index.js, 0, 0))
>exports : Symbol("index", Decl(index.js, 0, 0))
>>>>>>> 7cf22f66
>A : Symbol(A, Decl(index.js, 2, 42))

    thing: new Something()
>thing : Symbol(thing, Decl(index.js, 4, 22))
>Something : Symbol(Something, Decl(index.js, 2, 5))
}

=== node_modules/@types/node/index.d.ts ===
declare module "fs" {
>"fs" : Symbol("fs", Decl(index.d.ts, 0, 0))

    export class Something {}
>Something : Symbol(Something, Decl(index.d.ts, 0, 21))
}
<|MERGE_RESOLUTION|>--- conflicted
+++ resolved
@@ -1,49 +1,37 @@
-//// [tests/cases/conformance/jsdoc/declarations/jsDeclarationsTypeReferences3.ts] ////
-
-=== index.js ===
-/// <reference types="node" />
-
-const Something = require("fs").Something;
->Something : Symbol(Something, Decl(index.js, 2, 5))
->require("fs").Something : Symbol(Something, Decl(index.d.ts, 0, 21))
->require : Symbol(require)
->Something : Symbol(Something, Decl(index.d.ts, 0, 21))
-
-module.exports.A = {}
->module.exports.A : Symbol(A, Decl(index.js, 2, 42))
-<<<<<<< HEAD
->module.exports : Symbol(".", Decl(index.js, 0, 0))
->module : Symbol(module.exports)
->exports : Symbol(".", Decl(index.js, 0, 0))
-=======
->module.exports : Symbol("index", Decl(index.js, 0, 0))
->module : Symbol("index", Decl(index.js, 0, 0))
->exports : Symbol("index", Decl(index.js, 0, 0))
->>>>>>> 7cf22f66
->A : Symbol(A, Decl(index.js, 2, 42))
-
-module.exports.A.B = {
->module.exports.A : Symbol(A, Decl(index.js, 2, 42))
-<<<<<<< HEAD
->module.exports : Symbol(".", Decl(index.js, 0, 0))
->module : Symbol(module.exports)
->exports : Symbol(".", Decl(index.js, 0, 0))
-=======
->module.exports : Symbol("index", Decl(index.js, 0, 0))
->module : Symbol("index", Decl(index.js, 0, 0))
->exports : Symbol("index", Decl(index.js, 0, 0))
->>>>>>> 7cf22f66
->A : Symbol(A, Decl(index.js, 2, 42))
-
-    thing: new Something()
->thing : Symbol(thing, Decl(index.js, 4, 22))
->Something : Symbol(Something, Decl(index.js, 2, 5))
-}
-
-=== node_modules/@types/node/index.d.ts ===
-declare module "fs" {
->"fs" : Symbol("fs", Decl(index.d.ts, 0, 0))
-
-    export class Something {}
->Something : Symbol(Something, Decl(index.d.ts, 0, 21))
-}
+//// [tests/cases/conformance/jsdoc/declarations/jsDeclarationsTypeReferences3.ts] ////
+
+=== index.js ===
+/// <reference types="node" />
+
+const Something = require("fs").Something;
+>Something : Symbol(Something, Decl(index.js, 2, 5))
+>require("fs").Something : Symbol(Something, Decl(index.d.ts, 0, 21))
+>require : Symbol(require)
+>Something : Symbol(Something, Decl(index.d.ts, 0, 21))
+
+module.exports.A = {}
+>module.exports.A : Symbol(A, Decl(index.js, 2, 42))
+>module.exports : Symbol(".", Decl(index.js, 0, 0))
+>module : Symbol(".", Decl(index.js, 0, 0))
+>exports : Symbol(".", Decl(index.js, 0, 0))
+>A : Symbol(A, Decl(index.js, 2, 42))
+
+module.exports.A.B = {
+>module.exports.A : Symbol(A, Decl(index.js, 2, 42))
+>module.exports : Symbol(".", Decl(index.js, 0, 0))
+>module : Symbol(".", Decl(index.js, 0, 0))
+>exports : Symbol(".", Decl(index.js, 0, 0))
+>A : Symbol(A, Decl(index.js, 2, 42))
+
+    thing: new Something()
+>thing : Symbol(thing, Decl(index.js, 4, 22))
+>Something : Symbol(Something, Decl(index.js, 2, 5))
+}
+
+=== node_modules/@types/node/index.d.ts ===
+declare module "fs" {
+>"fs" : Symbol("fs", Decl(index.d.ts, 0, 0))
+
+    export class Something {}
+>Something : Symbol(Something, Decl(index.d.ts, 0, 21))
+}