<<<<<<< HEAD
error TS2318: Cannot find global type 'Array'.
error TS2318: Cannot find global type 'Function'.
error TS2318: Cannot find global type 'IArguments'.
error TS2318: Cannot find global type 'RegExp'.
error TS2318: Cannot find global type 'String'.
error TS2552: Cannot find name 'Boolean'. Did you mean 'boolean'?
error TS2552: Cannot find name 'Number'. Did you mean 'number'?
error TS2552: Cannot find name 'Object'. Did you mean 'object'?
module.ts(2,19): error TS2433: A namespace declaration cannot be in a different file from a class or function with which it is merged.
=======
module.ts(3,33): error TS2351: This expression is not constructable.
  Type '{ Origin: any; }' has no construct signatures.
test.ts(2,16): error TS2339: Property 'Y' does not exist on type '{}'.
test.ts(3,12): error TS2339: Property 'Y' does not exist on type '{}'.
>>>>>>> d508afb7


==== class.ts (0 errors) ====
    module X.Y {
        export class Point {
            constructor(x: number, y: number) {
                this.x = x;
                this.y = y;
            }
            x: number;
            y: number;
        }
    }
    
==== module.ts (1 errors) ====
    module X.Y {
        export module Point {
                      ~~~~~
!!! error TS2433: A namespace declaration cannot be in a different file from a class or function with which it is merged.
            export var Origin = new Point(0, 0);
        }
    }
    
==== test.ts (0 errors) ====
    //var cl: { x: number; y: number; }
    var cl = new X.Y.Point(1,1);
    var cl = X.Y.Point.Origin; // error not expected here same as bug 83996 ?
    
    
==== simple.ts (0 errors) ====
    class A {
        id: string;
    }
    
    module A {
        export var Instance = new A();
    }
    
    // ensure merging works as expected
    var a = A.Instance;
    var a = new A();
    var a: { id: string };
    <|MERGE_RESOLUTION|>--- conflicted
+++ resolved
@@ -1,59 +1,44 @@
-<<<<<<< HEAD
-error TS2318: Cannot find global type 'Array'.
-error TS2318: Cannot find global type 'Function'.
-error TS2318: Cannot find global type 'IArguments'.
-error TS2318: Cannot find global type 'RegExp'.
-error TS2318: Cannot find global type 'String'.
-error TS2552: Cannot find name 'Boolean'. Did you mean 'boolean'?
-error TS2552: Cannot find name 'Number'. Did you mean 'number'?
-error TS2552: Cannot find name 'Object'. Did you mean 'object'?
-module.ts(2,19): error TS2433: A namespace declaration cannot be in a different file from a class or function with which it is merged.
-=======
-module.ts(3,33): error TS2351: This expression is not constructable.
-  Type '{ Origin: any; }' has no construct signatures.
-test.ts(2,16): error TS2339: Property 'Y' does not exist on type '{}'.
-test.ts(3,12): error TS2339: Property 'Y' does not exist on type '{}'.
->>>>>>> d508afb7
-
-
-==== class.ts (0 errors) ====
-    module X.Y {
-        export class Point {
-            constructor(x: number, y: number) {
-                this.x = x;
-                this.y = y;
-            }
-            x: number;
-            y: number;
-        }
-    }
-    
-==== module.ts (1 errors) ====
-    module X.Y {
-        export module Point {
-                      ~~~~~
-!!! error TS2433: A namespace declaration cannot be in a different file from a class or function with which it is merged.
-            export var Origin = new Point(0, 0);
-        }
-    }
-    
-==== test.ts (0 errors) ====
-    //var cl: { x: number; y: number; }
-    var cl = new X.Y.Point(1,1);
-    var cl = X.Y.Point.Origin; // error not expected here same as bug 83996 ?
-    
-    
-==== simple.ts (0 errors) ====
-    class A {
-        id: string;
-    }
-    
-    module A {
-        export var Instance = new A();
-    }
-    
-    // ensure merging works as expected
-    var a = A.Instance;
-    var a = new A();
-    var a: { id: string };
+module.ts(2,19): error TS2433: A namespace declaration cannot be in a different file from a class or function with which it is merged.
+
+
+==== class.ts (0 errors) ====
+    module X.Y {
+        export class Point {
+            constructor(x: number, y: number) {
+                this.x = x;
+                this.y = y;
+            }
+            x: number;
+            y: number;
+        }
+    }
+    
+==== module.ts (1 errors) ====
+    module X.Y {
+        export module Point {
+                      ~~~~~
+!!! error TS2433: A namespace declaration cannot be in a different file from a class or function with which it is merged.
+            export var Origin = new Point(0, 0);
+        }
+    }
+    
+==== test.ts (0 errors) ====
+    //var cl: { x: number; y: number; }
+    var cl = new X.Y.Point(1,1);
+    var cl = X.Y.Point.Origin; // error not expected here same as bug 83996 ?
+    
+    
+==== simple.ts (0 errors) ====
+    class A {
+        id: string;
+    }
+    
+    module A {
+        export var Instance = new A();
+    }
+    
+    // ensure merging works as expected
+    var a = A.Instance;
+    var a = new A();
+    var a: { id: string };
     