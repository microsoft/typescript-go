--- conflicted
+++ resolved
@@ -1,20 +1,16 @@
-//// [tests/cases/conformance/node/nodeModulesTripleSlashReferenceModeDeclarationEmit4.ts] ////
-
-=== /index.ts ===
-/// <reference types="pkg" resolution-mode="import" preserve="true" />
-export interface LocalInterface extends ImportInterface {}
->LocalInterface : Symbol(LocalInterface, Decl(index.ts, 0, 0))
->ImportInterface : Symbol(ImportInterface, Decl(import.d.ts, 1, 16))
-
-=== /node_modules/pkg/import.d.ts ===
-export {};
-declare global {
-<<<<<<< HEAD
->global : Symbol((Missing), Decl(import.d.ts, 0, 10))
-=======
->global : Symbol(global, Decl(require.d.ts, 0, 10))
->>>>>>> 360255e6
-
-    interface ImportInterface {}
->ImportInterface : Symbol(ImportInterface, Decl(import.d.ts, 1, 16))
-}
+//// [tests/cases/conformance/node/nodeModulesTripleSlashReferenceModeDeclarationEmit4.ts] ////
+
+=== /index.ts ===
+/// <reference types="pkg" resolution-mode="import" preserve="true" />
+export interface LocalInterface extends ImportInterface {}
+>LocalInterface : Symbol(LocalInterface, Decl(index.ts, 0, 0))
+>ImportInterface : Symbol(ImportInterface, Decl(import.d.ts, 1, 16))
+
+=== /node_modules/pkg/import.d.ts ===
+export {};
+declare global {
+>global : Symbol(global, Decl(import.d.ts, 0, 10))
+
+    interface ImportInterface {}
+>ImportInterface : Symbol(ImportInterface, Decl(import.d.ts, 1, 16))
+}