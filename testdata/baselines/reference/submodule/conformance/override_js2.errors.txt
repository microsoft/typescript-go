--- conflicted
+++ resolved
@@ -1,45 +1,35 @@
-<<<<<<< HEAD
-a.js(7,5): error TS4114: This member must have an 'override' modifier because it overrides a member in the base class 'B'.
-a.js(11,5): error TS4113: This member cannot have an 'override' modifier because it is not declared in the base class 'B'.
-a.js(17,5): error TS4112: This member cannot have an 'override' modifier because its containing class 'C' does not extend another class.
-a.js(19,5): error TS4112: This member cannot have an 'override' modifier because its containing class 'C' does not extend another class.
-=======
-a.js(7,5): error TS4119: This member must have a JSDoc comment with an '@override' tag because it overrides a member in the base class 'B'.
-a.js(9,5): error TS4119: This member must have a JSDoc comment with an '@override' tag because it overrides a member in the base class 'B'.
->>>>>>> f7d02dd5
-
-
-==== a.js (4 errors) ====
-    class B {
-        foo (v) {}
-        fooo (v) {}
-    }
-    
-    class D extends B {
-        foo (v) {}
-        ~~~
-!!! error TS4119: This member must have a JSDoc comment with an '@override' tag because it overrides a member in the base class 'B'.
-        /** @override */
-        fooo (v) {}
-<<<<<<< HEAD
-=======
-        ~~~~
-!!! error TS4119: This member must have a JSDoc comment with an '@override' tag because it overrides a member in the base class 'B'.
->>>>>>> f7d02dd5
-        /** @override */
-        bar(v) {}
-        ~~~
-!!! error TS4113: This member cannot have an 'override' modifier because it is not declared in the base class 'B'.
-    }
-    
-    class C {
-        foo () {}
-        /** @override */
-        fooo (v) {}
-        ~~~~
-!!! error TS4112: This member cannot have an 'override' modifier because its containing class 'C' does not extend another class.
-        /** @override */
-        bar(v) {}
-        ~~~
-!!! error TS4112: This member cannot have an 'override' modifier because its containing class 'C' does not extend another class.
+a.js(7,5): error TS4119: This member must have a JSDoc comment with an '@override' tag because it overrides a member in the base class 'B'.
+a.js(11,5): error TS4122: This member cannot have a JSDoc comment with an '@override' tag because it is not declared in the base class 'B'.
+a.js(17,5): error TS4121: This member cannot have a JSDoc comment with an '@override' tag because its containing class 'C' does not extend another class.
+a.js(19,5): error TS4121: This member cannot have a JSDoc comment with an '@override' tag because its containing class 'C' does not extend another class.
+
+
+==== a.js (4 errors) ====
+    class B {
+        foo (v) {}
+        fooo (v) {}
+    }
+    
+    class D extends B {
+        foo (v) {}
+        ~~~
+!!! error TS4119: This member must have a JSDoc comment with an '@override' tag because it overrides a member in the base class 'B'.
+        /** @override */
+        fooo (v) {}
+        /** @override */
+        bar(v) {}
+        ~~~
+!!! error TS4122: This member cannot have a JSDoc comment with an '@override' tag because it is not declared in the base class 'B'.
+    }
+    
+    class C {
+        foo () {}
+        /** @override */
+        fooo (v) {}
+        ~~~~
+!!! error TS4121: This member cannot have a JSDoc comment with an '@override' tag because its containing class 'C' does not extend another class.
+        /** @override */
+        bar(v) {}
+        ~~~
+!!! error TS4121: This member cannot have a JSDoc comment with an '@override' tag because its containing class 'C' does not extend another class.
     }