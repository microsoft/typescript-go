--- conflicted
+++ resolved
@@ -1,39 +1,33 @@
-//// [tests/cases/conformance/salsa/nestedDestructuringOfRequire.ts] ////
-
-=== main.js ===
-const {
-    chalk: { grey }
->chalk : Symbol(chalk, Decl(mod1.js, 2, 2))
->grey : Symbol(grey, Decl(main.js, 1, 12))
-
-} = require('./mod1');
->require : Symbol(require)
->'./mod1' : Symbol("./mod1", Decl(mod1.js, 0, 0))
-
-grey
->grey : Symbol(grey, Decl(main.js, 1, 12))
-
-chalk
-
-=== mod1.js ===
-const chalk = {
->chalk : Symbol(chalk, Decl(mod1.js, 0, 5))
-
-    grey: {}
->grey : Symbol(grey, Decl(mod1.js, 0, 15))
-
-};
-module.exports.chalk = chalk
->module.exports.chalk : Symbol(chalk, Decl(mod1.js, 2, 2))
-<<<<<<< HEAD
->module.exports : Symbol("./mod1", Decl(mod1.js, 0, 0))
->module : Symbol(module.exports)
->exports : Symbol("./mod1", Decl(mod1.js, 0, 0))
-=======
->module.exports : Symbol("mod1", Decl(mod1.js, 0, 0))
->module : Symbol("mod1", Decl(mod1.js, 0, 0))
->exports : Symbol("mod1", Decl(mod1.js, 0, 0))
->>>>>>> 7cf22f66
->chalk : Symbol(chalk, Decl(mod1.js, 2, 2))
->chalk : Symbol(chalk, Decl(mod1.js, 0, 5))
-
+//// [tests/cases/conformance/salsa/nestedDestructuringOfRequire.ts] ////
+
+=== main.js ===
+const {
+    chalk: { grey }
+>chalk : Symbol(chalk, Decl(mod1.js, 2, 2))
+>grey : Symbol(grey, Decl(main.js, 1, 12))
+
+} = require('./mod1');
+>require : Symbol(require)
+>'./mod1' : Symbol("./mod1", Decl(mod1.js, 0, 0))
+
+grey
+>grey : Symbol(grey, Decl(main.js, 1, 12))
+
+chalk
+
+=== mod1.js ===
+const chalk = {
+>chalk : Symbol(chalk, Decl(mod1.js, 0, 5))
+
+    grey: {}
+>grey : Symbol(grey, Decl(mod1.js, 0, 15))
+
+};
+module.exports.chalk = chalk
+>module.exports.chalk : Symbol(chalk, Decl(mod1.js, 2, 2))
+>module.exports : Symbol("./mod1", Decl(mod1.js, 0, 0))
+>module : Symbol("./mod1", Decl(mod1.js, 0, 0))
+>exports : Symbol("./mod1", Decl(mod1.js, 0, 0))
+>chalk : Symbol(chalk, Decl(mod1.js, 2, 2))
+>chalk : Symbol(chalk, Decl(mod1.js, 0, 5))
+