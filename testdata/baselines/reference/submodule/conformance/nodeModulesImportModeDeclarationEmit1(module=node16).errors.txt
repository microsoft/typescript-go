<<<<<<< HEAD
/index.ts(6,50): error TS2821: Import assertions are only supported when the '--module' option is set to 'esnext', 'nodenext', or 'preserve'.
/index.ts(7,14): error TS2305: Module '"pkg"' has no exported member 'ImportInterface'.
/index.ts(7,49): error TS2821: Import assertions are only supported when the '--module' option is set to 'esnext', 'nodenext', or 'preserve'.
=======
/index.ts(6,50): error TS2821: Import assertions are only supported when the '--module' option is set to 'esnext', 'node18', 'nodenext', or 'preserve'.
/index.ts(7,14): error TS2305: Module '"./node_modules/pkg/require"' has no exported member 'ImportInterface'.
/index.ts(7,49): error TS2821: Import assertions are only supported when the '--module' option is set to 'esnext', 'node18', 'nodenext', or 'preserve'.
>>>>>>> ae5c275a


==== /index.ts (3 errors) ====
    import type { RequireInterface } from "pkg" assert { "resolution-mode": "require" };
    import type { ImportInterface } from "pkg" assert { "resolution-mode": "import" };
    
    export interface LocalInterface extends RequireInterface, ImportInterface {}
    
    import {type RequireInterface as Req} from "pkg" assert { "resolution-mode": "require" };
                                                     ~~~~~~~~~~~~~~~~~~~~~~~~~~~~~~~~~~~~~~~
!!! error TS2821: Import assertions are only supported when the '--module' option is set to 'esnext', 'node18', 'nodenext', or 'preserve'.
    import {type ImportInterface as Imp} from "pkg" assert { "resolution-mode": "import" };
                 ~~~~~~~~~~~~~~~
!!! error TS2305: Module '"pkg"' has no exported member 'ImportInterface'.
                                                    ~~~~~~~~~~~~~~~~~~~~~~~~~~~~~~~~~~~~~~
!!! error TS2821: Import assertions are only supported when the '--module' option is set to 'esnext', 'node18', 'nodenext', or 'preserve'.
    export interface Loc extends Req, Imp {}
    
    export type { RequireInterface } from "pkg" assert { "resolution-mode": "require" };
    export type { ImportInterface } from "pkg" assert { "resolution-mode": "import" };
    
==== /node_modules/pkg/package.json (0 errors) ====
    {
        "name": "pkg",
        "version": "0.0.1",
        "exports": {
            "import": "./import.js",
            "require": "./require.js"
        }
    }
==== /node_modules/pkg/import.d.ts (0 errors) ====
    export interface ImportInterface {}
==== /node_modules/pkg/require.d.ts (0 errors) ====
    export interface RequireInterface {}<|MERGE_RESOLUTION|>--- conflicted
+++ resolved
@@ -1,43 +1,37 @@
-<<<<<<< HEAD
-/index.ts(6,50): error TS2821: Import assertions are only supported when the '--module' option is set to 'esnext', 'nodenext', or 'preserve'.
-/index.ts(7,14): error TS2305: Module '"pkg"' has no exported member 'ImportInterface'.
-/index.ts(7,49): error TS2821: Import assertions are only supported when the '--module' option is set to 'esnext', 'nodenext', or 'preserve'.
-=======
-/index.ts(6,50): error TS2821: Import assertions are only supported when the '--module' option is set to 'esnext', 'node18', 'nodenext', or 'preserve'.
-/index.ts(7,14): error TS2305: Module '"./node_modules/pkg/require"' has no exported member 'ImportInterface'.
-/index.ts(7,49): error TS2821: Import assertions are only supported when the '--module' option is set to 'esnext', 'node18', 'nodenext', or 'preserve'.
->>>>>>> ae5c275a
-
-
-==== /index.ts (3 errors) ====
-    import type { RequireInterface } from "pkg" assert { "resolution-mode": "require" };
-    import type { ImportInterface } from "pkg" assert { "resolution-mode": "import" };
-    
-    export interface LocalInterface extends RequireInterface, ImportInterface {}
-    
-    import {type RequireInterface as Req} from "pkg" assert { "resolution-mode": "require" };
-                                                     ~~~~~~~~~~~~~~~~~~~~~~~~~~~~~~~~~~~~~~~
-!!! error TS2821: Import assertions are only supported when the '--module' option is set to 'esnext', 'node18', 'nodenext', or 'preserve'.
-    import {type ImportInterface as Imp} from "pkg" assert { "resolution-mode": "import" };
-                 ~~~~~~~~~~~~~~~
-!!! error TS2305: Module '"pkg"' has no exported member 'ImportInterface'.
-                                                    ~~~~~~~~~~~~~~~~~~~~~~~~~~~~~~~~~~~~~~
-!!! error TS2821: Import assertions are only supported when the '--module' option is set to 'esnext', 'node18', 'nodenext', or 'preserve'.
-    export interface Loc extends Req, Imp {}
-    
-    export type { RequireInterface } from "pkg" assert { "resolution-mode": "require" };
-    export type { ImportInterface } from "pkg" assert { "resolution-mode": "import" };
-    
-==== /node_modules/pkg/package.json (0 errors) ====
-    {
-        "name": "pkg",
-        "version": "0.0.1",
-        "exports": {
-            "import": "./import.js",
-            "require": "./require.js"
-        }
-    }
-==== /node_modules/pkg/import.d.ts (0 errors) ====
-    export interface ImportInterface {}
-==== /node_modules/pkg/require.d.ts (0 errors) ====
+/index.ts(6,50): error TS2821: Import assertions are only supported when the '--module' option is set to 'esnext', 'node18', 'nodenext', or 'preserve'.
+/index.ts(7,14): error TS2305: Module '"pkg"' has no exported member 'ImportInterface'.
+/index.ts(7,49): error TS2821: Import assertions are only supported when the '--module' option is set to 'esnext', 'node18', 'nodenext', or 'preserve'.
+
+
+==== /index.ts (3 errors) ====
+    import type { RequireInterface } from "pkg" assert { "resolution-mode": "require" };
+    import type { ImportInterface } from "pkg" assert { "resolution-mode": "import" };
+    
+    export interface LocalInterface extends RequireInterface, ImportInterface {}
+    
+    import {type RequireInterface as Req} from "pkg" assert { "resolution-mode": "require" };
+                                                     ~~~~~~~~~~~~~~~~~~~~~~~~~~~~~~~~~~~~~~~
+!!! error TS2821: Import assertions are only supported when the '--module' option is set to 'esnext', 'node18', 'nodenext', or 'preserve'.
+    import {type ImportInterface as Imp} from "pkg" assert { "resolution-mode": "import" };
+                 ~~~~~~~~~~~~~~~
+!!! error TS2305: Module '"pkg"' has no exported member 'ImportInterface'.
+                                                    ~~~~~~~~~~~~~~~~~~~~~~~~~~~~~~~~~~~~~~
+!!! error TS2821: Import assertions are only supported when the '--module' option is set to 'esnext', 'node18', 'nodenext', or 'preserve'.
+    export interface Loc extends Req, Imp {}
+    
+    export type { RequireInterface } from "pkg" assert { "resolution-mode": "require" };
+    export type { ImportInterface } from "pkg" assert { "resolution-mode": "import" };
+    
+==== /node_modules/pkg/package.json (0 errors) ====
+    {
+        "name": "pkg",
+        "version": "0.0.1",
+        "exports": {
+            "import": "./import.js",
+            "require": "./require.js"
+        }
+    }
+==== /node_modules/pkg/import.d.ts (0 errors) ====
+    export interface ImportInterface {}
+==== /node_modules/pkg/require.d.ts (0 errors) ====
     export interface RequireInterface {}