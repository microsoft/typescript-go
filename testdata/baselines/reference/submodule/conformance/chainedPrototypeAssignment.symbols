//// [tests/cases/conformance/salsa/chainedPrototypeAssignment.ts] ////

=== use.js ===
/// <reference path='./types.d.ts'/>
var mod = require('./mod');
>mod : Symbol(mod, Decl(use.js, 1, 3))
>require : Symbol(require, Decl(types.d.ts, 0, 0))

var a = new mod.A()
>a : Symbol(a, Decl(use.js, 2, 3))
>mod : Symbol(mod, Decl(use.js, 1, 3))

var b = new mod.B()
>b : Symbol(b, Decl(use.js, 3, 3))
>mod : Symbol(mod, Decl(use.js, 1, 3))

a.m('nope')
>a : Symbol(a, Decl(use.js, 2, 3))

b.m('not really')
>b : Symbol(b, Decl(use.js, 3, 3))

=== types.d.ts ===
declare function require(name: string): any;
>require : Symbol(require, Decl(types.d.ts, 0, 0))
>name : Symbol(name, Decl(types.d.ts, 0, 25))

declare var exports: any;
>exports : Symbol(exports, Decl(types.d.ts, 1, 11))
<<<<<<< HEAD

=== mod.js ===
/// <reference path='./types.d.ts'/>
var A = function A() {
>A : Symbol(A, Decl(mod.js, 1, 3))
>A : Symbol(A, Decl(mod.js, 1, 7))

    this.a = 1
}
var B = function B() {
>B : Symbol(B, Decl(mod.js, 4, 3))
>B : Symbol(B, Decl(mod.js, 4, 7))

    this.b = 2
}
exports.A = A
>exports.A : Symbol(A, Decl(mod.js, 6, 1))
>exports : Symbol("mod", Decl(mod.js, 0, 0))
>A : Symbol(A, Decl(mod.js, 6, 1))
>A : Symbol(A, Decl(mod.js, 1, 3))

exports.B = B
>exports.B : Symbol(B, Decl(mod.js, 7, 13))
>exports : Symbol("mod", Decl(mod.js, 0, 0))
>B : Symbol(B, Decl(mod.js, 7, 13))
>B : Symbol(B, Decl(mod.js, 4, 3))

A.prototype = B.prototype = {
>A.prototype : Symbol(prototype, Decl(mod.js, 8, 13))
>A : Symbol(A, Decl(mod.js, 1, 3))
>prototype : Symbol(prototype, Decl(mod.js, 8, 13))
>B.prototype : Symbol(prototype, Decl(mod.js, 9, 13))
>B : Symbol(B, Decl(mod.js, 4, 3))
>prototype : Symbol(prototype, Decl(mod.js, 9, 13))

    /** @param {number} n */
    m(n) {
>m : Symbol(m, Decl(mod.js, 9, 29))
>n : Symbol(n, Decl(mod.js, 11, 6))

        return n + 1
>n : Symbol(n, Decl(mod.js, 11, 6))
    }
}
=======
>>>>>>> f7d02dd5

<|MERGE_RESOLUTION|>--- conflicted
+++ resolved
@@ -1,77 +1,30 @@
-//// [tests/cases/conformance/salsa/chainedPrototypeAssignment.ts] ////
-
-=== use.js ===
-/// <reference path='./types.d.ts'/>
-var mod = require('./mod');
->mod : Symbol(mod, Decl(use.js, 1, 3))
->require : Symbol(require, Decl(types.d.ts, 0, 0))
-
-var a = new mod.A()
->a : Symbol(a, Decl(use.js, 2, 3))
->mod : Symbol(mod, Decl(use.js, 1, 3))
-
-var b = new mod.B()
->b : Symbol(b, Decl(use.js, 3, 3))
->mod : Symbol(mod, Decl(use.js, 1, 3))
-
-a.m('nope')
->a : Symbol(a, Decl(use.js, 2, 3))
-
-b.m('not really')
->b : Symbol(b, Decl(use.js, 3, 3))
-
-=== types.d.ts ===
-declare function require(name: string): any;
->require : Symbol(require, Decl(types.d.ts, 0, 0))
->name : Symbol(name, Decl(types.d.ts, 0, 25))
-
-declare var exports: any;
->exports : Symbol(exports, Decl(types.d.ts, 1, 11))
-<<<<<<< HEAD
-
-=== mod.js ===
-/// <reference path='./types.d.ts'/>
-var A = function A() {
->A : Symbol(A, Decl(mod.js, 1, 3))
->A : Symbol(A, Decl(mod.js, 1, 7))
-
-    this.a = 1
-}
-var B = function B() {
->B : Symbol(B, Decl(mod.js, 4, 3))
->B : Symbol(B, Decl(mod.js, 4, 7))
-
-    this.b = 2
-}
-exports.A = A
->exports.A : Symbol(A, Decl(mod.js, 6, 1))
->exports : Symbol("mod", Decl(mod.js, 0, 0))
->A : Symbol(A, Decl(mod.js, 6, 1))
->A : Symbol(A, Decl(mod.js, 1, 3))
-
-exports.B = B
->exports.B : Symbol(B, Decl(mod.js, 7, 13))
->exports : Symbol("mod", Decl(mod.js, 0, 0))
->B : Symbol(B, Decl(mod.js, 7, 13))
->B : Symbol(B, Decl(mod.js, 4, 3))
-
-A.prototype = B.prototype = {
->A.prototype : Symbol(prototype, Decl(mod.js, 8, 13))
->A : Symbol(A, Decl(mod.js, 1, 3))
->prototype : Symbol(prototype, Decl(mod.js, 8, 13))
->B.prototype : Symbol(prototype, Decl(mod.js, 9, 13))
->B : Symbol(B, Decl(mod.js, 4, 3))
->prototype : Symbol(prototype, Decl(mod.js, 9, 13))
-
-    /** @param {number} n */
-    m(n) {
->m : Symbol(m, Decl(mod.js, 9, 29))
->n : Symbol(n, Decl(mod.js, 11, 6))
-
-        return n + 1
->n : Symbol(n, Decl(mod.js, 11, 6))
-    }
-}
-=======
->>>>>>> f7d02dd5
-
+//// [tests/cases/conformance/salsa/chainedPrototypeAssignment.ts] ////
+
+=== use.js ===
+/// <reference path='./types.d.ts'/>
+var mod = require('./mod');
+>mod : Symbol(mod, Decl(use.js, 1, 3))
+>require : Symbol(require, Decl(types.d.ts, 0, 0))
+
+var a = new mod.A()
+>a : Symbol(a, Decl(use.js, 2, 3))
+>mod : Symbol(mod, Decl(use.js, 1, 3))
+
+var b = new mod.B()
+>b : Symbol(b, Decl(use.js, 3, 3))
+>mod : Symbol(mod, Decl(use.js, 1, 3))
+
+a.m('nope')
+>a : Symbol(a, Decl(use.js, 2, 3))
+
+b.m('not really')
+>b : Symbol(b, Decl(use.js, 3, 3))
+
+=== types.d.ts ===
+declare function require(name: string): any;
+>require : Symbol(require, Decl(types.d.ts, 0, 0))
+>name : Symbol(name, Decl(types.d.ts, 0, 25))
+
+declare var exports: any;
+>exports : Symbol(exports, Decl(types.d.ts, 1, 11))
+