--- conflicted
+++ resolved
@@ -1,34 +1,30 @@
-//// [tests/cases/conformance/node/nodeModulesCjsFormatFileAlwaysHasDefault.ts] ////
-
-//// [index.ts]
+//// [tests/cases/conformance/node/nodeModulesCjsFormatFileAlwaysHasDefault.ts] ////
+
+//// [index.ts]
 // cjs format file
-export const a = 1;
-//// [index.ts]
+export const a = 1;
+//// [index.ts]
 // esm format file
 import mod from "./subfolder/index.js";
-mod;
-//// [package.json]
+mod;
+//// [package.json]
 {
     "name": "package",
     "private": true,
     "type": "module"
-}
-//// [package.json]
+}
+//// [package.json]
 {
     "type": "commonjs"
-}
-
-//// [index.js]
-<<<<<<< HEAD
-// cjs format file
-export const a = 1;
-=======
-"use strict";
-Object.defineProperty(exports, "__esModule", { value: true });
-exports.a = void 0;
-exports.a = 1;
->>>>>>> ffa05826
-//// [index.js]
-// esm format file
-import mod from "./subfolder/index.js";
-mod;
+}
+
+//// [index.js]
+"use strict";
+Object.defineProperty(exports, "__esModule", { value: true });
+exports.a = void 0;
+// cjs format file
+exports.a = 1;
+//// [index.js]
+// esm format file
+import mod from "./subfolder/index.js";
+mod;