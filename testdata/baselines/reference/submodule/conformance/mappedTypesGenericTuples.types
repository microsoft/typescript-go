//// [tests/cases/conformance/types/mapped/mappedTypesGenericTuples.ts] ////

=== mappedTypesGenericTuples.ts ===
// Property keys are `number` following the fixed part of a tuple

type K<T> = { [P in keyof T]: P };
>K : K<T>

type M<T> = { [P in keyof T]: T[P] };
>M : M<T>

type KA = K<[string, string, boolean]>;  // ["0", "1", "2"]
>KA : ["0", "1", "2"]

type KB = K<[string, string, ...string[], string]>;  // ["0", "1", ...number[], number]
>KB : ["0", "1", ...number[], number]

type KC = K<[...string[]]>;  // number[]
>KC : number[]

type KD = K<string[]>;  // number[]
>KD : number[]

type A = { a: string };
>A : A
>a : string

type B = { b: string };
>B : B
>b : string

type C = { c: string };
>C : C
>c : string

type D = { d: string };
>D : D
>d : string

type V0<T extends unknown[]> = [A, B?, ...T, ...C[]]
>V0 : [A, (B | undefined)?, ...T, ...C[]]

type V1<T extends unknown[]> = [A, ...T, B, ...C[], D]
>V1 : [A, ...T, B, ...C[], D]

type K0<T extends unknown[]> = K<V0<T>>;  // ["0", "1"?, ...K<T>, ...number[]]
>K0 : ["0", ("1" | undefined)?, ...K<T>, ...number[]]

type K1<T extends unknown[]> = K<V1<T>>;  // ["0", ...K<T>, number, ...number[], number]
>K1 : ["0", ...K<T>, number, ...number[], number]

type M0<T extends unknown[]> = M<V0<T>>;  // [A, B?, ...M<T>, ...C[]]
>M0 : [A, (B | undefined)?, ...M<T>, ...C[]]

type M1<T extends unknown[]> = M<V1<T>>;  // [A, ...M<T>, B, ...C[], D]
>M1 : [A, ...M<T>, B, ...C[], D]

// Repro from #48856

type Keys<O extends unknown[]> = { [K in keyof O]: K };
>Keys : Keys<O>

type Keys1 = Keys<[string, ...string[]]>;
>Keys1 : ["0", ...number[]]

type Keys2 = Keys<[string, ...string[], number]>;
>Keys2 : ["0", ...number[], number]

// Repro from #56888

type T1 = ['a', 'b', 'c'] extends readonly [infer H, ...unknown[]] ? H : never;  // "a"
>T1 : "a"

type T2 = ['a', 'b', 'c'] extends Readonly<[infer H, ...unknown[]]> ? H : never;  // "a"
>T2 : "a"

type T3 = ['a', 'b', 'c'] extends readonly [...unknown[], infer L] ? L : never;  // "c"
>T3 : "c"

type T4 = ['a', 'b', 'c'] extends Readonly<[...unknown[], infer L]> ? L : never;  // "c"
>T4 : "c"

// Repro from #56888

type R1<T> = readonly [...unknown[], T];  // readonly [...unknown[], T]
>R1 : R1<T>

type R2<T> = Readonly<[...unknown[], T]>;  // readonly [...unknown[], T]
<<<<<<< HEAD
>R2 : readonly [...unknown[], T]
>T : T
=======
>R2 : [...unknown[], T]
>>>>>>> aff8d07f

<|MERGE_RESOLUTION|>--- conflicted
+++ resolved
@@ -1,95 +1,90 @@
-//// [tests/cases/conformance/types/mapped/mappedTypesGenericTuples.ts] ////
-
-=== mappedTypesGenericTuples.ts ===
-// Property keys are `number` following the fixed part of a tuple
-
-type K<T> = { [P in keyof T]: P };
->K : K<T>
-
-type M<T> = { [P in keyof T]: T[P] };
->M : M<T>
-
-type KA = K<[string, string, boolean]>;  // ["0", "1", "2"]
->KA : ["0", "1", "2"]
-
-type KB = K<[string, string, ...string[], string]>;  // ["0", "1", ...number[], number]
->KB : ["0", "1", ...number[], number]
-
-type KC = K<[...string[]]>;  // number[]
->KC : number[]
-
-type KD = K<string[]>;  // number[]
->KD : number[]
-
-type A = { a: string };
->A : A
->a : string
-
-type B = { b: string };
->B : B
->b : string
-
-type C = { c: string };
->C : C
->c : string
-
-type D = { d: string };
->D : D
->d : string
-
-type V0<T extends unknown[]> = [A, B?, ...T, ...C[]]
->V0 : [A, (B | undefined)?, ...T, ...C[]]
-
-type V1<T extends unknown[]> = [A, ...T, B, ...C[], D]
->V1 : [A, ...T, B, ...C[], D]
-
-type K0<T extends unknown[]> = K<V0<T>>;  // ["0", "1"?, ...K<T>, ...number[]]
->K0 : ["0", ("1" | undefined)?, ...K<T>, ...number[]]
-
-type K1<T extends unknown[]> = K<V1<T>>;  // ["0", ...K<T>, number, ...number[], number]
->K1 : ["0", ...K<T>, number, ...number[], number]
-
-type M0<T extends unknown[]> = M<V0<T>>;  // [A, B?, ...M<T>, ...C[]]
->M0 : [A, (B | undefined)?, ...M<T>, ...C[]]
-
-type M1<T extends unknown[]> = M<V1<T>>;  // [A, ...M<T>, B, ...C[], D]
->M1 : [A, ...M<T>, B, ...C[], D]
-
-// Repro from #48856
-
-type Keys<O extends unknown[]> = { [K in keyof O]: K };
->Keys : Keys<O>
-
-type Keys1 = Keys<[string, ...string[]]>;
->Keys1 : ["0", ...number[]]
-
-type Keys2 = Keys<[string, ...string[], number]>;
->Keys2 : ["0", ...number[], number]
-
-// Repro from #56888
-
-type T1 = ['a', 'b', 'c'] extends readonly [infer H, ...unknown[]] ? H : never;  // "a"
->T1 : "a"
-
-type T2 = ['a', 'b', 'c'] extends Readonly<[infer H, ...unknown[]]> ? H : never;  // "a"
->T2 : "a"
-
-type T3 = ['a', 'b', 'c'] extends readonly [...unknown[], infer L] ? L : never;  // "c"
->T3 : "c"
-
-type T4 = ['a', 'b', 'c'] extends Readonly<[...unknown[], infer L]> ? L : never;  // "c"
->T4 : "c"
-
-// Repro from #56888
-
-type R1<T> = readonly [...unknown[], T];  // readonly [...unknown[], T]
->R1 : R1<T>
-
-type R2<T> = Readonly<[...unknown[], T]>;  // readonly [...unknown[], T]
-<<<<<<< HEAD
->R2 : readonly [...unknown[], T]
->T : T
-=======
->R2 : [...unknown[], T]
->>>>>>> aff8d07f
-
+//// [tests/cases/conformance/types/mapped/mappedTypesGenericTuples.ts] ////
+
+=== mappedTypesGenericTuples.ts ===
+// Property keys are `number` following the fixed part of a tuple
+
+type K<T> = { [P in keyof T]: P };
+>K : K<T>
+
+type M<T> = { [P in keyof T]: T[P] };
+>M : M<T>
+
+type KA = K<[string, string, boolean]>;  // ["0", "1", "2"]
+>KA : ["0", "1", "2"]
+
+type KB = K<[string, string, ...string[], string]>;  // ["0", "1", ...number[], number]
+>KB : ["0", "1", ...number[], number]
+
+type KC = K<[...string[]]>;  // number[]
+>KC : number[]
+
+type KD = K<string[]>;  // number[]
+>KD : number[]
+
+type A = { a: string };
+>A : A
+>a : string
+
+type B = { b: string };
+>B : B
+>b : string
+
+type C = { c: string };
+>C : C
+>c : string
+
+type D = { d: string };
+>D : D
+>d : string
+
+type V0<T extends unknown[]> = [A, B?, ...T, ...C[]]
+>V0 : [A, (B | undefined)?, ...T, ...C[]]
+
+type V1<T extends unknown[]> = [A, ...T, B, ...C[], D]
+>V1 : [A, ...T, B, ...C[], D]
+
+type K0<T extends unknown[]> = K<V0<T>>;  // ["0", "1"?, ...K<T>, ...number[]]
+>K0 : ["0", ("1" | undefined)?, ...K<T>, ...number[]]
+
+type K1<T extends unknown[]> = K<V1<T>>;  // ["0", ...K<T>, number, ...number[], number]
+>K1 : ["0", ...K<T>, number, ...number[], number]
+
+type M0<T extends unknown[]> = M<V0<T>>;  // [A, B?, ...M<T>, ...C[]]
+>M0 : [A, (B | undefined)?, ...M<T>, ...C[]]
+
+type M1<T extends unknown[]> = M<V1<T>>;  // [A, ...M<T>, B, ...C[], D]
+>M1 : [A, ...M<T>, B, ...C[], D]
+
+// Repro from #48856
+
+type Keys<O extends unknown[]> = { [K in keyof O]: K };
+>Keys : Keys<O>
+
+type Keys1 = Keys<[string, ...string[]]>;
+>Keys1 : ["0", ...number[]]
+
+type Keys2 = Keys<[string, ...string[], number]>;
+>Keys2 : ["0", ...number[], number]
+
+// Repro from #56888
+
+type T1 = ['a', 'b', 'c'] extends readonly [infer H, ...unknown[]] ? H : never;  // "a"
+>T1 : "a"
+
+type T2 = ['a', 'b', 'c'] extends Readonly<[infer H, ...unknown[]]> ? H : never;  // "a"
+>T2 : "a"
+
+type T3 = ['a', 'b', 'c'] extends readonly [...unknown[], infer L] ? L : never;  // "c"
+>T3 : "c"
+
+type T4 = ['a', 'b', 'c'] extends Readonly<[...unknown[], infer L]> ? L : never;  // "c"
+>T4 : "c"
+
+// Repro from #56888
+
+type R1<T> = readonly [...unknown[], T];  // readonly [...unknown[], T]
+>R1 : R1<T>
+
+type R2<T> = Readonly<[...unknown[], T]>;  // readonly [...unknown[], T]
+>R2 : [...unknown[], T]
+