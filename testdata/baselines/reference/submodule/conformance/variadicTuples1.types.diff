--- conflicted
+++ resolved
@@ -10,54 +10,6 @@
  === variadicTuples1.ts ===
  // Variadics in tuple types
  
-<<<<<<< HEAD
- type TV0<T extends unknown[]> = [string, ...T];
- >TV0 : [string, ...T]
-+>T : T
- 
- type TV1<T extends unknown[]> = [string, ...T, number];
- >TV1 : [string, ...T, number]
-+>T : T
- 
- type TV2<T extends unknown[]> = [string, ...T, number, ...T];
- >TV2 : [string, ...T, number, ...T]
-+>T : T
- 
- type TV3<T extends unknown[]> = [string, ...T, ...number[], ...T];
- >TV3 : [string, ...T, ...number[], ...T]
-+>T : T
- 
- // Normalization
- 
-@@= skipped -45, +45 lines =@@
- 
- function tup2<T extends unknown[], U extends unknown[]>(t: [...T], u: [...U]) {
- >tup2 : <T extends unknown[], U extends unknown[]>(t: [...T], u: [...U]) => readonly [1, ...T, 2, ...U, 3]
-+>T : T
-+>U : U
- >t : [...T]
- >u : [...U]
- 
-@@= skipped -27, +29 lines =@@
- 
- function concat<T extends unknown[], U extends unknown[]>(t: [...T], u: [...U]): [...T, ...U] {
- >concat : <T extends unknown[], U extends unknown[]>(t: [...T], u: [...U]) => [...T, ...U]
-+>T : T
-+>U : U
- >t : [...T]
- >u : [...U]
- 
-@@= skipped -52, +54 lines =@@
- 
- function concat2<T extends readonly unknown[], U extends readonly unknown[]>(t: T, u: U) {
- >concat2 : <T extends readonly unknown[], U extends readonly unknown[]>(t: T, u: U) => (T[number] | U[number])[]
-+>T : T
-+>U : U
- >t : T
- >u : U
- 
-@@= skipped -12, +14 lines =@@
-=======
 @@= skipped -44, +40 lines =@@
  // Variadics in array literals
  
@@ -89,7 +41,6 @@
  >'hello' : "hello"
  >[10, true] : [number, true]
 @@= skipped -75, +75 lines =@@
->>>>>>> aff8d07f
  }
  
  const tc5 = concat2([1, 2, 3] as const, [4, 5, 6] as const);  // (1 | 2 | 3 | 4 | 5 | 6)[]
@@ -98,34 +49,6 @@
 +>tc5 : (1 | 2 | 3 | 4 | 5 | 6)[]
 +>concat2([1, 2, 3] as const, [4, 5, 6] as const) : (1 | 2 | 3 | 4 | 5 | 6)[]
  >concat2 : <T extends readonly unknown[], U extends readonly unknown[]>(t: T, u: U) => (T[number] | U[number])[]
-<<<<<<< HEAD
- >[1, 2, 3] as const : readonly [1, 2, 3]
- >[1, 2, 3] : readonly [1, 2, 3]
-@@= skipped -86, +86 lines =@@
- 
- declare function foo3<T extends unknown[]>(x: number, ...args: [...T, number]): T;
- >foo3 : <T extends unknown[]>(x: number, ...args: [...T, number]) => T
-+>T : T
- >x : number
- >args : [...T, number]
- 
- function foo4<U extends unknown[]>(u: U) {
- >foo4 : <U extends unknown[]>(u: U) => void
-+>U : U
- >u : U
- 
-     foo3(1, 2);
-@@= skipped -40, +42 lines =@@
- 
- declare function ft1<T extends unknown[]>(t: T): T;
- >ft1 : <T extends unknown[]>(t: T) => T
-+>T : T
- >t : T
- 
- declare function ft2<T extends unknown[]>(t: T): readonly [...T];
- >ft2 : <T extends unknown[]>(t: T) => readonly [...T]
-+>T : T
-=======
 ->[1, 2, 3] as const : readonly [1, 2, 3]
 ->[1, 2, 3] : readonly [1, 2, 3]
 +>[1, 2, 3] as const : [1, 2, 3]
@@ -146,7 +69,6 @@
  declare function ft2<T extends unknown[]>(t: T): readonly [...T];
 ->ft2 : <T extends unknown[]>(t: T) => readonly [...T]
 +>ft2 : <T extends unknown[]>(t: T) => [...T]
->>>>>>> aff8d07f
  >t : T
  
  declare function ft3<T extends unknown[]>(t: [...T]): T;
@@ -154,48 +76,6 @@
  >t : [...T]
  
  declare function ft4<T extends unknown[]>(t: [...T]): readonly [...T];
-<<<<<<< HEAD
- >ft4 : <T extends unknown[]>(t: [...T]) => readonly [...T]
-+>T : T
- >t : [...T]
- 
- ft1(['hello', 42]);  // (string | number)[]
-@@= skipped -46, +50 lines =@@
- 
- function f0<T extends unknown[]>(t: [string, ...T], n: number) {
- >f0 : <T extends unknown[]>(t: [string, ...T], n: number) => void
-+>T : T
- >t : [string, ...T]
- >n : number
- 
-@@= skipped -30, +31 lines =@@
- 
- function f1<T extends unknown[]>(t: [string, ...T, number], n: number) {
- >f1 : <T extends unknown[]>(t: [string, ...T, number], n: number) => void
-+>T : T
- >t : [string, ...T, number]
- >n : number
- 
-@@= skipped -32, +33 lines =@@
- 
- function f2<T extends unknown[]>(t: [string, ...T]) {
- >f2 : <T extends unknown[]>(t: [string, ...T]) => void
-+>T : T
- >t : [string, ...T]
- 
-     let [...ax] = t;  // [string, ...T]
-@@= skipped -20, +21 lines =@@
- 
- function f3<T extends unknown[]>(t: [string, ...T, number]) {
- >f3 : <T extends unknown[]>(t: [string, ...T, number]) => void
-+>T : T
- >t : [string, ...T, number]
- 
-     let [...ax] = t;  // [string, ...T, number]
-@@= skipped -22, +23 lines =@@
- 
- type Arrayify<T> = { [P in keyof T]: T[P][] };
-=======
 ->ft4 : <T extends unknown[]>(t: [...T]) => readonly [...T]
 +>ft4 : <T extends unknown[]>(t: [...T]) => [...T]
  >t : [...T]
@@ -222,17 +102,11 @@
  >'hello' : "hello"
  >42 : 42
 @@= skipped -116, +116 lines =@@
->>>>>>> aff8d07f
  >Arrayify : Arrayify<T>
  
  type TM1<U extends unknown[]> = Arrayify<readonly [string, number?, ...U, ...boolean[]]>;  // [string[], (number | undefined)[]?, Arrayify<U>, ...boolean[][]]
-<<<<<<< HEAD
- >TM1 : readonly [string[], ((number | undefined)[] | undefined)?, ...Arrayify<U>, ...boolean[][]]
-+>U : U
-=======
 ->TM1 : readonly [string[], ((number | undefined)[] | undefined)?, ...Arrayify<U>, ...boolean[][]]
 +>TM1 : [string[], ((number | undefined)[] | undefined)?, ...Arrayify<U>, ...boolean[][]]
->>>>>>> aff8d07f
  
  type TP1<T extends unknown[]> = Partial<[string, ...T, number]>;  // [string?, Partial<T>, number?]
  >TP1 : [(string | undefined)?, ...Partial<T>, (number | undefined)?]
@@ -252,156 +126,6 @@
  >[['abc'], [42], [true], ['def']] : [string[], number[], true[], string[]]
  >['abc'] : string[]
  >'abc' : "abc"
-<<<<<<< HEAD
-@@= skipped -34, +40 lines =@@
- 
- declare function fx1<T extends unknown[]>(a: string, ...args: T): T;
- >fx1 : <T extends unknown[]>(a: string, ...args: T) => T
-+>T : T
- >a : string
- >args : T
- 
- function gx1<U extends unknown[], V extends readonly unknown[]>(u: U, v: V) {
- >gx1 : <U extends unknown[], V extends readonly unknown[]>(u: U, v: V) => void
-+>U : U
-+>V : V
- >u : U
- >v : V
- 
-@@= skipped -44, +47 lines =@@
- 
- declare function fx2<T extends readonly unknown[]>(a: string, ...args: T): T;
- >fx2 : <T extends readonly unknown[]>(a: string, ...args: T) => T
-+>T : T
- >a : string
- >args : T
- 
- function gx2<U extends unknown[], V extends readonly unknown[]>(u: U, v: V) {
- >gx2 : <U extends unknown[], V extends readonly unknown[]>(u: U, v: V) => void
-+>U : U
-+>V : V
- >u : U
- >v : V
- 
-@@= skipped -46, +49 lines =@@
- 
- function f10<T extends string[], U extends T>(x: [string, ...unknown[]], y: [string, ...T], z: [string, ...U]) {
- >f10 : <T extends string[], U extends T>(x: [string, ...unknown[]], y: [string, ...T], z: [string, ...U]) => void
-+>T : T
-+>U : U
- >x : [string, ...unknown[]]
- >y : [string, ...T]
- >z : [string, ...U]
-@@= skipped -40, +42 lines =@@
- 
- function f11<T extends unknown[]>(t: T, m: [...T], r: readonly [...T]) {
- >f11 : <T extends unknown[]>(t: T, m: [...T], r: readonly [...T]) => void
-+>T : T
- >t : T
- >m : [...T]
- >r : readonly [...T]
-@@= skipped -37, +38 lines =@@
- 
- function f12<T extends readonly unknown[]>(t: T, m: [...T], r: readonly [...T]) {
- >f12 : <T extends readonly unknown[]>(t: T, m: [...T], r: readonly [...T]) => void
-+>T : T
- >t : T
- >m : [...T]
- >r : readonly [...T]
-@@= skipped -37, +38 lines =@@
- 
- function f13<T extends string[], U extends T>(t0: T, t1: [...T], t2: [...U]) {
- >f13 : <T extends string[], U extends T>(t0: T, t1: [...T], t2: [...U]) => void
-+>T : T
-+>U : U
- >t0 : T
- >t1 : [...T]
- >t2 : [...U]
-@@= skipped -37, +39 lines =@@
- 
- function f14<T extends readonly string[], U extends T>(t0: T, t1: [...T], t2: [...U]) {
- >f14 : <T extends readonly string[], U extends T>(t0: T, t1: [...T], t2: [...U]) => void
-+>T : T
-+>U : U
- >t0 : T
- >t1 : [...T]
- >t2 : [...U]
-@@= skipped -37, +39 lines =@@
- 
- function f15<T extends string[], U extends T>(k0: keyof T, k1: keyof [...T], k2: keyof [...U], k3: keyof [1, 2, ...T]) {
- >f15 : <T extends string[], U extends T>(k0: keyof T, k1: keyof [...T], k2: keyof [...U], k3: keyof [1, 2, ...T]) => void
-+>T : T
-+>U : U
- >k0 : keyof T
- >k1 : keyof [...T]
- >k2 : keyof [...U]
-@@= skipped -55, +57 lines =@@
- 
- function ft16<T extends [unknown]>(x: [unknown, unknown], y: [...T, ...T]) {
- >ft16 : <T extends [unknown]>(x: [unknown, unknown], y: [...T, ...T]) => void
-+>T : T
- >x : [unknown, unknown]
- >y : [...T, ...T]
- 
-@@= skipped -11, +12 lines =@@
- 
- function ft17<T extends [] | [unknown]>(x: [unknown, unknown], y: [...T, ...T]) {
- >ft17 : <T extends [] | [unknown]>(x: [unknown, unknown], y: [...T, ...T]) => void
-+>T : T
- >x : [unknown, unknown]
- >y : [...T, ...T]
- 
-@@= skipped -11, +12 lines =@@
- 
- function ft18<T extends unknown[]>(x: [unknown, unknown], y: [...T, ...T]) {
- >ft18 : <T extends unknown[]>(x: [unknown, unknown], y: [...T, ...T]) => void
-+>T : T
- >x : [unknown, unknown]
- >y : [...T, ...T]
- 
-@@= skipped -13, +14 lines =@@
- 
- type First<T extends readonly unknown[]> =
- >First : First<T>
-+>T : T
- 
-     T extends readonly [unknown, ...unknown[]] ? T[0] :
-     T[0] | undefined;
- 
- type DropFirst<T extends readonly unknown[]> = T extends readonly [unknown?, ...infer U] ? U : [...T];
- >DropFirst : DropFirst<T>
-+>T : T
-+>U : U
- 
- type Last<T extends readonly unknown[]> =
- >Last : Last<T>
-+>T : T
- 
-     T extends readonly [...unknown[], infer U] ? U :
-+>U : U
-+
-     T extends readonly [unknown, ...unknown[]] ? T[number] :
-     T[number] | undefined;
- 
- type DropLast<T extends readonly unknown[]> = T extends readonly [...infer U, unknown] ? U : [...T];
- >DropLast : DropLast<T>
-+>T : T
-+>U : U
- 
- type T00 = First<[number, symbol, string]>;
- >T00 : number
-@@= skipped -225, +233 lines =@@
- 
- function curry<T extends unknown[], U extends unknown[], R>(f: (...args: [...T, ...U]) => R, ...a: T) {
- >curry : <T extends unknown[], U extends unknown[], R>(f: (...args: [...T, ...U]) => R, ...a: T) => (...b: U) => R
-+>T : T
-+>U : U
-+>R : R
- >f : (...args: [...T, ...U]) => R
- >args : [...T, ...U]
- >a : T
-@@= skipped -25, +28 lines =@@
-=======
 @@= skipped -150, +150 lines =@@
  // to [...T] when T is constrained to a mutable array or tuple type.
  
@@ -496,7 +220,6 @@
  }
  
 @@= skipped -431, +431 lines =@@
->>>>>>> aff8d07f
  >0 : 0
  
  const c0 = curry(fn1);  // (a: number, b: string, c: boolean, d: string[]) => number
