--- old.nodeModules1(module=node16).js
+++ new.nodeModules1(module=node16).js
<<<<<<< HEAD
@@= skipped -320, +320 lines =@@
 }
 
 //// [index.js]
-"use strict";
-Object.defineProperty(exports, "__esModule", { value: true });
-exports.x = void 0;
 // cjs format file
=======
@@= skipped -323, +323 lines =@@
 "use strict";
 Object.defineProperty(exports, "__esModule", { value: true });
 exports.x = void 0;
-// cjs format file
>>>>>>> ffa05826
 const x = 1;
 exports.x = x;
 //// [index.cjs]
<<<<<<< HEAD
-"use strict";
-Object.defineProperty(exports, "__esModule", { value: true });
-exports.x = void 0;
 // cjs format file
=======
 "use strict";
 Object.defineProperty(exports, "__esModule", { value: true });
 exports.x = void 0;
-// cjs format file
>>>>>>> ffa05826
 const x = 1;
 exports.x = x;
 //// [index.mjs]
 // esm format file
 const x = 1;
 export { x };
 //// [index.js]
-"use strict";
-Object.defineProperty(exports, "__esModule", { value: true });
-exports.x = void 0;
 // cjs format file
 const x = 1;
-exports.x = x;
+export { x };
 //// [index.cjs]
<<<<<<< HEAD
-"use strict";
-Object.defineProperty(exports, "__esModule", { value: true });
-exports.x = void 0;
 // cjs format file
=======
 "use strict";
 Object.defineProperty(exports, "__esModule", { value: true });
 exports.x = void 0;
-// cjs format file
>>>>>>> ffa05826
 const x = 1;
 exports.x = x;
 //// [index.mjs]
 // esm format file
 const x = 1;
@@= skipped -44, +32 lines =@@
 const x = 1;
 export { x };
 //// [index.cjs]
<<<<<<< HEAD
-"use strict";
-Object.defineProperty(exports, "__esModule", { value: true });
-exports.x = void 0;
 // cjs format file
=======
 "use strict";
 Object.defineProperty(exports, "__esModule", { value: true });
 exports.x = void 0;
-// cjs format file
>>>>>>> ffa05826
 const x = 1;
 exports.x = x;
 //// [index.cjs]
<<<<<<< HEAD
-"use strict";
-var __createBinding = (this && this.__createBinding) || (Object.create ? (function(o, m, k, k2) {
-    if (k2 === undefined) k2 = k;
-    var desc = Object.getOwnPropertyDescriptor(m, k);
-    if (!desc || ("get" in desc ? !m.__esModule : desc.writable || desc.configurable)) {
-      desc = { enumerable: true, get: function() { return m[k]; } };
-    }
-    Object.defineProperty(o, k2, desc);
-}) : (function(o, m, k, k2) {
-    if (k2 === undefined) k2 = k;
-    o[k2] = m[k];
-}));
-var __setModuleDefault = (this && this.__setModuleDefault) || (Object.create ? (function(o, v) {
-    Object.defineProperty(o, "default", { enumerable: true, value: v });
-}) : function(o, v) {
-    o["default"] = v;
-});
-var __importStar = (this && this.__importStar) || function (mod) {
-    if (mod && mod.__esModule) return mod;
-    var result = {};
-    if (mod != null) for (var k in mod) if (k !== "default" && Object.prototype.hasOwnProperty.call(mod, k)) __createBinding(result, mod, k);
-    __setModuleDefault(result, mod);
-    return result;
-};
-Object.defineProperty(exports, "__esModule", { value: true });
-exports.x = void 0;
+import { createRequire as _createRequire } from "module";
+const __require = _createRequire(import.meta.url);
 // ESM-format imports below should issue errors
-const m1 = __importStar(require("./index.js"));
-const m2 = __importStar(require("./index.mjs"));
-const m3 = __importStar(require("./index.cjs"));
-const m4 = __importStar(require("./subfolder/index.js"));
-const m5 = __importStar(require("./subfolder/index.mjs"));
-const m6 = __importStar(require("./subfolder/index.cjs"));
-const m7 = __importStar(require("./subfolder2/index.js"));
-const m8 = __importStar(require("./subfolder2/index.mjs"));
-const m9 = __importStar(require("./subfolder2/index.cjs"));
-const m10 = __importStar(require("./subfolder2/another/index.js"));
-const m11 = __importStar(require("./subfolder2/another/index.mjs"));
-const m12 = __importStar(require("./subfolder2/another/index.cjs"));
+import * as m1 from "./index.js";
+import * as m2 from "./index.mjs";
+import * as m3 from "./index.cjs";
+import * as m4 from "./subfolder/index.js";
+import * as m5 from "./subfolder/index.mjs";
+import * as m6 from "./subfolder/index.cjs";
+import * as m7 from "./subfolder2/index.js";
+import * as m8 from "./subfolder2/index.mjs";
+import * as m9 from "./subfolder2/index.cjs";
+import * as m10 from "./subfolder2/another/index.js";
+import * as m11 from "./subfolder2/another/index.mjs";
+import * as m12 from "./subfolder2/another/index.cjs";
 // The next ones should _mostly_ work - cjs format files have index resolution and extension resolution (except for those which resolve to an esm format file)
-const m13 = __importStar(require("./"));
-const m14 = __importStar(require("./index"));
-const m15 = __importStar(require("./subfolder"));
-const m16 = __importStar(require("./subfolder/"));
-const m17 = __importStar(require("./subfolder/index"));
-const m18 = __importStar(require("./subfolder2"));
-const m19 = __importStar(require("./subfolder2/"));
-const m20 = __importStar(require("./subfolder2/index"));
-const m21 = __importStar(require("./subfolder2/another"));
-const m22 = __importStar(require("./subfolder2/another/"));
-const m23 = __importStar(require("./subfolder2/another/index"));
+import * as m13 from "./";
+import * as m14 from "./index";
+import * as m15 from "./subfolder";
+import * as m16 from "./subfolder/";
+import * as m17 from "./subfolder/index";
+import * as m18 from "./subfolder2";
+import * as m19 from "./subfolder2/";
+import * as m20 from "./subfolder2/index";
+import * as m21 from "./subfolder2/another";
+import * as m22 from "./subfolder2/another/";
+import * as m23 from "./subfolder2/another/index";
 void m1;
 void m2;
 void m3;
@@= skipped -82, +55 lines =@@
 void m22;
 void m23;
 // These should _mostly_ work - `import = require` always desugars to require calls, which do have extension and index resolution (but can't load anything that resolves to esm!)
-const m24 = require("./");
-const m25 = require("./index");
-const m26 = require("./subfolder");
-const m27 = require("./subfolder/");
-const m28 = require("./subfolder/index");
-const m29 = require("./subfolder2");
-const m30 = require("./subfolder2/");
-const m31 = require("./subfolder2/index");
-const m32 = require("./subfolder2/another");
-const m33 = require("./subfolder2/another/");
-const m34 = require("./subfolder2/another/index");
+const m24 = __require("./");
+const m25 = __require("./index");
+const m26 = __require("./subfolder");
+const m27 = __require("./subfolder/");
+const m28 = __require("./subfolder/index");
+const m29 = __require("./subfolder2");
+const m30 = __require("./subfolder2/");
+const m31 = __require("./subfolder2/index");
+const m32 = __require("./subfolder2/another");
+const m33 = __require("./subfolder2/another/");
+const m34 = __require("./subfolder2/another/index");
 void m24;
 void m25;
 void m26;
@@= skipped -36, +36 lines =@@
=======
@@= skipped -74, +62 lines =@@
 };
 Object.defineProperty(exports, "__esModule", { value: true });
 exports.x = void 0;
-// ESM-format imports below should issue errors
 const m1 = __importStar(require("./index.js"));
 const m2 = __importStar(require("./index.mjs"));
 const m3 = __importStar(require("./index.cjs"));
@@= skipped -13, +12 lines =@@
 const m10 = __importStar(require("./subfolder2/another/index.js"));
 const m11 = __importStar(require("./subfolder2/another/index.mjs"));
 const m12 = __importStar(require("./subfolder2/another/index.cjs"));
-// The next ones should _mostly_ work - cjs format files have index resolution and extension resolution (except for those which resolve to an esm format file)
 const m13 = __importStar(require("./"));
 const m14 = __importStar(require("./index"));
 const m15 = __importStar(require("./subfolder"));
@@= skipped -35, +34 lines =@@
 void m21;
 void m22;
 void m23;
-// These should _mostly_ work - `import = require` always desugars to require calls, which do have extension and index resolution (but can't load anything that resolves to esm!)
 const m24 = require("./");
 const m25 = require("./index");
 const m26 = require("./subfolder");
@@= skipped -23, +22 lines =@@
 void m32;
 void m33;
 void m34;
-// These shouldn't work - dynamic `import()` always uses the esm resolver, which does not have extension resolution
 const _m35 = import("./");
 const _m36 = import("./index");
 const _m37 = import("./subfolder");
@@= skipped -12, +11 lines =@@
 const _m43 = import("./subfolder2/another");
 const _m44 = import("./subfolder2/another/");
>>>>>>> ffa05826
 const _m45 = import("./subfolder2/another/index");
 // cjs format file
 const x = 1;
 exports.x = x;
 //// [index.js]
<<<<<<< HEAD
 import { createRequire as _createRequire } from "module";
 const __require = _createRequire(import.meta.url);
@@= skipped -177, +177 lines =@@
 // esm format file
=======
@@= skipped -18, +17 lines =@@
 import * as m10 from "./subfolder2/another/index.js";
 import * as m11 from "./subfolder2/another/index.mjs";
 import * as m12 from "./subfolder2/another/index.cjs";
-// The next ones shouldn't all work - esm format files have no index resolution or extension resolution
 import * as m13 from "./";
 import * as m14 from "./index";
 import * as m15 from "./subfolder";
@@= skipped -35, +34 lines =@@
 void m21;
 void m22;
 void m23;
-// These should _mostly_ work - `import = require` always desugars to require calls, which do have extension and index resolution (but can't load anything that resolves to esm!)
 const m24 = __require("./");
 const m25 = __require("./index");
 const m26 = __require("./subfolder");
@@= skipped -23, +22 lines =@@
 void m32;
 void m33;
 void m34;
-// These shouldn't work - dynamic `import()` always uses the esm resolver, which does not have extension resolution
 const _m35 = import("./");
 const _m36 = import("./index");
 const _m37 = import("./subfolder");
@@= skipped -12, +11 lines =@@
 const _m43 = import("./subfolder2/another");
 const _m44 = import("./subfolder2/another/");
 const _m45 = import("./subfolder2/another/index");
-// esm format file
 const x = 1;
 export { x };
 //// [index.mjs]
@@= skipped -18, +17 lines =@@
 import * as m10 from "./subfolder2/another/index.js";
 import * as m11 from "./subfolder2/another/index.mjs";
 import * as m12 from "./subfolder2/another/index.cjs";
-// The next ones should all fail - esm format files have no index resolution or extension resolution
 import * as m13 from "./";
 import * as m14 from "./index";
 import * as m15 from "./subfolder";
@@= skipped -35, +34 lines =@@
 void m21;
 void m22;
 void m23;
-// These should _mostly_ work - `import = require` always desugars to require calls, which do have extension and index resolution (but can't load anything that resolves to esm!)
 const m24 = __require("./");
 const m25 = __require("./index");
 const m26 = __require("./subfolder");
@@= skipped -23, +22 lines =@@
 void m32;
 void m33;
 void m34;
-// These shouldn't work - dynamic `import()` always uses the esm resolver, which does not have extension resolution
 const _m35 = import("./");
 const _m36 = import("./index");
 const _m37 = import("./subfolder");
@@= skipped -12, +11 lines =@@
 const _m43 = import("./subfolder2/another");
 const _m44 = import("./subfolder2/another/");
 const _m45 = import("./subfolder2/another/index");
-// esm format file
>>>>>>> ffa05826
 const x = 1;
 export { x };
-
-
-//// [index.d.ts]
-declare const x = 1;
-export { x };
-//// [index.d.cts]
-declare const x = 1;
-export { x };
-//// [index.d.mts]
-declare const x = 1;
-export { x };
-//// [index.d.ts]
-declare const x = 1;
-export { x };
-//// [index.d.cts]
-declare const x = 1;
-export { x };
-//// [index.d.mts]
-declare const x = 1;
-export { x };
-//// [index.d.ts]
-declare const x = 1;
-export { x };
-//// [index.d.mts]
-declare const x = 1;
-export { x };
-//// [index.d.cts]
-declare const x = 1;
-export { x };
-//// [index.d.cts]
-declare const x = 1;
-export { x };
-//// [index.d.ts]
-declare const x = 1;
-export { x };
-//// [index.d.mts]
-declare const x = 1;
-export { x };<|MERGE_RESOLUTION|>--- conflicted
+++ resolved
@@ -1,39 +1,6 @@
 --- old.nodeModules1(module=node16).js
 +++ new.nodeModules1(module=node16).js
-<<<<<<< HEAD
-@@= skipped -320, +320 lines =@@
- }
- 
- //// [index.js]
--"use strict";
--Object.defineProperty(exports, "__esModule", { value: true });
--exports.x = void 0;
- // cjs format file
-=======
-@@= skipped -323, +323 lines =@@
- "use strict";
- Object.defineProperty(exports, "__esModule", { value: true });
- exports.x = void 0;
--// cjs format file
->>>>>>> ffa05826
- const x = 1;
- exports.x = x;
- //// [index.cjs]
-<<<<<<< HEAD
--"use strict";
--Object.defineProperty(exports, "__esModule", { value: true });
--exports.x = void 0;
- // cjs format file
-=======
- "use strict";
- Object.defineProperty(exports, "__esModule", { value: true });
- exports.x = void 0;
--// cjs format file
->>>>>>> ffa05826
- const x = 1;
- exports.x = x;
- //// [index.mjs]
- // esm format file
+@@= skipped -338, +338 lines =@@
  const x = 1;
  export { x };
  //// [index.js]
@@ -45,260 +12,10 @@
 -exports.x = x;
 +export { x };
  //// [index.cjs]
-<<<<<<< HEAD
--"use strict";
--Object.defineProperty(exports, "__esModule", { value: true });
--exports.x = void 0;
- // cjs format file
-=======
  "use strict";
  Object.defineProperty(exports, "__esModule", { value: true });
- exports.x = void 0;
--// cjs format file
->>>>>>> ffa05826
- const x = 1;
- exports.x = x;
- //// [index.mjs]
+@@= skipped -321, +318 lines =@@
  // esm format file
- const x = 1;
-@@= skipped -44, +32 lines =@@
- const x = 1;
- export { x };
- //// [index.cjs]
-<<<<<<< HEAD
--"use strict";
--Object.defineProperty(exports, "__esModule", { value: true });
--exports.x = void 0;
- // cjs format file
-=======
- "use strict";
- Object.defineProperty(exports, "__esModule", { value: true });
- exports.x = void 0;
--// cjs format file
->>>>>>> ffa05826
- const x = 1;
- exports.x = x;
- //// [index.cjs]
-<<<<<<< HEAD
--"use strict";
--var __createBinding = (this && this.__createBinding) || (Object.create ? (function(o, m, k, k2) {
--    if (k2 === undefined) k2 = k;
--    var desc = Object.getOwnPropertyDescriptor(m, k);
--    if (!desc || ("get" in desc ? !m.__esModule : desc.writable || desc.configurable)) {
--      desc = { enumerable: true, get: function() { return m[k]; } };
--    }
--    Object.defineProperty(o, k2, desc);
--}) : (function(o, m, k, k2) {
--    if (k2 === undefined) k2 = k;
--    o[k2] = m[k];
--}));
--var __setModuleDefault = (this && this.__setModuleDefault) || (Object.create ? (function(o, v) {
--    Object.defineProperty(o, "default", { enumerable: true, value: v });
--}) : function(o, v) {
--    o["default"] = v;
--});
--var __importStar = (this && this.__importStar) || function (mod) {
--    if (mod && mod.__esModule) return mod;
--    var result = {};
--    if (mod != null) for (var k in mod) if (k !== "default" && Object.prototype.hasOwnProperty.call(mod, k)) __createBinding(result, mod, k);
--    __setModuleDefault(result, mod);
--    return result;
--};
--Object.defineProperty(exports, "__esModule", { value: true });
--exports.x = void 0;
-+import { createRequire as _createRequire } from "module";
-+const __require = _createRequire(import.meta.url);
- // ESM-format imports below should issue errors
--const m1 = __importStar(require("./index.js"));
--const m2 = __importStar(require("./index.mjs"));
--const m3 = __importStar(require("./index.cjs"));
--const m4 = __importStar(require("./subfolder/index.js"));
--const m5 = __importStar(require("./subfolder/index.mjs"));
--const m6 = __importStar(require("./subfolder/index.cjs"));
--const m7 = __importStar(require("./subfolder2/index.js"));
--const m8 = __importStar(require("./subfolder2/index.mjs"));
--const m9 = __importStar(require("./subfolder2/index.cjs"));
--const m10 = __importStar(require("./subfolder2/another/index.js"));
--const m11 = __importStar(require("./subfolder2/another/index.mjs"));
--const m12 = __importStar(require("./subfolder2/another/index.cjs"));
-+import * as m1 from "./index.js";
-+import * as m2 from "./index.mjs";
-+import * as m3 from "./index.cjs";
-+import * as m4 from "./subfolder/index.js";
-+import * as m5 from "./subfolder/index.mjs";
-+import * as m6 from "./subfolder/index.cjs";
-+import * as m7 from "./subfolder2/index.js";
-+import * as m8 from "./subfolder2/index.mjs";
-+import * as m9 from "./subfolder2/index.cjs";
-+import * as m10 from "./subfolder2/another/index.js";
-+import * as m11 from "./subfolder2/another/index.mjs";
-+import * as m12 from "./subfolder2/another/index.cjs";
- // The next ones should _mostly_ work - cjs format files have index resolution and extension resolution (except for those which resolve to an esm format file)
--const m13 = __importStar(require("./"));
--const m14 = __importStar(require("./index"));
--const m15 = __importStar(require("./subfolder"));
--const m16 = __importStar(require("./subfolder/"));
--const m17 = __importStar(require("./subfolder/index"));
--const m18 = __importStar(require("./subfolder2"));
--const m19 = __importStar(require("./subfolder2/"));
--const m20 = __importStar(require("./subfolder2/index"));
--const m21 = __importStar(require("./subfolder2/another"));
--const m22 = __importStar(require("./subfolder2/another/"));
--const m23 = __importStar(require("./subfolder2/another/index"));
-+import * as m13 from "./";
-+import * as m14 from "./index";
-+import * as m15 from "./subfolder";
-+import * as m16 from "./subfolder/";
-+import * as m17 from "./subfolder/index";
-+import * as m18 from "./subfolder2";
-+import * as m19 from "./subfolder2/";
-+import * as m20 from "./subfolder2/index";
-+import * as m21 from "./subfolder2/another";
-+import * as m22 from "./subfolder2/another/";
-+import * as m23 from "./subfolder2/another/index";
- void m1;
- void m2;
- void m3;
-@@= skipped -82, +55 lines =@@
- void m22;
- void m23;
- // These should _mostly_ work - `import = require` always desugars to require calls, which do have extension and index resolution (but can't load anything that resolves to esm!)
--const m24 = require("./");
--const m25 = require("./index");
--const m26 = require("./subfolder");
--const m27 = require("./subfolder/");
--const m28 = require("./subfolder/index");
--const m29 = require("./subfolder2");
--const m30 = require("./subfolder2/");
--const m31 = require("./subfolder2/index");
--const m32 = require("./subfolder2/another");
--const m33 = require("./subfolder2/another/");
--const m34 = require("./subfolder2/another/index");
-+const m24 = __require("./");
-+const m25 = __require("./index");
-+const m26 = __require("./subfolder");
-+const m27 = __require("./subfolder/");
-+const m28 = __require("./subfolder/index");
-+const m29 = __require("./subfolder2");
-+const m30 = __require("./subfolder2/");
-+const m31 = __require("./subfolder2/index");
-+const m32 = __require("./subfolder2/another");
-+const m33 = __require("./subfolder2/another/");
-+const m34 = __require("./subfolder2/another/index");
- void m24;
- void m25;
- void m26;
-@@= skipped -36, +36 lines =@@
-=======
-@@= skipped -74, +62 lines =@@
- };
- Object.defineProperty(exports, "__esModule", { value: true });
- exports.x = void 0;
--// ESM-format imports below should issue errors
- const m1 = __importStar(require("./index.js"));
- const m2 = __importStar(require("./index.mjs"));
- const m3 = __importStar(require("./index.cjs"));
-@@= skipped -13, +12 lines =@@
- const m10 = __importStar(require("./subfolder2/another/index.js"));
- const m11 = __importStar(require("./subfolder2/another/index.mjs"));
- const m12 = __importStar(require("./subfolder2/another/index.cjs"));
--// The next ones should _mostly_ work - cjs format files have index resolution and extension resolution (except for those which resolve to an esm format file)
- const m13 = __importStar(require("./"));
- const m14 = __importStar(require("./index"));
- const m15 = __importStar(require("./subfolder"));
-@@= skipped -35, +34 lines =@@
- void m21;
- void m22;
- void m23;
--// These should _mostly_ work - `import = require` always desugars to require calls, which do have extension and index resolution (but can't load anything that resolves to esm!)
- const m24 = require("./");
- const m25 = require("./index");
- const m26 = require("./subfolder");
-@@= skipped -23, +22 lines =@@
- void m32;
- void m33;
- void m34;
--// These shouldn't work - dynamic `import()` always uses the esm resolver, which does not have extension resolution
- const _m35 = import("./");
- const _m36 = import("./index");
- const _m37 = import("./subfolder");
-@@= skipped -12, +11 lines =@@
- const _m43 = import("./subfolder2/another");
- const _m44 = import("./subfolder2/another/");
->>>>>>> ffa05826
- const _m45 = import("./subfolder2/another/index");
- // cjs format file
- const x = 1;
- exports.x = x;
- //// [index.js]
-<<<<<<< HEAD
- import { createRequire as _createRequire } from "module";
- const __require = _createRequire(import.meta.url);
-@@= skipped -177, +177 lines =@@
- // esm format file
-=======
-@@= skipped -18, +17 lines =@@
- import * as m10 from "./subfolder2/another/index.js";
- import * as m11 from "./subfolder2/another/index.mjs";
- import * as m12 from "./subfolder2/another/index.cjs";
--// The next ones shouldn't all work - esm format files have no index resolution or extension resolution
- import * as m13 from "./";
- import * as m14 from "./index";
- import * as m15 from "./subfolder";
-@@= skipped -35, +34 lines =@@
- void m21;
- void m22;
- void m23;
--// These should _mostly_ work - `import = require` always desugars to require calls, which do have extension and index resolution (but can't load anything that resolves to esm!)
- const m24 = __require("./");
- const m25 = __require("./index");
- const m26 = __require("./subfolder");
-@@= skipped -23, +22 lines =@@
- void m32;
- void m33;
- void m34;
--// These shouldn't work - dynamic `import()` always uses the esm resolver, which does not have extension resolution
- const _m35 = import("./");
- const _m36 = import("./index");
- const _m37 = import("./subfolder");
-@@= skipped -12, +11 lines =@@
- const _m43 = import("./subfolder2/another");
- const _m44 = import("./subfolder2/another/");
- const _m45 = import("./subfolder2/another/index");
--// esm format file
- const x = 1;
- export { x };
- //// [index.mjs]
-@@= skipped -18, +17 lines =@@
- import * as m10 from "./subfolder2/another/index.js";
- import * as m11 from "./subfolder2/another/index.mjs";
- import * as m12 from "./subfolder2/another/index.cjs";
--// The next ones should all fail - esm format files have no index resolution or extension resolution
- import * as m13 from "./";
- import * as m14 from "./index";
- import * as m15 from "./subfolder";
-@@= skipped -35, +34 lines =@@
- void m21;
- void m22;
- void m23;
--// These should _mostly_ work - `import = require` always desugars to require calls, which do have extension and index resolution (but can't load anything that resolves to esm!)
- const m24 = __require("./");
- const m25 = __require("./index");
- const m26 = __require("./subfolder");
-@@= skipped -23, +22 lines =@@
- void m32;
- void m33;
- void m34;
--// These shouldn't work - dynamic `import()` always uses the esm resolver, which does not have extension resolution
- const _m35 = import("./");
- const _m36 = import("./index");
- const _m37 = import("./subfolder");
-@@= skipped -12, +11 lines =@@
- const _m43 = import("./subfolder2/another");
- const _m44 = import("./subfolder2/another/");
- const _m45 = import("./subfolder2/another/index");
--// esm format file
->>>>>>> ffa05826
  const x = 1;
  export { x };
 -
