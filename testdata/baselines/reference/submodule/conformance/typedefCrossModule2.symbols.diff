--- conflicted
+++ resolved
@@ -12,17 +12,8 @@
 
  === mod1.js ===
  // error
-<<<<<<< HEAD
 @@= skipped -13, +13 lines =@@
- 
-=======
 
- /** @typedef {number} Foo */
- class Foo { } // should error
-->Foo : Symbol(Foo, Decl(mod1.js, 0, 0))
-+>Foo : Symbol(Foo, Decl(mod1.js, 2, 4), Decl(mod1.js, 0, 0))
-
->>>>>>> 12cbd189
  /** @typedef {number} Bar */
  exports.Bar = class { }
 ->exports.Bar : Symbol(Bar, Decl(mod1.js, 3, 13), Decl(mod1.js, 5, 4))
@@ -41,18 +32,8 @@
 
      Baz: class { }
  >Baz : Symbol(Baz, Decl(mod1.js, 9, 18))
-<<<<<<< HEAD
 @@= skipped -22, +20 lines =@@
- 
-=======
-@@= skipped -31, +29 lines =@@
 
- /** @typedef {number} Qux */
- var Qux = 2;
-->Qux : Symbol(Qux, Decl(mod1.js, 16, 3), Decl(mod1.js, 15, 4))
-+>Qux : Symbol(Qux, Decl(mod1.js, 15, 4), Decl(mod1.js, 16, 3))
-
->>>>>>> 12cbd189
  /** @typedef {number} Quid */
  exports.Quid = 2;
 ->exports.Quid : Symbol(Quid, Decl(mod1.js, 16, 12), Decl(mod1.js, 18, 4))
