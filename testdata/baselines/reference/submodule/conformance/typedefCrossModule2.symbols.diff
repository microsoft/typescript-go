--- old.typedefCrossModule2.symbols
+++ new.typedefCrossModule2.symbols
@@= skipped -3, +3 lines =@@
 var mod = require('./mod1.js');
 >mod : Symbol(mod, Decl(use.js, 0, 3))
 >require : Symbol(require)
->'./mod1.js' : Symbol("mod1", Decl(mod1.js, 0, 0))
+>'./mod1.js' : Symbol("./mod1.js", Decl(mod1.js, 0, 0))

 /** @type {import("./mod1.js").Baz} */
 var b;
@@= skipped -12, +12 lines =@@

 var bbb = new mod.Baz();
 >bbb : Symbol(bbb, Decl(use.js, 5, 3))
->mod.Baz : Symbol(Baz, Decl(mod1.js, 8, 4), Decl(mod1.js, 9, 18), Decl(mod1.js, 8, 4), Decl(mod1.js, 9, 18))
+>mod.Baz : Symbol(Baz, Decl(mod1.js, 9, 18))
 >mod : Symbol(mod, Decl(use.js, 0, 3))
->Baz : Symbol(Baz, Decl(mod1.js, 8, 4), Decl(mod1.js, 9, 18), Decl(mod1.js, 8, 4), Decl(mod1.js, 9, 18))
+>Baz : Symbol(Baz, Decl(mod1.js, 9, 18))

 === mod1.js ===
 // error

 /** @typedef {number} Foo */
 class Foo { } // should error
->Foo : Symbol(Foo, Decl(mod1.js, 0, 0))
+>Foo : Symbol(Foo, Decl(mod1.js, 2, 4), Decl(mod1.js, 0, 0))

 /** @typedef {number} Bar */
 exports.Bar = class { }
->exports.Bar : Symbol(Bar, Decl(mod1.js, 3, 13), Decl(mod1.js, 5, 4))
->exports : Symbol(Bar, Decl(mod1.js, 3, 13), Decl(mod1.js, 5, 4))
->Bar : Symbol(Bar, Decl(mod1.js, 3, 13), Decl(mod1.js, 5, 4))
<<<<<<< HEAD
+>exports : Symbol("./mod1", Decl(mod1.js, 0, 0))
=======
+>exports.Bar : Symbol(Bar, Decl(mod1.js, 5, 4), Decl(mod1.js, 3, 13))
+>exports : Symbol("mod1", Decl(mod1.js, 0, 0))
+>Bar : Symbol(Bar, Decl(mod1.js, 5, 4), Decl(mod1.js, 3, 13))
>>>>>>> 7cf22f66

 /** @typedef {number} Baz */
 module.exports = {
->module.exports : Symbol(module.exports, Decl(mod1.js, 0, 0))
->module : Symbol(export=, Decl(mod1.js, 6, 23), Decl(mod1.js, 19, 17))
->exports : Symbol(export=, Decl(mod1.js, 6, 23), Decl(mod1.js, 19, 17))
+>module.exports : Symbol(export=, Decl(mod1.js, 6, 23))
+>module : Symbol("mod1", Decl(mod1.js, 0, 0))
+>exports : Symbol(export=, Decl(mod1.js, 6, 23))

     Baz: class { }
 >Baz : Symbol(Baz, Decl(mod1.js, 9, 18))
@@= skipped -31, +31 lines =@@

 /** @typedef {number} Qux */
 var Qux = 2;
->Qux : Symbol(Qux, Decl(mod1.js, 16, 3), Decl(mod1.js, 15, 4))
+>Qux : Symbol(Qux, Decl(mod1.js, 15, 4), Decl(mod1.js, 16, 3))

 /** @typedef {number} Quid */
 exports.Quid = 2;
->exports.Quid : Symbol(Quid, Decl(mod1.js, 16, 12), Decl(mod1.js, 18, 4))
->exports : Symbol(Quid, Decl(mod1.js, 16, 12), Decl(mod1.js, 18, 4))
->Quid : Symbol(Quid, Decl(mod1.js, 16, 12), Decl(mod1.js, 18, 4))
<<<<<<< HEAD
+>exports : Symbol("./mod1", Decl(mod1.js, 0, 0))
=======
+>exports.Quid : Symbol(Quid, Decl(mod1.js, 18, 4), Decl(mod1.js, 16, 12))
+>exports : Symbol("mod1", Decl(mod1.js, 0, 0))
+>Quid : Symbol(Quid, Decl(mod1.js, 18, 4), Decl(mod1.js, 16, 12))
>>>>>>> 7cf22f66

 /** @typedef {number} Quack */
 module.exports = {
->module.exports : Symbol(module.exports, Decl(mod1.js, 0, 0))
->module : Symbol(export=, Decl(mod1.js, 6, 23), Decl(mod1.js, 19, 17))
->exports : Symbol(export=, Decl(mod1.js, 6, 23), Decl(mod1.js, 19, 17))
+>module.exports : Symbol(export=, Decl(mod1.js, 6, 23))
+>module : Symbol("mod1", Decl(mod1.js, 0, 0))
+>exports : Symbol(export=, Decl(mod1.js, 6, 23))

     Quack: 2
 >Quack : Symbol(Quack, Decl(mod1.js, 22, 18))<|MERGE_RESOLUTION|>--- conflicted
+++ resolved
@@ -32,13 +32,9 @@
 ->exports.Bar : Symbol(Bar, Decl(mod1.js, 3, 13), Decl(mod1.js, 5, 4))
 ->exports : Symbol(Bar, Decl(mod1.js, 3, 13), Decl(mod1.js, 5, 4))
 ->Bar : Symbol(Bar, Decl(mod1.js, 3, 13), Decl(mod1.js, 5, 4))
-<<<<<<< HEAD
++>exports.Bar : Symbol(Bar, Decl(mod1.js, 5, 4), Decl(mod1.js, 3, 13))
 +>exports : Symbol("./mod1", Decl(mod1.js, 0, 0))
-=======
-+>exports.Bar : Symbol(Bar, Decl(mod1.js, 5, 4), Decl(mod1.js, 3, 13))
-+>exports : Symbol("mod1", Decl(mod1.js, 0, 0))
 +>Bar : Symbol(Bar, Decl(mod1.js, 5, 4), Decl(mod1.js, 3, 13))
->>>>>>> 7cf22f66
 
  /** @typedef {number} Baz */
  module.exports = {
@@ -46,7 +42,7 @@
 ->module : Symbol(export=, Decl(mod1.js, 6, 23), Decl(mod1.js, 19, 17))
 ->exports : Symbol(export=, Decl(mod1.js, 6, 23), Decl(mod1.js, 19, 17))
 +>module.exports : Symbol(export=, Decl(mod1.js, 6, 23))
-+>module : Symbol("mod1", Decl(mod1.js, 0, 0))
++>module : Symbol("./mod1", Decl(mod1.js, 0, 0))
 +>exports : Symbol(export=, Decl(mod1.js, 6, 23))
 
      Baz: class { }
@@ -63,13 +59,9 @@
 ->exports.Quid : Symbol(Quid, Decl(mod1.js, 16, 12), Decl(mod1.js, 18, 4))
 ->exports : Symbol(Quid, Decl(mod1.js, 16, 12), Decl(mod1.js, 18, 4))
 ->Quid : Symbol(Quid, Decl(mod1.js, 16, 12), Decl(mod1.js, 18, 4))
-<<<<<<< HEAD
++>exports.Quid : Symbol(Quid, Decl(mod1.js, 18, 4), Decl(mod1.js, 16, 12))
 +>exports : Symbol("./mod1", Decl(mod1.js, 0, 0))
-=======
-+>exports.Quid : Symbol(Quid, Decl(mod1.js, 18, 4), Decl(mod1.js, 16, 12))
-+>exports : Symbol("mod1", Decl(mod1.js, 0, 0))
 +>Quid : Symbol(Quid, Decl(mod1.js, 18, 4), Decl(mod1.js, 16, 12))
->>>>>>> 7cf22f66
 
  /** @typedef {number} Quack */
  module.exports = {
@@ -77,7 +69,7 @@
 ->module : Symbol(export=, Decl(mod1.js, 6, 23), Decl(mod1.js, 19, 17))
 ->exports : Symbol(export=, Decl(mod1.js, 6, 23), Decl(mod1.js, 19, 17))
 +>module.exports : Symbol(export=, Decl(mod1.js, 6, 23))
-+>module : Symbol("mod1", Decl(mod1.js, 0, 0))
++>module : Symbol("./mod1", Decl(mod1.js, 0, 0))
 +>exports : Symbol(export=, Decl(mod1.js, 6, 23))
 
      Quack: 2
