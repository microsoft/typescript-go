--- conflicted
+++ resolved
@@ -35,13 +35,8 @@
 +>Multimap.prototype : Symbol(prototype, Decl(a.js, 10, 6))
  >Multimap : Symbol(Multimap, Decl(a.js, 4, 7))
 ->prototype : Symbol(Multimap.prototype, Decl(a.js, 10, 6))
-<<<<<<< HEAD
 +>prototype : Symbol(prototype, Decl(a.js, 10, 6))
- 
-=======
-+>prototype : Symbol(prototype, Decl(lib.es5.d.ts, --, --))
 
->>>>>>> b0e1b84a
          set: function() {
  >set : Symbol(set, Decl(a.js, 12, 26))
 
@@ -50,25 +45,25 @@
 ->this : Symbol(Multimap, Decl(a.js, 4, 18))
 ->_map : Symbol(Multimap._map, Decl(a.js, 4, 31))
 +>this : Symbol((Anonymous type), Decl(a.js, 12, 24))
- 
+
              this.set
  >this.set : Symbol(set, Decl(a.js, 12, 26))
 ->this : Symbol(Multimap, Decl(a.js, 4, 18))
 +>this : Symbol((Anonymous type), Decl(a.js, 12, 24))
  >set : Symbol(set, Decl(a.js, 12, 26))
- 
+
              this.get
  >this.get : Symbol(get, Decl(a.js, 18, 10))
 ->this : Symbol(Multimap, Decl(a.js, 4, 18))
 +>this : Symbol((Anonymous type), Decl(a.js, 12, 24))
  >get : Symbol(get, Decl(a.js, 18, 10))
- 
+
              this.addon
 ->this.addon : Symbol(Multimap.addon, Decl(a.js, 25, 5))
 ->this : Symbol(Multimap, Decl(a.js, 4, 18))
 ->addon : Symbol(Multimap.addon, Decl(a.js, 25, 5))
 +>this : Symbol((Anonymous type), Decl(a.js, 12, 24))
- 
+
          },
          get() {
  >get : Symbol(get, Decl(a.js, 18, 10))
@@ -78,19 +73,19 @@
 ->this : Symbol(Multimap, Decl(a.js, 4, 18))
 ->_map : Symbol(Multimap._map, Decl(a.js, 4, 31))
 +>this : Symbol((Anonymous type), Decl(a.js, 12, 24))
- 
+
              this.set
  >this.set : Symbol(set, Decl(a.js, 12, 26))
 ->this : Symbol(Multimap, Decl(a.js, 4, 18))
 +>this : Symbol((Anonymous type), Decl(a.js, 12, 24))
  >set : Symbol(set, Decl(a.js, 12, 26))
- 
+
              this.get
  >this.get : Symbol(get, Decl(a.js, 18, 10))
 ->this : Symbol(Multimap, Decl(a.js, 4, 18))
 +>this : Symbol((Anonymous type), Decl(a.js, 12, 24))
  >get : Symbol(get, Decl(a.js, 18, 10))
- 
+
              this.addon
 ->this.addon : Symbol(Multimap.addon, Decl(a.js, 25, 5))
 ->this : Symbol(Multimap, Decl(a.js, 4, 18))
@@ -105,31 +100,26 @@
  >Multimap : Symbol(Multimap, Decl(a.js, 4, 7))
 ->prototype : Symbol(Multimap.prototype, Decl(a.js, 10, 6))
 ->addon : Symbol(Multimap.addon, Decl(a.js, 25, 5))
-<<<<<<< HEAD
 +>prototype : Symbol(prototype, Decl(a.js, 10, 6))
- 
-=======
-+>prototype : Symbol(prototype, Decl(lib.es5.d.ts, --, --))
 
->>>>>>> b0e1b84a
          this._map
 ->this._map : Symbol(Multimap._map, Decl(a.js, 4, 31))
 ->this : Symbol(Multimap, Decl(a.js, 4, 18))
 ->_map : Symbol(Multimap._map, Decl(a.js, 4, 31))
 +>this : Symbol((Anonymous type), Decl(a.js, 12, 24))
- 
+
          this.set
  >this.set : Symbol(set, Decl(a.js, 12, 26))
 ->this : Symbol(Multimap, Decl(a.js, 4, 18))
 +>this : Symbol((Anonymous type), Decl(a.js, 12, 24))
  >set : Symbol(set, Decl(a.js, 12, 26))
- 
+
          this.get
  >this.get : Symbol(get, Decl(a.js, 18, 10))
 ->this : Symbol(Multimap, Decl(a.js, 4, 18))
 +>this : Symbol((Anonymous type), Decl(a.js, 12, 24))
  >get : Symbol(get, Decl(a.js, 18, 10))
- 
+
          this.addon
 ->this.addon : Symbol(Multimap.addon, Decl(a.js, 25, 5))
 ->this : Symbol(Multimap, Decl(a.js, 4, 18))
