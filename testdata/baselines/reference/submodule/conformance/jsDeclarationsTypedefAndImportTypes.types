//// [tests/cases/conformance/jsdoc/declarations/jsDeclarationsTypedefAndImportTypes.ts] ////

=== conn.js ===
/**
 * @typedef {string | number} Whatever
 */

class Conn {
>Conn : Conn

    constructor() {}
    item = 3;
>item : number
>3 : 3

    method() {}
>method : () => void
}

module.exports = Conn;
>module.exports = Conn : typeof Conn
>module.exports : typeof Conn
>module : { Conn: typeof Conn; }
>exports : typeof Conn
>Conn : typeof Conn

=== usage.js ===
/**
 * @typedef {import("./conn")} Conn
 */

class Wrap {
>Wrap : Wrap

    /**
     * @param {Conn} c
     */
    constructor(c) {
>c : import("./conn")

        this.connItem = c.item;
>this.connItem = c.item : number
>this.connItem : number
>this : this
>connItem : number
>c.item : number
>c : import("./conn")
>item : number

        /** @type {import("./conn").Whatever} */
        this.another = "";
<<<<<<< HEAD
>this.another = "" : string | number
>this.another : string | number
>this : this
>another : string | number
>"" : string | number
=======
>this.another = "" : ""
>this.another : any
>this : this
>another : any
>>>>>>> 12cbd189
>"" : ""
    }
}

module.exports = {
>module.exports = {    Wrap} : { Wrap: typeof Wrap; }
>module.exports : { Wrap: typeof Wrap; }
>module : { "export=": { Wrap: typeof Wrap; }; }
>exports : { Wrap: typeof Wrap; }
>{    Wrap} : { Wrap: typeof Wrap; }

    Wrap
>Wrap : typeof Wrap

};

<|MERGE_RESOLUTION|>--- conflicted
+++ resolved
@@ -1,79 +1,71 @@
-//// [tests/cases/conformance/jsdoc/declarations/jsDeclarationsTypedefAndImportTypes.ts] ////
-
-=== conn.js ===
-/**
- * @typedef {string | number} Whatever
- */
-
-class Conn {
->Conn : Conn
-
-    constructor() {}
-    item = 3;
->item : number
->3 : 3
-
-    method() {}
->method : () => void
-}
-
-module.exports = Conn;
->module.exports = Conn : typeof Conn
->module.exports : typeof Conn
->module : { Conn: typeof Conn; }
->exports : typeof Conn
->Conn : typeof Conn
-
-=== usage.js ===
-/**
- * @typedef {import("./conn")} Conn
- */
-
-class Wrap {
->Wrap : Wrap
-
-    /**
-     * @param {Conn} c
-     */
-    constructor(c) {
->c : import("./conn")
-
-        this.connItem = c.item;
->this.connItem = c.item : number
->this.connItem : number
->this : this
->connItem : number
->c.item : number
->c : import("./conn")
->item : number
-
-        /** @type {import("./conn").Whatever} */
-        this.another = "";
-<<<<<<< HEAD
->this.another = "" : string | number
->this.another : string | number
->this : this
->another : string | number
->"" : string | number
-=======
->this.another = "" : ""
->this.another : any
->this : this
->another : any
->>>>>>> 12cbd189
->"" : ""
-    }
-}
-
-module.exports = {
->module.exports = {    Wrap} : { Wrap: typeof Wrap; }
->module.exports : { Wrap: typeof Wrap; }
->module : { "export=": { Wrap: typeof Wrap; }; }
->exports : { Wrap: typeof Wrap; }
->{    Wrap} : { Wrap: typeof Wrap; }
-
-    Wrap
->Wrap : typeof Wrap
-
-};
-
+//// [tests/cases/conformance/jsdoc/declarations/jsDeclarationsTypedefAndImportTypes.ts] ////
+
+=== conn.js ===
+/**
+ * @typedef {string | number} Whatever
+ */
+
+class Conn {
+>Conn : Conn
+
+    constructor() {}
+    item = 3;
+>item : number
+>3 : 3
+
+    method() {}
+>method : () => void
+}
+
+module.exports = Conn;
+>module.exports = Conn : typeof Conn
+>module.exports : typeof Conn
+>module : { Conn: typeof Conn; }
+>exports : typeof Conn
+>Conn : typeof Conn
+
+=== usage.js ===
+/**
+ * @typedef {import("./conn")} Conn
+ */
+
+class Wrap {
+>Wrap : Wrap
+
+    /**
+     * @param {Conn} c
+     */
+    constructor(c) {
+>c : import("./conn")
+
+        this.connItem = c.item;
+>this.connItem = c.item : number
+>this.connItem : number
+>this : this
+>connItem : number
+>c.item : number
+>c : import("./conn")
+>item : number
+
+        /** @type {import("./conn").Whatever} */
+        this.another = "";
+>this.another = "" : ""
+>this.another : import("./conn").Whatever
+>this : this
+>another : import("./conn").Whatever
+>"" : ""
+    }
+}
+
+module.exports = {
+>module.exports = {    Wrap} : { Wrap: typeof Wrap; }
+>module.exports : { Wrap: typeof Wrap; }
+>module : { "export=": { Wrap: typeof Wrap; }; }
+>exports : { Wrap: typeof Wrap; }
+>{    Wrap} : { Wrap: typeof Wrap; }
+
+    Wrap
+>Wrap : typeof Wrap
+
+};
+