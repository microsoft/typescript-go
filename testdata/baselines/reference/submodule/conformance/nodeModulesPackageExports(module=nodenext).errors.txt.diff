--- old.nodeModulesPackageExports(module=nodenext).errors.txt
+++ new.nodeModulesPackageExports(module=nodenext).errors.txt
@@= skipped -0, +0 lines =@@
-error TS2209: The project root is ambiguous, but is required to resolve export map entry '.' in file 'package.json'. Supply the `rootDir` compiler option to disambiguate.
 index.cts(3,22): error TS1479: The current file is a CommonJS module whose imports will produce 'require' calls; however, the referenced file is an ECMAScript module and cannot be imported with 'require'. Consider writing a dynamic 'import("package/mjs")' call instead.
 index.cts(4,23): error TS1479: The current file is a CommonJS module whose imports will produce 'require' calls; however, the referenced file is an ECMAScript module and cannot be imported with 'require'. Consider writing a dynamic 'import("package")' call instead.
 index.cts(9,23): error TS1479: The current file is a CommonJS module whose imports will produce 'require' calls; however, the referenced file is an ECMAScript module and cannot be imported with 'require'. Consider writing a dynamic 'import("inner/mjs")' call instead.
 node_modules/inner/index.d.cts(3,22): error TS1479: The current file is a CommonJS module whose imports will produce 'require' calls; however, the referenced file is an ECMAScript module and cannot be imported with 'require'. Consider writing a dynamic 'import("inner/mjs")' call instead.
-node_modules/inner/index.d.ts(2,13): error TS2303: Circular definition of import alias 'cjs'.
 node_modules/inner/index.d.ts(3,22): error TS1479: The current file is a CommonJS module whose imports will produce 'require' calls; however, the referenced file is an ECMAScript module and cannot be imported with 'require'. Consider writing a dynamic 'import("inner/mjs")' call instead.
 
 
-!!! error TS2209: The project root is ambiguous, but is required to resolve export map entry '.' in file 'package.json'. Supply the `rootDir` compiler option to disambiguate.
 ==== index.ts (0 errors) ====
     // esm format file
     import * as cjs from "package/cjs";
@@= skipped -55, +52 lines =@@
     cjsi;
     mjsi;
     typei;
-==== node_modules/inner/index.d.ts (2 errors) ====
+==== node_modules/inner/index.d.ts (1 errors) ====
     // cjs format file
     import * as cjs from "inner/cjs";
-                ~~~
-!!! error TS2303: Circular definition of import alias 'cjs'.
<<<<<<< HEAD
     import * as mjs from "inner/mjs";
                          ~~~~~~~~~~~
 !!! error TS1479: The current file is a CommonJS module whose imports will produce 'require' calls; however, the referenced file is an ECMAScript module and cannot be imported with 'require'. Consider writing a dynamic 'import("inner/mjs")' call instead.
=======
-    import * as mjs from "inner/mjs";
-                         ~~~~~~~~~~~
-!!! error TS1479: The current file is a CommonJS module whose imports will produce 'require' calls; however, the referenced file is an ECMAScript module and cannot be imported with 'require'. Consider writing a dynamic 'import("inner/mjs")' call instead.
-    import * as type from "inner";
-    export { cjs };
-    export { mjs };
-    export { type };
-==== node_modules/inner/index.d.mts (0 errors) ====
-    // esm format file
-    import * as cjs from "inner/cjs";
-    import * as mjs from "inner/mjs";
-    import * as type from "inner";
-    export { cjs };
-    export { mjs };
-    export { type };
-==== node_modules/inner/index.d.cts (1 errors) ====
-    // cjs format file
-    import * as cjs from "inner/cjs";
-    import * as mjs from "inner/mjs";
-                         ~~~~~~~~~~~
-!!! error TS1479: The current file is a CommonJS module whose imports will produce 'require' calls; however, the referenced file is an ECMAScript module and cannot be imported with 'require'. Consider writing a dynamic 'import("inner/mjs")' call instead.
-    import * as type from "inner";
-    export { cjs };
-    export { mjs };
-    export { type };
-==== package.json (0 errors) ====
-    {
-        "name": "package",
-        "private": true,
-        "type": "module",
-        "exports": {
-            "./cjs": "./index.cjs",
-            "./mjs": "./index.mjs",
-            ".": "./index.js"
-        }
-    }
-==== node_modules/inner/package.json (0 errors) ====
-    {
-        "name": "inner",
-        "private": true,
-        "exports": {
-            "./cjs": "./index.cjs",
-            "./mjs": "./index.mjs",
-            ".": "./index.js"
-        }
-    }
+<no content>
>>>>>>> 360255e6
<|MERGE_RESOLUTION|>--- conflicted
+++ resolved
@@ -8,8 +8,8 @@
  node_modules/inner/index.d.cts(3,22): error TS1479: The current file is a CommonJS module whose imports will produce 'require' calls; however, the referenced file is an ECMAScript module and cannot be imported with 'require'. Consider writing a dynamic 'import("inner/mjs")' call instead.
 -node_modules/inner/index.d.ts(2,13): error TS2303: Circular definition of import alias 'cjs'.
  node_modules/inner/index.d.ts(3,22): error TS1479: The current file is a CommonJS module whose imports will produce 'require' calls; however, the referenced file is an ECMAScript module and cannot be imported with 'require'. Consider writing a dynamic 'import("inner/mjs")' call instead.
- 
- 
+
+
 -!!! error TS2209: The project root is ambiguous, but is required to resolve export map entry '.' in file 'package.json'. Supply the `rootDir` compiler option to disambiguate.
  ==== index.ts (0 errors) ====
      // esm format file
@@ -24,56 +24,6 @@
      import * as cjs from "inner/cjs";
 -                ~~~
 -!!! error TS2303: Circular definition of import alias 'cjs'.
-<<<<<<< HEAD
      import * as mjs from "inner/mjs";
                           ~~~~~~~~~~~
- !!! error TS1479: The current file is a CommonJS module whose imports will produce 'require' calls; however, the referenced file is an ECMAScript module and cannot be imported with 'require'. Consider writing a dynamic 'import("inner/mjs")' call instead.
-=======
--    import * as mjs from "inner/mjs";
--                         ~~~~~~~~~~~
--!!! error TS1479: The current file is a CommonJS module whose imports will produce 'require' calls; however, the referenced file is an ECMAScript module and cannot be imported with 'require'. Consider writing a dynamic 'import("inner/mjs")' call instead.
--    import * as type from "inner";
--    export { cjs };
--    export { mjs };
--    export { type };
--==== node_modules/inner/index.d.mts (0 errors) ====
--    // esm format file
--    import * as cjs from "inner/cjs";
--    import * as mjs from "inner/mjs";
--    import * as type from "inner";
--    export { cjs };
--    export { mjs };
--    export { type };
--==== node_modules/inner/index.d.cts (1 errors) ====
--    // cjs format file
--    import * as cjs from "inner/cjs";
--    import * as mjs from "inner/mjs";
--                         ~~~~~~~~~~~
--!!! error TS1479: The current file is a CommonJS module whose imports will produce 'require' calls; however, the referenced file is an ECMAScript module and cannot be imported with 'require'. Consider writing a dynamic 'import("inner/mjs")' call instead.
--    import * as type from "inner";
--    export { cjs };
--    export { mjs };
--    export { type };
--==== package.json (0 errors) ====
--    {
--        "name": "package",
--        "private": true,
--        "type": "module",
--        "exports": {
--            "./cjs": "./index.cjs",
--            "./mjs": "./index.mjs",
--            ".": "./index.js"
--        }
--    }
--==== node_modules/inner/package.json (0 errors) ====
--    {
--        "name": "inner",
--        "private": true,
--        "exports": {
--            "./cjs": "./index.cjs",
--            "./mjs": "./index.mjs",
--            ".": "./index.js"
--        }
--    }
-+<no content>
->>>>>>> 360255e6
+ !!! error TS1479: The current file is a CommonJS module whose imports will produce 'require' calls; however, the referenced file is an ECMAScript module and cannot be imported with 'require'. Consider writing a dynamic 'import("inner/mjs")' call instead.