--- conflicted
+++ resolved
@@ -9,36 +9,14 @@
  >Default : any
 
  import type { x as Import } from "foo" assert { "resolution-mode": "import" };
-<<<<<<< HEAD
-=======
-->x : "module"
-+>x : "script"
- >Import : any
-
- import type { x as Require } from "foo" assert { "resolution-mode": "require" };
->>>>>>> 360255e6
 @@= skipped -12, +12 lines =@@
  >Require : any
 
  type _Default = typeof Default;
 ->_Default : any
 ->Default : any
-<<<<<<< HEAD
 +>_Default : "module"
 +>Default : "module"
- 
- type _Import = typeof Import;
- >_Import : "module"
-=======
-+>_Default : "script"
-+>Default : "script"
 
  type _Import = typeof Import;
-->_Import : "module"
-->Import : "module"
-+>_Import : "script"
-+>Import : "script"
-
- type _Require = typeof Require;
- >_Require : "script"
->>>>>>> 360255e6
+ >_Import : "module"