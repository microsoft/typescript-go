--- conflicted
+++ resolved
@@ -21,18 +21,10 @@
  let x = a.equalsShallow(b);
  >x : boolean
  >a.equalsShallow(b) : boolean
-->a.equalsShallow : (<T>(this: readonly T[], other: readonly T[]) => boolean) | (<T>(this: readonly T[], other: readonly T[]) => boolean) | (<T>(this: readonly T[], other: readonly T[]) => boolean) | (<T>(this: readonly T[], other: readonly T[]) => boolean)
+ >a.equalsShallow : (<T>(this: readonly T[], other: readonly T[]) => boolean) | (<T>(this: readonly T[], other: readonly T[]) => boolean) | (<T>(this: readonly T[], other: readonly T[]) => boolean) | (<T>(this: readonly T[], other: readonly T[]) => boolean)
 ->a : (string | number)[] | null[] | undefined[] | {}[]
-->equalsShallow : (<T>(this: readonly T[], other: readonly T[]) => boolean) | (<T>(this: readonly T[], other: readonly T[]) => boolean) | (<T>(this: readonly T[], other: readonly T[]) => boolean) | (<T>(this: readonly T[], other: readonly T[]) => boolean)
++>a : undefined[] | null[] | {}[] | (string | number)[]
+ >equalsShallow : (<T>(this: readonly T[], other: readonly T[]) => boolean) | (<T>(this: readonly T[], other: readonly T[]) => boolean) | (<T>(this: readonly T[], other: readonly T[]) => boolean) | (<T>(this: readonly T[], other: readonly T[]) => boolean)
 ->b : (string | number)[] | null[] | undefined[] | {}[]
-<<<<<<< HEAD
-+>a.equalsShallow : (<T>(other: readonly T[]) => boolean) | (<T>(other: readonly T[]) => boolean) | (<T>(other: readonly T[]) => boolean) | (<T>(other: readonly T[]) => boolean)
-+>a : undefined[] | null[] | {}[] | (string | number)[]
-+>equalsShallow : (<T>(other: readonly T[]) => boolean) | (<T>(other: readonly T[]) => boolean) | (<T>(other: readonly T[]) => boolean) | (<T>(other: readonly T[]) => boolean)
-=======
-+>a.equalsShallow : <T>(this: readonly T[], other: readonly T[]) => boolean | <T>(this: readonly T[], other: readonly T[]) => boolean | <T>(this: readonly T[], other: readonly T[]) => boolean | <T>(this: readonly T[], other: readonly T[]) => boolean
-+>a : undefined[] | null[] | {}[] | (string | number)[]
-+>equalsShallow : <T>(this: readonly T[], other: readonly T[]) => boolean | <T>(this: readonly T[], other: readonly T[]) => boolean | <T>(this: readonly T[], other: readonly T[]) => boolean | <T>(this: readonly T[], other: readonly T[]) => boolean
->>>>>>> da4e1211
 +>b : undefined[] | null[] | {}[] | (string | number)[]
  