--- old.typeFromPropertyAssignment6.errors.txt
+++ new.typeFromPropertyAssignment6.errors.txt
@@= skipped -0, +-1 lines =@@
-<no content>
@@= skipped --1, +1 lines =@@
<<<<<<< HEAD
+a.js(1,7): error TS2339: Property 'Inner' does not exist on type '{ new(): Outer; prototype: Outer; }'.
+a.js(5,7): error TS2339: Property 'i' does not exist on type '{ new(): Outer; prototype: Outer; }'.
+b.js(1,18): error TS2339: Property 'i' does not exist on type '{ new(): Outer; prototype: Outer; }'.
+b.js(3,13): error TS2702: 'Outer' only refers to a type, but is being used as a namespace here.
=======
+a.js(1,7): error TS2339: Property 'Inner' does not exist on type '{ new (): Outer; prototype: Outer; }'.
+a.js(5,7): error TS2339: Property 'i' does not exist on type '{ new (): Outer; prototype: Outer; }'.
+b.js(1,18): error TS2339: Property 'i' does not exist on type '{ new (): Outer; prototype: Outer; }'.
>>>>>>> 1a03f810
+
+
+==== def.js (0 errors) ====
+    class Outer {}
+    
+==== a.js (2 errors) ====
+    Outer.Inner = class I {
+          ~~~~~
+!!! error TS2339: Property 'Inner' does not exist on type '{ new (): Outer; prototype: Outer; }'.
+        messages() { return [] }
+    }
+    /** @type {!Outer.Inner} */
+    Outer.i
+          ~
+!!! error TS2339: Property 'i' does not exist on type '{ new (): Outer; prototype: Outer; }'.
+    
+==== b.js (2 errors) ====
+    var msgs = Outer.i.messages()
+                     ~
+!!! error TS2339: Property 'i' does not exist on type '{ new (): Outer; prototype: Outer; }'.
+    
+    /** @param {Outer.Inner} inner */
+                ~~~~~
+!!! error TS2702: 'Outer' only refers to a type, but is being used as a namespace here.
+    function x(inner) {
+    }
+    <|MERGE_RESOLUTION|>--- conflicted
+++ resolved
@@ -3,16 +3,10 @@
 @@= skipped -0, +-1 lines =@@
 -<no content>
 @@= skipped --1, +1 lines =@@
-<<<<<<< HEAD
-+a.js(1,7): error TS2339: Property 'Inner' does not exist on type '{ new(): Outer; prototype: Outer; }'.
-+a.js(5,7): error TS2339: Property 'i' does not exist on type '{ new(): Outer; prototype: Outer; }'.
-+b.js(1,18): error TS2339: Property 'i' does not exist on type '{ new(): Outer; prototype: Outer; }'.
-+b.js(3,13): error TS2702: 'Outer' only refers to a type, but is being used as a namespace here.
-=======
 +a.js(1,7): error TS2339: Property 'Inner' does not exist on type '{ new (): Outer; prototype: Outer; }'.
 +a.js(5,7): error TS2339: Property 'i' does not exist on type '{ new (): Outer; prototype: Outer; }'.
 +b.js(1,18): error TS2339: Property 'i' does not exist on type '{ new (): Outer; prototype: Outer; }'.
->>>>>>> 1a03f810
++b.js(3,13): error TS2702: 'Outer' only refers to a type, but is being used as a namespace here.
 +
 +
 +==== def.js (0 errors) ====
