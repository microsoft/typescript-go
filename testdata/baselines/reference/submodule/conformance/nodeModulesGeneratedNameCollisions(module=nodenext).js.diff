--- old.nodeModulesGeneratedNameCollisions(module=nodenext).js
+++ new.nodeModulesGeneratedNameCollisions(module=nodenext).js
<<<<<<< HEAD
@@= skipped -25, +25 lines =@@
 }
 
 //// [index.js]
-"use strict";
-Object.defineProperty(exports, "__esModule", { value: true });
-exports.Object = exports.exports = exports.__esModule = void 0;
-exports.require = require;
 // cjs format file
=======
@@= skipped -29, +29 lines =@@
 Object.defineProperty(exports, "__esModule", { value: true });
 exports.Object = exports.exports = exports.__esModule = void 0;
 exports.require = require;
-// cjs format file
>>>>>>> ffa05826
 function require() { }
 const exports = {};
 exports.exports = exports;
@@= skipped -9, +8 lines =@@
 exports.Object = Object;
 exports.__esModule = false;
 //// [index.js]
 // esm format file
 function require() { }
@@= skipped -20, +15 lines =@@
 }
 export const __esModule = false;
 export { require, exports, Object };
-
-
-//// [index.d.ts]
-declare function require(): void;
-declare const exports: {};
-declare class Object {
-}
-export declare const __esModule = false;
-export { require, exports, Object };
-//// [index.d.ts]
-declare function require(): void;
-declare const exports: {};
-declare class Object {
-}
-export declare const __esModule = false;
-export { require, exports, Object };<|MERGE_RESOLUTION|>--- conflicted
+++ resolved
@@ -1,32 +1,6 @@
 --- old.nodeModulesGeneratedNameCollisions(module=nodenext).js
 +++ new.nodeModulesGeneratedNameCollisions(module=nodenext).js
-<<<<<<< HEAD
-@@= skipped -25, +25 lines =@@
- }
- 
- //// [index.js]
--"use strict";
--Object.defineProperty(exports, "__esModule", { value: true });
--exports.Object = exports.exports = exports.__esModule = void 0;
--exports.require = require;
- // cjs format file
-=======
-@@= skipped -29, +29 lines =@@
- Object.defineProperty(exports, "__esModule", { value: true });
- exports.Object = exports.exports = exports.__esModule = void 0;
- exports.require = require;
--// cjs format file
->>>>>>> ffa05826
- function require() { }
- const exports = {};
- exports.exports = exports;
-@@= skipped -9, +8 lines =@@
- exports.Object = Object;
- exports.__esModule = false;
- //// [index.js]
- // esm format file
- function require() { }
-@@= skipped -20, +15 lines =@@
+@@= skipped -45, +45 lines =@@
  }
  export const __esModule = false;
  export { require, exports, Object };
