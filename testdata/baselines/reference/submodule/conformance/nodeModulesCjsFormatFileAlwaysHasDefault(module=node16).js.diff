--- conflicted
+++ resolved
@@ -1,25 +1,6 @@
 --- old.nodeModulesCjsFormatFileAlwaysHasDefault(module=node16).js
 +++ new.nodeModulesCjsFormatFileAlwaysHasDefault(module=node16).js
-<<<<<<< HEAD
-@@= skipped -18, +18 lines =@@
- }
- 
- //// [index.js]
--"use strict";
--Object.defineProperty(exports, "__esModule", { value: true });
--exports.a = void 0;
- // cjs format file
--exports.a = 1;
-+export const a = 1;
-=======
-@@= skipped -21, +21 lines =@@
- "use strict";
- Object.defineProperty(exports, "__esModule", { value: true });
- exports.a = void 0;
--// cjs format file
- exports.a = 1;
->>>>>>> ffa05826
- //// [index.js]
+@@= skipped -27, +27 lines =@@
  // esm format file
  import mod from "./subfolder/index.js";
  mod;
