--- conflicted
+++ resolved
@@ -41,11 +41,5 @@
 ->myTypes : Symbol(myTypes, Decl(file.js, 5, 5), Decl(file.js, 9, 50), Decl(file.js, 12, 12), Decl(file.js, 17, 38))
 +>exports.myTypes : Symbol(myTypes, Decl(file.js, 7, 2), Decl(file.js, 9, 4))
 +>exports : Symbol("file", Decl(file.js, 0, 0))
-<<<<<<< HEAD
 +>myTypes : Symbol(myTypes, Decl(file.js, 7, 2), Decl(file.js, 9, 4))
-+>myTypes : Symbol(myTypes, Decl(file.js, 5, 5), Decl(file.js, 9, 4), Decl(file.js, 12, 3), Decl(file.js, 17, 4))
- 
-=======
-+>myTypes : Symbol(myTypes, Decl(file.js, 9, 4), Decl(file.js, 7, 2))
-+>myTypes : Symbol(myTypes, Decl(file.js, 5, 5), Decl(file.js, 9, 4), Decl(file.js, 12, 3), Decl(file.js, 17, 4))
->>>>>>> 12cbd189
++>myTypes : Symbol(myTypes, Decl(file.js, 5, 5), Decl(file.js, 9, 4), Decl(file.js, 12, 3), Decl(file.js, 17, 4))