--- conflicted
+++ resolved
@@ -19,12 +19,8 @@
 +>K : Symbol(K, Decl(bug39167.js, 0, 14))
 +>test.K : Symbol(K, Decl(bug39167.js, 0, 14))
 +>test : Symbol(test, Decl(bug39167.js, 0, 3))
-<<<<<<< HEAD
 +>K : Symbol(K, Decl(bug39167.js, 0, 14))
- 
-=======
 
->>>>>>> b0e1b84a
      function () {}
 
  test.K.prototype = {
@@ -35,12 +31,8 @@
 ->prototype : Symbol(test.K.prototype, Decl(bug39167.js, 2, 18))
 +>test.K : Symbol(K, Decl(bug39167.js, 0, 14))
 +>test : Symbol(test, Decl(bug39167.js, 0, 3))
-<<<<<<< HEAD
 +>K : Symbol(K, Decl(bug39167.js, 0, 14))
- 
-=======
 
->>>>>>> b0e1b84a
      add() {}
  >add : Symbol(add, Decl(bug39167.js, 4, 20))
 @@= skipped -25, +23 lines =@@
@@ -52,11 +44,6 @@
 ->test : Symbol(test, Decl(bug39167.js, 0, 3), Decl(bug39167.js, 0, 14), Decl(bug39167.js, 2, 18))
 ->K : Symbol(test.K, Decl(bug39167.js, 0, 14), Decl(bug39167.js, 4, 5))
 ->add : Symbol(add, Decl(bug39167.js, 4, 20))
-<<<<<<< HEAD
 +>test.K : Symbol(K, Decl(bug39167.js, 0, 14))
 +>test : Symbol(test, Decl(bug39167.js, 0, 3))
-+>K : Symbol(K, Decl(bug39167.js, 0, 14))
- 
-=======
-+>test : Symbol(test, Decl(bug39167.js, 0, 3))
->>>>>>> b0e1b84a
++>K : Symbol(K, Decl(bug39167.js, 0, 14))