file.js(4,11): error TS2315: Type 'Object' is not generic.
file.js(10,51): error TS2300: Duplicate identifier 'myTypes'.
file.js(13,13): error TS2300: Duplicate identifier 'myTypes'.
file.js(14,15): error TS2702: 'myTypes' only refers to a type, but is being used as a namespace here.
file.js(18,15): error TS2702: 'myTypes' only refers to a type, but is being used as a namespace here.
file.js(18,39): error TS2300: Duplicate identifier 'myTypes'.
<<<<<<< HEAD
file.js(20,9): error TS2300: Duplicate identifier 'myTypes'.
=======
file2.js(1,9): error TS18042: 'myTypes' is a type and cannot be imported in JavaScript files. Use 'import("./file.js").myTypes' in a JSDoc type annotation.
>>>>>>> db968bc6
file2.js(6,11): error TS2315: Type 'Object' is not generic.
file2.js(12,23): error TS2702: 'myTypes' only refers to a type, but is being used as a namespace here.
file2.js(17,12): error TS2702: 'testFnTypes' only refers to a type, but is being used as a namespace here.


==== file.js (7 errors) ====
    /**
     * @namespace myTypes
     * @global
     * @type {Object<string,*>}
              ~~~~~~~~~~~~~~~~
!!! error TS2315: Type 'Object' is not generic.
     */
    const myTypes = {
        // SOME PROPS HERE
    };
    
    /** @typedef {string|RegExp|Array<string|RegExp>} myTypes.typeA */
                                                      ~~~~~~~
!!! error TS2300: Duplicate identifier 'myTypes'.
    
    /**
     * @typedef myTypes.typeB
                ~~~~~~~
!!! error TS2300: Duplicate identifier 'myTypes'.
     * @property {myTypes.typeA}    prop1 - Prop 1.
                  ~~~~~~~
!!! error TS2702: 'myTypes' only refers to a type, but is being used as a namespace here.
     * @property {string}           prop2 - Prop 2.
     */
    
    /** @typedef {myTypes.typeB|Function} myTypes.typeC */
                  ~~~~~~~
!!! error TS2702: 'myTypes' only refers to a type, but is being used as a namespace here.
                                          ~~~~~~~
!!! error TS2300: Duplicate identifier 'myTypes'.
    
    export {myTypes};
<<<<<<< HEAD
            ~~~~~~~
!!! error TS2300: Duplicate identifier 'myTypes'.
==== file2.js (3 errors) ====
=======
==== file2.js (4 errors) ====
>>>>>>> db968bc6
    import {myTypes} from './file.js';
            ~~~~~~~
!!! error TS18042: 'myTypes' is a type and cannot be imported in JavaScript files. Use 'import("./file.js").myTypes' in a JSDoc type annotation.
    
    /**
     * @namespace testFnTypes
     * @global
     * @type {Object<string,*>}
              ~~~~~~~~~~~~~~~~
!!! error TS2315: Type 'Object' is not generic.
     */
    const testFnTypes = {
        // SOME PROPS HERE
    };
    
    /** @typedef {boolean|myTypes.typeC} testFnTypes.input */
                          ~~~~~~~
!!! error TS2702: 'myTypes' only refers to a type, but is being used as a namespace here.
    
    /**
     * @function testFn
     * @description A test function.
     * @param {testFnTypes.input} input - Input.
               ~~~~~~~~~~~
!!! error TS2702: 'testFnTypes' only refers to a type, but is being used as a namespace here.
     * @returns {number|null} Result.
     */
    function testFn(input) {
        if (typeof input === 'number') {
            return 2 * input;
        } else {
            return null;
        }
    }
    
    export {testFn, testFnTypes};<|MERGE_RESOLUTION|>--- conflicted
+++ resolved
@@ -1,92 +1,85 @@
-file.js(4,11): error TS2315: Type 'Object' is not generic.
-file.js(10,51): error TS2300: Duplicate identifier 'myTypes'.
-file.js(13,13): error TS2300: Duplicate identifier 'myTypes'.
-file.js(14,15): error TS2702: 'myTypes' only refers to a type, but is being used as a namespace here.
-file.js(18,15): error TS2702: 'myTypes' only refers to a type, but is being used as a namespace here.
-file.js(18,39): error TS2300: Duplicate identifier 'myTypes'.
-<<<<<<< HEAD
-file.js(20,9): error TS2300: Duplicate identifier 'myTypes'.
-=======
-file2.js(1,9): error TS18042: 'myTypes' is a type and cannot be imported in JavaScript files. Use 'import("./file.js").myTypes' in a JSDoc type annotation.
->>>>>>> db968bc6
-file2.js(6,11): error TS2315: Type 'Object' is not generic.
-file2.js(12,23): error TS2702: 'myTypes' only refers to a type, but is being used as a namespace here.
-file2.js(17,12): error TS2702: 'testFnTypes' only refers to a type, but is being used as a namespace here.
-
-
-==== file.js (7 errors) ====
-    /**
-     * @namespace myTypes
-     * @global
-     * @type {Object<string,*>}
-              ~~~~~~~~~~~~~~~~
-!!! error TS2315: Type 'Object' is not generic.
-     */
-    const myTypes = {
-        // SOME PROPS HERE
-    };
-    
-    /** @typedef {string|RegExp|Array<string|RegExp>} myTypes.typeA */
-                                                      ~~~~~~~
-!!! error TS2300: Duplicate identifier 'myTypes'.
-    
-    /**
-     * @typedef myTypes.typeB
-                ~~~~~~~
-!!! error TS2300: Duplicate identifier 'myTypes'.
-     * @property {myTypes.typeA}    prop1 - Prop 1.
-                  ~~~~~~~
-!!! error TS2702: 'myTypes' only refers to a type, but is being used as a namespace here.
-     * @property {string}           prop2 - Prop 2.
-     */
-    
-    /** @typedef {myTypes.typeB|Function} myTypes.typeC */
-                  ~~~~~~~
-!!! error TS2702: 'myTypes' only refers to a type, but is being used as a namespace here.
-                                          ~~~~~~~
-!!! error TS2300: Duplicate identifier 'myTypes'.
-    
-    export {myTypes};
-<<<<<<< HEAD
-            ~~~~~~~
-!!! error TS2300: Duplicate identifier 'myTypes'.
-==== file2.js (3 errors) ====
-=======
-==== file2.js (4 errors) ====
->>>>>>> db968bc6
-    import {myTypes} from './file.js';
-            ~~~~~~~
-!!! error TS18042: 'myTypes' is a type and cannot be imported in JavaScript files. Use 'import("./file.js").myTypes' in a JSDoc type annotation.
-    
-    /**
-     * @namespace testFnTypes
-     * @global
-     * @type {Object<string,*>}
-              ~~~~~~~~~~~~~~~~
-!!! error TS2315: Type 'Object' is not generic.
-     */
-    const testFnTypes = {
-        // SOME PROPS HERE
-    };
-    
-    /** @typedef {boolean|myTypes.typeC} testFnTypes.input */
-                          ~~~~~~~
-!!! error TS2702: 'myTypes' only refers to a type, but is being used as a namespace here.
-    
-    /**
-     * @function testFn
-     * @description A test function.
-     * @param {testFnTypes.input} input - Input.
-               ~~~~~~~~~~~
-!!! error TS2702: 'testFnTypes' only refers to a type, but is being used as a namespace here.
-     * @returns {number|null} Result.
-     */
-    function testFn(input) {
-        if (typeof input === 'number') {
-            return 2 * input;
-        } else {
-            return null;
-        }
-    }
-    
+file.js(4,11): error TS2315: Type 'Object' is not generic.
+file.js(10,51): error TS2300: Duplicate identifier 'myTypes'.
+file.js(13,13): error TS2300: Duplicate identifier 'myTypes'.
+file.js(14,15): error TS2702: 'myTypes' only refers to a type, but is being used as a namespace here.
+file.js(18,15): error TS2702: 'myTypes' only refers to a type, but is being used as a namespace here.
+file.js(18,39): error TS2300: Duplicate identifier 'myTypes'.
+file.js(20,9): error TS2300: Duplicate identifier 'myTypes'.
+file2.js(1,9): error TS18042: 'myTypes' is a type and cannot be imported in JavaScript files. Use 'import("./file.js").myTypes' in a JSDoc type annotation.
+file2.js(6,11): error TS2315: Type 'Object' is not generic.
+file2.js(12,23): error TS2702: 'myTypes' only refers to a type, but is being used as a namespace here.
+file2.js(17,12): error TS2702: 'testFnTypes' only refers to a type, but is being used as a namespace here.
+
+
+==== file.js (7 errors) ====
+    /**
+     * @namespace myTypes
+     * @global
+     * @type {Object<string,*>}
+              ~~~~~~~~~~~~~~~~
+!!! error TS2315: Type 'Object' is not generic.
+     */
+    const myTypes = {
+        // SOME PROPS HERE
+    };
+    
+    /** @typedef {string|RegExp|Array<string|RegExp>} myTypes.typeA */
+                                                      ~~~~~~~
+!!! error TS2300: Duplicate identifier 'myTypes'.
+    
+    /**
+     * @typedef myTypes.typeB
+                ~~~~~~~
+!!! error TS2300: Duplicate identifier 'myTypes'.
+     * @property {myTypes.typeA}    prop1 - Prop 1.
+                  ~~~~~~~
+!!! error TS2702: 'myTypes' only refers to a type, but is being used as a namespace here.
+     * @property {string}           prop2 - Prop 2.
+     */
+    
+    /** @typedef {myTypes.typeB|Function} myTypes.typeC */
+                  ~~~~~~~
+!!! error TS2702: 'myTypes' only refers to a type, but is being used as a namespace here.
+                                          ~~~~~~~
+!!! error TS2300: Duplicate identifier 'myTypes'.
+    
+    export {myTypes};
+            ~~~~~~~
+!!! error TS2300: Duplicate identifier 'myTypes'.
+==== file2.js (4 errors) ====
+    import {myTypes} from './file.js';
+            ~~~~~~~
+!!! error TS18042: 'myTypes' is a type and cannot be imported in JavaScript files. Use 'import("./file.js").myTypes' in a JSDoc type annotation.
+    
+    /**
+     * @namespace testFnTypes
+     * @global
+     * @type {Object<string,*>}
+              ~~~~~~~~~~~~~~~~
+!!! error TS2315: Type 'Object' is not generic.
+     */
+    const testFnTypes = {
+        // SOME PROPS HERE
+    };
+    
+    /** @typedef {boolean|myTypes.typeC} testFnTypes.input */
+                          ~~~~~~~
+!!! error TS2702: 'myTypes' only refers to a type, but is being used as a namespace here.
+    
+    /**
+     * @function testFn
+     * @description A test function.
+     * @param {testFnTypes.input} input - Input.
+               ~~~~~~~~~~~
+!!! error TS2702: 'testFnTypes' only refers to a type, but is being used as a namespace here.
+     * @returns {number|null} Result.
+     */
+    function testFn(input) {
+        if (typeof input === 'number') {
+            return 2 * input;
+        } else {
+            return null;
+        }
+    }
+    
     export {testFn, testFnTypes};