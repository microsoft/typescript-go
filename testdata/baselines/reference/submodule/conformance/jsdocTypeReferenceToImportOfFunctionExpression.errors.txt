--- conflicted
+++ resolved
@@ -1,36 +1,31 @@
-MW.js(1,15): error TS1340: Module './MC' does not refer to a type, but is used as a type here. Did you mean 'typeof import('./MC')'?
-<<<<<<< HEAD
-MW.js(8,10): error TS2339: Property 'compiler' does not exist on type 'MW'.
-=======
-MW.js(12,1): error TS2309: An export assignment cannot be used in a module with other exported elements.
->>>>>>> d056c7d8
-
-
-==== MC.js (0 errors) ====
-    const MW = require("./MW");
-    
-    /** @typedef {number} Meyerhauser */
-    
-    /** @class */
-    module.exports = function MC() {
-        /** @type {any} */
-        var x = {}
-        return new MW(x);
-    };
-    
-==== MW.js (2 errors) ====
-    /** @typedef {import("./MC")} MC */
-                  ~~~~~~~~~~~~~~
-!!! error TS1340: Module './MC' does not refer to a type, but is used as a type here. Did you mean 'typeof import('./MC')'?
-    
-    class MW {
-      /**
-       * @param {MC} compiler the compiler
-       */
-      constructor(compiler) {
-        this.compiler = compiler;
-      }
-    }
-    
-    module.exports = MW;
+MW.js(1,15): error TS1340: Module './MC' does not refer to a type, but is used as a type here. Did you mean 'typeof import('./MC')'?
+
+
+==== MC.js (0 errors) ====
+    const MW = require("./MW");
+    
+    /** @typedef {number} Meyerhauser */
+    
+    /** @class */
+    module.exports = function MC() {
+        /** @type {any} */
+        var x = {}
+        return new MW(x);
+    };
+    
+==== MW.js (1 errors) ====
+    /** @typedef {import("./MC")} MC */
+                  ~~~~~~~~~~~~~~
+!!! error TS1340: Module './MC' does not refer to a type, but is used as a type here. Did you mean 'typeof import('./MC')'?
+    
+    class MW {
+      /**
+       * @param {MC} compiler the compiler
+       */
+      constructor(compiler) {
+        this.compiler = compiler;
+      }
+    }
+    
+    module.exports = MW;
     