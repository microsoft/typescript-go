--- old.nodeModulesImportAttributesModeDeclarationEmitErrors(module=node16).js
+++ new.nodeModulesImportAttributesModeDeclarationEmitErrors(module=node16).js
<<<<<<< HEAD
@@= skipped -29, +29 lines =@@
 //// [index.js]
 "use strict";
 Object.defineProperty(exports, "__esModule", { value: true });
-
-
-//// [index.d.ts]
-import type { RequireInterface } from "pkg";
-import { ImportInterface } from "pkg" with { "resolution-mode": "import" };
-export interface LocalInterface extends RequireInterface, ImportInterface {
-}
+// not exclusively type-only
+require("pkg");
=======
@@= skipped -27, +27 lines =@@


 //// [index.js]
-"use strict";
-Object.defineProperty(exports, "__esModule", { value: true });
+// not exclusively type-only
+import "pkg" with { "resolution-mode": "require" };


 //// [index.d.ts]
+// incorrect mode
 import type { RequireInterface } from "pkg";
+// not type-only
 import { ImportInterface } from "pkg" with { "resolution-mode": "import" };
 export interface LocalInterface extends RequireInterface, ImportInterface {
 }
>>>>>>> 360255e6
<|MERGE_RESOLUTION|>--- conflicted
+++ resolved
@@ -1,28 +1,11 @@
 --- old.nodeModulesImportAttributesModeDeclarationEmitErrors(module=node16).js
 +++ new.nodeModulesImportAttributesModeDeclarationEmitErrors(module=node16).js
-<<<<<<< HEAD
 @@= skipped -29, +29 lines =@@
  //// [index.js]
  "use strict";
  Object.defineProperty(exports, "__esModule", { value: true });
--
--
--//// [index.d.ts]
--import type { RequireInterface } from "pkg";
--import { ImportInterface } from "pkg" with { "resolution-mode": "import" };
--export interface LocalInterface extends RequireInterface, ImportInterface {
--}
 +// not exclusively type-only
 +require("pkg");
-=======
-@@= skipped -27, +27 lines =@@
-
-
- //// [index.js]
--"use strict";
--Object.defineProperty(exports, "__esModule", { value: true });
-+// not exclusively type-only
-+import "pkg" with { "resolution-mode": "require" };
 
 
  //// [index.d.ts]
@@ -31,5 +14,4 @@
 +// not type-only
  import { ImportInterface } from "pkg" with { "resolution-mode": "import" };
  export interface LocalInterface extends RequireInterface, ImportInterface {
- }
->>>>>>> 360255e6
+ }