--- old.nodeModulesTripleSlashReferenceModeDeclarationEmit5(module=nodenext).js
+++ new.nodeModulesTripleSlashReferenceModeDeclarationEmit5(module=nodenext).js
<<<<<<< HEAD
@@= skipped -28, +28 lines =@@
 Object.defineProperty(exports, "__esModule", { value: true });
=======
@@= skipped -24, +24 lines =@@
 export interface LocalInterface extends ImportInterface, RequireInterface {}

 //// [index.js]
-"use strict";
-Object.defineProperty(exports, "__esModule", { value: true });
>>>>>>> 360255e6
 /// <reference types="pkg" resolution-mode="import" preserve="true" />
 /// <reference types="pkg" resolution-mode="require" preserve="true" />
+export {};


 //// [index.d.ts]
-/// <reference types="pkg" resolution-mode="import" preserve="true" />
-/// <reference types="pkg" resolution-mode="require" preserve="true" />
<<<<<<< HEAD
-export interface LocalInterface extends ImportInterface, RequireInterface {
-}
=======
 export interface LocalInterface extends ImportInterface, RequireInterface {
 }
>>>>>>> 360255e6
<|MERGE_RESOLUTION|>--- conflicted
+++ resolved
@@ -1,28 +1,46 @@
 --- old.nodeModulesTripleSlashReferenceModeDeclarationEmit5(module=nodenext).js
 +++ new.nodeModulesTripleSlashReferenceModeDeclarationEmit5(module=nodenext).js
-<<<<<<< HEAD
-@@= skipped -28, +28 lines =@@
- Object.defineProperty(exports, "__esModule", { value: true });
-=======
-@@= skipped -24, +24 lines =@@
- export interface LocalInterface extends ImportInterface, RequireInterface {}
-
- //// [index.js]
--"use strict";
--Object.defineProperty(exports, "__esModule", { value: true });
->>>>>>> 360255e6
- /// <reference types="pkg" resolution-mode="import" preserve="true" />
- /// <reference types="pkg" resolution-mode="require" preserve="true" />
-+export {};
+@@= skipped -31, +31 lines =@@
 
 
  //// [index.d.ts]
 -/// <reference types="pkg" resolution-mode="import" preserve="true" />
 -/// <reference types="pkg" resolution-mode="require" preserve="true" />
-<<<<<<< HEAD
--export interface LocalInterface extends ImportInterface, RequireInterface {
--}
-=======
  export interface LocalInterface extends ImportInterface, RequireInterface {
  }
->>>>>>> 360255e6
++
++
++//// [DtsFileErrors]
++
++
++out/index.d.ts(1,41): error TS2304: Cannot find name 'ImportInterface'.
++out/index.d.ts(1,58): error TS2304: Cannot find name 'RequireInterface'.
++
++
++==== out/index.d.ts (2 errors) ====
++    export interface LocalInterface extends ImportInterface, RequireInterface {
++                                            ~~~~~~~~~~~~~~~
++!!! error TS2304: Cannot find name 'ImportInterface'.
++                                                             ~~~~~~~~~~~~~~~~
++!!! error TS2304: Cannot find name 'RequireInterface'.
++    }
++    
++==== /node_modules/pkg/package.json (0 errors) ====
++    {
++        "name": "pkg",
++        "version": "0.0.1",
++        "exports": {
++            "import": "./import.js",
++            "require": "./require.js"
++        }
++    }
++==== /node_modules/pkg/import.d.ts (0 errors) ====
++    export {};
++    declare global {
++        interface ImportInterface {}
++    }
++==== /node_modules/pkg/require.d.ts (0 errors) ====
++    export {};
++    declare global {
++        interface RequireInterface {}
++    }