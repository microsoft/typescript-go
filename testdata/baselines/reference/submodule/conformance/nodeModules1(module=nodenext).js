//// [tests/cases/conformance/node/nodeModules1.ts] ////

//// [index.ts]
// cjs format file
const x = 1;
export {x};
//// [index.cts]
// cjs format file
const x = 1;
export {x};
//// [index.mts]
// esm format file
const x = 1;
export {x};
//// [index.ts]
// cjs format file
const x = 1;
export {x};
//// [index.cts]
// cjs format file
const x = 1;
export {x};
//// [index.mts]
// esm format file
const x = 1;
export {x};
//// [index.ts]
// esm format file
const x = 1;
export {x};
//// [index.mts]
// esm format file
const x = 1;
export {x};
//// [index.cts]
// cjs format file
const x = 1;
export {x};
//// [index.mts]
import * as m1 from "./index.js";
import * as m2 from "./index.mjs";
import * as m3 from "./index.cjs";
import * as m4 from "./subfolder/index.js";
import * as m5 from "./subfolder/index.mjs";
import * as m6 from "./subfolder/index.cjs";
import * as m7 from "./subfolder2/index.js";
import * as m8 from "./subfolder2/index.mjs";
import * as m9 from "./subfolder2/index.cjs";
import * as m10 from "./subfolder2/another/index.js";
import * as m11 from "./subfolder2/another/index.mjs";
import * as m12 from "./subfolder2/another/index.cjs";
// The next ones should all fail - esm format files have no index resolution or extension resolution
import * as m13 from "./";
import * as m14 from "./index";
import * as m15 from "./subfolder";
import * as m16 from "./subfolder/";
import * as m17 from "./subfolder/index";
import * as m18 from "./subfolder2";
import * as m19 from "./subfolder2/";
import * as m20 from "./subfolder2/index";
import * as m21 from "./subfolder2/another";
import * as m22 from "./subfolder2/another/";
import * as m23 from "./subfolder2/another/index";
void m1;
void m2;
void m3;
void m4;
void m5;
void m6;
void m7;
void m8;
void m9;
void m10;
void m11;
void m12;
void m13;
void m14;
void m15;
void m16;
void m17;
void m18;
void m19;
void m20;
void m21;
void m22;
void m23;

// These should _mostly_ work - `import = require` always desugars to require calls, which do have extension and index resolution (but can't load anything that resolves to esm!)
import m24 = require("./");
import m25 = require("./index");
import m26 = require("./subfolder");
import m27 = require("./subfolder/");
import m28 = require("./subfolder/index");
import m29 = require("./subfolder2");
import m30 = require("./subfolder2/");
import m31 = require("./subfolder2/index");
import m32 = require("./subfolder2/another");
import m33 = require("./subfolder2/another/");
import m34 = require("./subfolder2/another/index");
void m24;
void m25;
void m26;
void m27;
void m28;
void m29;
void m30;
void m31;
void m32;
void m33;
void m34;

// These shouldn't work - dynamic `import()` always uses the esm resolver, which does not have extension resolution
const _m35 = import("./");
const _m36 = import("./index");
const _m37 = import("./subfolder");
const _m38 = import("./subfolder/");
const _m39 = import("./subfolder/index");
const _m40 = import("./subfolder2");
const _m41 = import("./subfolder2/");
const _m42 = import("./subfolder2/index");
const _m43 = import("./subfolder2/another");
const _m44 = import("./subfolder2/another/");
const _m45 = import("./subfolder2/another/index");

// esm format file
const x = 1;
export {x};
//// [index.cts]
// ESM-format imports below should issue errors
import * as m1 from "./index.js";
import * as m2 from "./index.mjs";
import * as m3 from "./index.cjs";
import * as m4 from "./subfolder/index.js";
import * as m5 from "./subfolder/index.mjs";
import * as m6 from "./subfolder/index.cjs";
import * as m7 from "./subfolder2/index.js";
import * as m8 from "./subfolder2/index.mjs";
import * as m9 from "./subfolder2/index.cjs";
import * as m10 from "./subfolder2/another/index.js";
import * as m11 from "./subfolder2/another/index.mjs";
import * as m12 from "./subfolder2/another/index.cjs";
// The next ones should _mostly_ work - cjs format files have index resolution and extension resolution (except for those which resolve to an esm format file)
import * as m13 from "./";
import * as m14 from "./index";
import * as m15 from "./subfolder";
import * as m16 from "./subfolder/";
import * as m17 from "./subfolder/index";
import * as m18 from "./subfolder2";
import * as m19 from "./subfolder2/";
import * as m20 from "./subfolder2/index";
import * as m21 from "./subfolder2/another";
import * as m22 from "./subfolder2/another/";
import * as m23 from "./subfolder2/another/index";
void m1;
void m2;
void m3;
void m4;
void m5;
void m6;
void m7;
void m8;
void m9;
void m10;
void m11;
void m12;
void m13;
void m14;
void m15;
void m16;
void m17;
void m18;
void m19;
void m20;
void m21;
void m22;
void m23;

// These should _mostly_ work - `import = require` always desugars to require calls, which do have extension and index resolution (but can't load anything that resolves to esm!)
import m24 = require("./");
import m25 = require("./index");
import m26 = require("./subfolder");
import m27 = require("./subfolder/");
import m28 = require("./subfolder/index");
import m29 = require("./subfolder2");
import m30 = require("./subfolder2/");
import m31 = require("./subfolder2/index");
import m32 = require("./subfolder2/another");
import m33 = require("./subfolder2/another/");
import m34 = require("./subfolder2/another/index");
void m24;
void m25;
void m26;
void m27;
void m28;
void m29;
void m30;
void m31;
void m32;
void m33;
void m34;

// These shouldn't work - dynamic `import()` always uses the esm resolver, which does not have extension resolution
const _m35 = import("./");
const _m36 = import("./index");
const _m37 = import("./subfolder");
const _m38 = import("./subfolder/");
const _m39 = import("./subfolder/index");
const _m40 = import("./subfolder2");
const _m41 = import("./subfolder2/");
const _m42 = import("./subfolder2/index");
const _m43 = import("./subfolder2/another");
const _m44 = import("./subfolder2/another/");
const _m45 = import("./subfolder2/another/index");
// cjs format file
const x = 1;
export {x};
//// [index.ts]
import * as m1 from "./index.js";
import * as m2 from "./index.mjs";
import * as m3 from "./index.cjs";
import * as m4 from "./subfolder/index.js";
import * as m5 from "./subfolder/index.mjs";
import * as m6 from "./subfolder/index.cjs";
import * as m7 from "./subfolder2/index.js";
import * as m8 from "./subfolder2/index.mjs";
import * as m9 from "./subfolder2/index.cjs";
import * as m10 from "./subfolder2/another/index.js";
import * as m11 from "./subfolder2/another/index.mjs";
import * as m12 from "./subfolder2/another/index.cjs";
// The next ones shouldn't all work - esm format files have no index resolution or extension resolution
import * as m13 from "./";
import * as m14 from "./index";
import * as m15 from "./subfolder";
import * as m16 from "./subfolder/";
import * as m17 from "./subfolder/index";
import * as m18 from "./subfolder2";
import * as m19 from "./subfolder2/";
import * as m20 from "./subfolder2/index";
import * as m21 from "./subfolder2/another";
import * as m22 from "./subfolder2/another/";
import * as m23 from "./subfolder2/another/index";
void m1;
void m2;
void m3;
void m4;
void m5;
void m6;
void m7;
void m8;
void m9;
void m10;
void m11;
void m12;
void m13;
void m14;
void m15;
void m16;
void m17;
void m18;
void m19;
void m20;
void m21;
void m22;
void m23;

// These should _mostly_ work - `import = require` always desugars to require calls, which do have extension and index resolution (but can't load anything that resolves to esm!)
import m24 = require("./");
import m25 = require("./index");
import m26 = require("./subfolder");
import m27 = require("./subfolder/");
import m28 = require("./subfolder/index");
import m29 = require("./subfolder2");
import m30 = require("./subfolder2/");
import m31 = require("./subfolder2/index");
import m32 = require("./subfolder2/another");
import m33 = require("./subfolder2/another/");
import m34 = require("./subfolder2/another/index");
void m24;
void m25;
void m26;
void m27;
void m28;
void m29;
void m30;
void m31;
void m32;
void m33;
void m34;

// These shouldn't work - dynamic `import()` always uses the esm resolver, which does not have extension resolution
const _m35 = import("./");
const _m36 = import("./index");
const _m37 = import("./subfolder");
const _m38 = import("./subfolder/");
const _m39 = import("./subfolder/index");
const _m40 = import("./subfolder2");
const _m41 = import("./subfolder2/");
const _m42 = import("./subfolder2/index");
const _m43 = import("./subfolder2/another");
const _m44 = import("./subfolder2/another/");
const _m45 = import("./subfolder2/another/index");
// esm format file
const x = 1;
export {x};
//// [package.json]
{
    "name": "package",
    "private": true,
    "type": "module"
}
//// [package.json]
{
    "type": "commonjs"
}
//// [package.json]
{
}
//// [package.json]
{
    "type": "module"
}

//// [index.js]
<<<<<<< HEAD
// cjs format file
=======
"use strict";
Object.defineProperty(exports, "__esModule", { value: true });
exports.x = void 0;
>>>>>>> ffa05826
const x = 1;
exports.x = x;
//// [index.cjs]
<<<<<<< HEAD
// cjs format file
=======
"use strict";
Object.defineProperty(exports, "__esModule", { value: true });
exports.x = void 0;
>>>>>>> ffa05826
const x = 1;
exports.x = x;
//// [index.mjs]
// esm format file
const x = 1;
export { x };
//// [index.js]
// cjs format file
const x = 1;
export { x };
//// [index.cjs]
<<<<<<< HEAD
// cjs format file
=======
"use strict";
Object.defineProperty(exports, "__esModule", { value: true });
exports.x = void 0;
>>>>>>> ffa05826
const x = 1;
exports.x = x;
//// [index.mjs]
// esm format file
const x = 1;
export { x };
//// [index.js]
// esm format file
const x = 1;
export { x };
//// [index.mjs]
// esm format file
const x = 1;
export { x };
//// [index.cjs]
<<<<<<< HEAD
// cjs format file
=======
"use strict";
Object.defineProperty(exports, "__esModule", { value: true });
exports.x = void 0;
>>>>>>> ffa05826
const x = 1;
exports.x = x;
//// [index.cjs]
<<<<<<< HEAD
import { createRequire as _createRequire } from "module";
const __require = _createRequire(import.meta.url);
// ESM-format imports below should issue errors
import * as m1 from "./index.js";
import * as m2 from "./index.mjs";
import * as m3 from "./index.cjs";
import * as m4 from "./subfolder/index.js";
import * as m5 from "./subfolder/index.mjs";
import * as m6 from "./subfolder/index.cjs";
import * as m7 from "./subfolder2/index.js";
import * as m8 from "./subfolder2/index.mjs";
import * as m9 from "./subfolder2/index.cjs";
import * as m10 from "./subfolder2/another/index.js";
import * as m11 from "./subfolder2/another/index.mjs";
import * as m12 from "./subfolder2/another/index.cjs";
// The next ones should _mostly_ work - cjs format files have index resolution and extension resolution (except for those which resolve to an esm format file)
import * as m13 from "./";
import * as m14 from "./index";
import * as m15 from "./subfolder";
import * as m16 from "./subfolder/";
import * as m17 from "./subfolder/index";
import * as m18 from "./subfolder2";
import * as m19 from "./subfolder2/";
import * as m20 from "./subfolder2/index";
import * as m21 from "./subfolder2/another";
import * as m22 from "./subfolder2/another/";
import * as m23 from "./subfolder2/another/index";
=======
"use strict";
var __createBinding = (this && this.__createBinding) || (Object.create ? (function(o, m, k, k2) {
    if (k2 === undefined) k2 = k;
    var desc = Object.getOwnPropertyDescriptor(m, k);
    if (!desc || ("get" in desc ? !m.__esModule : desc.writable || desc.configurable)) {
      desc = { enumerable: true, get: function() { return m[k]; } };
    }
    Object.defineProperty(o, k2, desc);
}) : (function(o, m, k, k2) {
    if (k2 === undefined) k2 = k;
    o[k2] = m[k];
}));
var __setModuleDefault = (this && this.__setModuleDefault) || (Object.create ? (function(o, v) {
    Object.defineProperty(o, "default", { enumerable: true, value: v });
}) : function(o, v) {
    o["default"] = v;
});
var __importStar = (this && this.__importStar) || function (mod) {
    if (mod && mod.__esModule) return mod;
    var result = {};
    if (mod != null) for (var k in mod) if (k !== "default" && Object.prototype.hasOwnProperty.call(mod, k)) __createBinding(result, mod, k);
    __setModuleDefault(result, mod);
    return result;
};
Object.defineProperty(exports, "__esModule", { value: true });
exports.x = void 0;
const m1 = __importStar(require("./index.js"));
const m2 = __importStar(require("./index.mjs"));
const m3 = __importStar(require("./index.cjs"));
const m4 = __importStar(require("./subfolder/index.js"));
const m5 = __importStar(require("./subfolder/index.mjs"));
const m6 = __importStar(require("./subfolder/index.cjs"));
const m7 = __importStar(require("./subfolder2/index.js"));
const m8 = __importStar(require("./subfolder2/index.mjs"));
const m9 = __importStar(require("./subfolder2/index.cjs"));
const m10 = __importStar(require("./subfolder2/another/index.js"));
const m11 = __importStar(require("./subfolder2/another/index.mjs"));
const m12 = __importStar(require("./subfolder2/another/index.cjs"));
const m13 = __importStar(require("./"));
const m14 = __importStar(require("./index"));
const m15 = __importStar(require("./subfolder"));
const m16 = __importStar(require("./subfolder/"));
const m17 = __importStar(require("./subfolder/index"));
const m18 = __importStar(require("./subfolder2"));
const m19 = __importStar(require("./subfolder2/"));
const m20 = __importStar(require("./subfolder2/index"));
const m21 = __importStar(require("./subfolder2/another"));
const m22 = __importStar(require("./subfolder2/another/"));
const m23 = __importStar(require("./subfolder2/another/index"));
>>>>>>> ffa05826
void m1;
void m2;
void m3;
void m4;
void m5;
void m6;
void m7;
void m8;
void m9;
void m10;
void m11;
void m12;
void m13;
void m14;
void m15;
void m16;
void m17;
void m18;
void m19;
void m20;
void m21;
void m22;
void m23;
<<<<<<< HEAD
// These should _mostly_ work - `import = require` always desugars to require calls, which do have extension and index resolution (but can't load anything that resolves to esm!)
const m24 = __require("./");
const m25 = __require("./index");
const m26 = __require("./subfolder");
const m27 = __require("./subfolder/");
const m28 = __require("./subfolder/index");
const m29 = __require("./subfolder2");
const m30 = __require("./subfolder2/");
const m31 = __require("./subfolder2/index");
const m32 = __require("./subfolder2/another");
const m33 = __require("./subfolder2/another/");
const m34 = __require("./subfolder2/another/index");
=======
const m24 = require("./");
const m25 = require("./index");
const m26 = require("./subfolder");
const m27 = require("./subfolder/");
const m28 = require("./subfolder/index");
const m29 = require("./subfolder2");
const m30 = require("./subfolder2/");
const m31 = require("./subfolder2/index");
const m32 = require("./subfolder2/another");
const m33 = require("./subfolder2/another/");
const m34 = require("./subfolder2/another/index");
>>>>>>> ffa05826
void m24;
void m25;
void m26;
void m27;
void m28;
void m29;
void m30;
void m31;
void m32;
void m33;
void m34;
// These shouldn't work - dynamic `import()` always uses the esm resolver, which does not have extension resolution
const _m35 = import("./");
const _m36 = import("./index");
const _m37 = import("./subfolder");
const _m38 = import("./subfolder/");
const _m39 = import("./subfolder/index");
const _m40 = import("./subfolder2");
const _m41 = import("./subfolder2/");
const _m42 = import("./subfolder2/index");
const _m43 = import("./subfolder2/another");
const _m44 = import("./subfolder2/another/");
const _m45 = import("./subfolder2/another/index");
// cjs format file
const x = 1;
exports.x = x;
//// [index.js]
import { createRequire as _createRequire } from "module";
const __require = _createRequire(import.meta.url);
import * as m1 from "./index.js";
import * as m2 from "./index.mjs";
import * as m3 from "./index.cjs";
import * as m4 from "./subfolder/index.js";
import * as m5 from "./subfolder/index.mjs";
import * as m6 from "./subfolder/index.cjs";
import * as m7 from "./subfolder2/index.js";
import * as m8 from "./subfolder2/index.mjs";
import * as m9 from "./subfolder2/index.cjs";
import * as m10 from "./subfolder2/another/index.js";
import * as m11 from "./subfolder2/another/index.mjs";
import * as m12 from "./subfolder2/another/index.cjs";
// The next ones shouldn't all work - esm format files have no index resolution or extension resolution
import * as m13 from "./";
import * as m14 from "./index";
import * as m15 from "./subfolder";
import * as m16 from "./subfolder/";
import * as m17 from "./subfolder/index";
import * as m18 from "./subfolder2";
import * as m19 from "./subfolder2/";
import * as m20 from "./subfolder2/index";
import * as m21 from "./subfolder2/another";
import * as m22 from "./subfolder2/another/";
import * as m23 from "./subfolder2/another/index";
void m1;
void m2;
void m3;
void m4;
void m5;
void m6;
void m7;
void m8;
void m9;
void m10;
void m11;
void m12;
void m13;
void m14;
void m15;
void m16;
void m17;
void m18;
void m19;
void m20;
void m21;
void m22;
void m23;
// These should _mostly_ work - `import = require` always desugars to require calls, which do have extension and index resolution (but can't load anything that resolves to esm!)
const m24 = __require("./");
const m25 = __require("./index");
const m26 = __require("./subfolder");
const m27 = __require("./subfolder/");
const m28 = __require("./subfolder/index");
const m29 = __require("./subfolder2");
const m30 = __require("./subfolder2/");
const m31 = __require("./subfolder2/index");
const m32 = __require("./subfolder2/another");
const m33 = __require("./subfolder2/another/");
const m34 = __require("./subfolder2/another/index");
void m24;
void m25;
void m26;
void m27;
void m28;
void m29;
void m30;
void m31;
void m32;
void m33;
void m34;
// These shouldn't work - dynamic `import()` always uses the esm resolver, which does not have extension resolution
const _m35 = import("./");
const _m36 = import("./index");
const _m37 = import("./subfolder");
const _m38 = import("./subfolder/");
const _m39 = import("./subfolder/index");
const _m40 = import("./subfolder2");
const _m41 = import("./subfolder2/");
const _m42 = import("./subfolder2/index");
const _m43 = import("./subfolder2/another");
const _m44 = import("./subfolder2/another/");
const _m45 = import("./subfolder2/another/index");
// esm format file
const x = 1;
export { x };
//// [index.mjs]
import { createRequire as _createRequire } from "module";
const __require = _createRequire(import.meta.url);
import * as m1 from "./index.js";
import * as m2 from "./index.mjs";
import * as m3 from "./index.cjs";
import * as m4 from "./subfolder/index.js";
import * as m5 from "./subfolder/index.mjs";
import * as m6 from "./subfolder/index.cjs";
import * as m7 from "./subfolder2/index.js";
import * as m8 from "./subfolder2/index.mjs";
import * as m9 from "./subfolder2/index.cjs";
import * as m10 from "./subfolder2/another/index.js";
import * as m11 from "./subfolder2/another/index.mjs";
import * as m12 from "./subfolder2/another/index.cjs";
// The next ones should all fail - esm format files have no index resolution or extension resolution
import * as m13 from "./";
import * as m14 from "./index";
import * as m15 from "./subfolder";
import * as m16 from "./subfolder/";
import * as m17 from "./subfolder/index";
import * as m18 from "./subfolder2";
import * as m19 from "./subfolder2/";
import * as m20 from "./subfolder2/index";
import * as m21 from "./subfolder2/another";
import * as m22 from "./subfolder2/another/";
import * as m23 from "./subfolder2/another/index";
void m1;
void m2;
void m3;
void m4;
void m5;
void m6;
void m7;
void m8;
void m9;
void m10;
void m11;
void m12;
void m13;
void m14;
void m15;
void m16;
void m17;
void m18;
void m19;
void m20;
void m21;
void m22;
void m23;
// These should _mostly_ work - `import = require` always desugars to require calls, which do have extension and index resolution (but can't load anything that resolves to esm!)
const m24 = __require("./");
const m25 = __require("./index");
const m26 = __require("./subfolder");
const m27 = __require("./subfolder/");
const m28 = __require("./subfolder/index");
const m29 = __require("./subfolder2");
const m30 = __require("./subfolder2/");
const m31 = __require("./subfolder2/index");
const m32 = __require("./subfolder2/another");
const m33 = __require("./subfolder2/another/");
const m34 = __require("./subfolder2/another/index");
void m24;
void m25;
void m26;
void m27;
void m28;
void m29;
void m30;
void m31;
void m32;
void m33;
void m34;
// These shouldn't work - dynamic `import()` always uses the esm resolver, which does not have extension resolution
const _m35 = import("./");
const _m36 = import("./index");
const _m37 = import("./subfolder");
const _m38 = import("./subfolder/");
const _m39 = import("./subfolder/index");
const _m40 = import("./subfolder2");
const _m41 = import("./subfolder2/");
const _m42 = import("./subfolder2/index");
const _m43 = import("./subfolder2/another");
const _m44 = import("./subfolder2/another/");
const _m45 = import("./subfolder2/another/index");
// esm format file
const x = 1;
export { x };
<|MERGE_RESOLUTION|>--- conflicted
+++ resolved
@@ -1,42 +1,42 @@
-//// [tests/cases/conformance/node/nodeModules1.ts] ////
-
-//// [index.ts]
+//// [tests/cases/conformance/node/nodeModules1.ts] ////
+
+//// [index.ts]
 // cjs format file
 const x = 1;
-export {x};
-//// [index.cts]
+export {x};
+//// [index.cts]
 // cjs format file
 const x = 1;
-export {x};
-//// [index.mts]
+export {x};
+//// [index.mts]
 // esm format file
 const x = 1;
-export {x};
-//// [index.ts]
+export {x};
+//// [index.ts]
 // cjs format file
 const x = 1;
-export {x};
-//// [index.cts]
+export {x};
+//// [index.cts]
 // cjs format file
 const x = 1;
-export {x};
-//// [index.mts]
+export {x};
+//// [index.mts]
 // esm format file
 const x = 1;
-export {x};
-//// [index.ts]
+export {x};
+//// [index.ts]
 // esm format file
 const x = 1;
-export {x};
-//// [index.mts]
+export {x};
+//// [index.mts]
 // esm format file
 const x = 1;
-export {x};
-//// [index.cts]
+export {x};
+//// [index.cts]
 // cjs format file
 const x = 1;
-export {x};
-//// [index.mts]
+export {x};
+//// [index.mts]
 import * as m1 from "./index.js";
 import * as m2 from "./index.mjs";
 import * as m3 from "./index.cjs";
@@ -124,8 +124,8 @@
 
 // esm format file
 const x = 1;
-export {x};
-//// [index.cts]
+export {x};
+//// [index.cts]
 // ESM-format imports below should issue errors
 import * as m1 from "./index.js";
 import * as m2 from "./index.mjs";
@@ -213,8 +213,8 @@
 const _m45 = import("./subfolder2/another/index");
 // cjs format file
 const x = 1;
-export {x};
-//// [index.ts]
+export {x};
+//// [index.ts]
 import * as m1 from "./index.js";
 import * as m2 from "./index.mjs";
 import * as m3 from "./index.cjs";
@@ -301,413 +301,359 @@
 const _m45 = import("./subfolder2/another/index");
 // esm format file
 const x = 1;
-export {x};
-//// [package.json]
+export {x};
+//// [package.json]
 {
     "name": "package",
     "private": true,
     "type": "module"
-}
-//// [package.json]
+}
+//// [package.json]
 {
     "type": "commonjs"
-}
-//// [package.json]
+}
+//// [package.json]
 {
-}
-//// [package.json]
+}
+//// [package.json]
 {
     "type": "module"
-}
-
-//// [index.js]
-<<<<<<< HEAD
-// cjs format file
-=======
-"use strict";
-Object.defineProperty(exports, "__esModule", { value: true });
-exports.x = void 0;
->>>>>>> ffa05826
-const x = 1;
-exports.x = x;
-//// [index.cjs]
-<<<<<<< HEAD
-// cjs format file
-=======
-"use strict";
-Object.defineProperty(exports, "__esModule", { value: true });
-exports.x = void 0;
->>>>>>> ffa05826
-const x = 1;
-exports.x = x;
-//// [index.mjs]
-// esm format file
-const x = 1;
-export { x };
-//// [index.js]
-// cjs format file
-const x = 1;
-export { x };
-//// [index.cjs]
-<<<<<<< HEAD
-// cjs format file
-=======
-"use strict";
-Object.defineProperty(exports, "__esModule", { value: true });
-exports.x = void 0;
->>>>>>> ffa05826
-const x = 1;
-exports.x = x;
-//// [index.mjs]
-// esm format file
-const x = 1;
-export { x };
-//// [index.js]
-// esm format file
-const x = 1;
-export { x };
-//// [index.mjs]
-// esm format file
-const x = 1;
-export { x };
-//// [index.cjs]
-<<<<<<< HEAD
-// cjs format file
-=======
-"use strict";
-Object.defineProperty(exports, "__esModule", { value: true });
-exports.x = void 0;
->>>>>>> ffa05826
-const x = 1;
-exports.x = x;
-//// [index.cjs]
-<<<<<<< HEAD
-import { createRequire as _createRequire } from "module";
-const __require = _createRequire(import.meta.url);
-// ESM-format imports below should issue errors
-import * as m1 from "./index.js";
-import * as m2 from "./index.mjs";
-import * as m3 from "./index.cjs";
-import * as m4 from "./subfolder/index.js";
-import * as m5 from "./subfolder/index.mjs";
-import * as m6 from "./subfolder/index.cjs";
-import * as m7 from "./subfolder2/index.js";
-import * as m8 from "./subfolder2/index.mjs";
-import * as m9 from "./subfolder2/index.cjs";
-import * as m10 from "./subfolder2/another/index.js";
-import * as m11 from "./subfolder2/another/index.mjs";
-import * as m12 from "./subfolder2/another/index.cjs";
-// The next ones should _mostly_ work - cjs format files have index resolution and extension resolution (except for those which resolve to an esm format file)
-import * as m13 from "./";
-import * as m14 from "./index";
-import * as m15 from "./subfolder";
-import * as m16 from "./subfolder/";
-import * as m17 from "./subfolder/index";
-import * as m18 from "./subfolder2";
-import * as m19 from "./subfolder2/";
-import * as m20 from "./subfolder2/index";
-import * as m21 from "./subfolder2/another";
-import * as m22 from "./subfolder2/another/";
-import * as m23 from "./subfolder2/another/index";
-=======
-"use strict";
-var __createBinding = (this && this.__createBinding) || (Object.create ? (function(o, m, k, k2) {
-    if (k2 === undefined) k2 = k;
-    var desc = Object.getOwnPropertyDescriptor(m, k);
-    if (!desc || ("get" in desc ? !m.__esModule : desc.writable || desc.configurable)) {
-      desc = { enumerable: true, get: function() { return m[k]; } };
-    }
-    Object.defineProperty(o, k2, desc);
-}) : (function(o, m, k, k2) {
-    if (k2 === undefined) k2 = k;
-    o[k2] = m[k];
-}));
-var __setModuleDefault = (this && this.__setModuleDefault) || (Object.create ? (function(o, v) {
-    Object.defineProperty(o, "default", { enumerable: true, value: v });
-}) : function(o, v) {
-    o["default"] = v;
-});
-var __importStar = (this && this.__importStar) || function (mod) {
-    if (mod && mod.__esModule) return mod;
-    var result = {};
-    if (mod != null) for (var k in mod) if (k !== "default" && Object.prototype.hasOwnProperty.call(mod, k)) __createBinding(result, mod, k);
-    __setModuleDefault(result, mod);
-    return result;
-};
-Object.defineProperty(exports, "__esModule", { value: true });
-exports.x = void 0;
-const m1 = __importStar(require("./index.js"));
-const m2 = __importStar(require("./index.mjs"));
-const m3 = __importStar(require("./index.cjs"));
-const m4 = __importStar(require("./subfolder/index.js"));
-const m5 = __importStar(require("./subfolder/index.mjs"));
-const m6 = __importStar(require("./subfolder/index.cjs"));
-const m7 = __importStar(require("./subfolder2/index.js"));
-const m8 = __importStar(require("./subfolder2/index.mjs"));
-const m9 = __importStar(require("./subfolder2/index.cjs"));
-const m10 = __importStar(require("./subfolder2/another/index.js"));
-const m11 = __importStar(require("./subfolder2/another/index.mjs"));
-const m12 = __importStar(require("./subfolder2/another/index.cjs"));
-const m13 = __importStar(require("./"));
-const m14 = __importStar(require("./index"));
-const m15 = __importStar(require("./subfolder"));
-const m16 = __importStar(require("./subfolder/"));
-const m17 = __importStar(require("./subfolder/index"));
-const m18 = __importStar(require("./subfolder2"));
-const m19 = __importStar(require("./subfolder2/"));
-const m20 = __importStar(require("./subfolder2/index"));
-const m21 = __importStar(require("./subfolder2/another"));
-const m22 = __importStar(require("./subfolder2/another/"));
-const m23 = __importStar(require("./subfolder2/another/index"));
->>>>>>> ffa05826
-void m1;
-void m2;
-void m3;
-void m4;
-void m5;
-void m6;
-void m7;
-void m8;
-void m9;
-void m10;
-void m11;
-void m12;
-void m13;
-void m14;
-void m15;
-void m16;
-void m17;
-void m18;
-void m19;
-void m20;
-void m21;
-void m22;
-void m23;
-<<<<<<< HEAD
-// These should _mostly_ work - `import = require` always desugars to require calls, which do have extension and index resolution (but can't load anything that resolves to esm!)
-const m24 = __require("./");
-const m25 = __require("./index");
-const m26 = __require("./subfolder");
-const m27 = __require("./subfolder/");
-const m28 = __require("./subfolder/index");
-const m29 = __require("./subfolder2");
-const m30 = __require("./subfolder2/");
-const m31 = __require("./subfolder2/index");
-const m32 = __require("./subfolder2/another");
-const m33 = __require("./subfolder2/another/");
-const m34 = __require("./subfolder2/another/index");
-=======
-const m24 = require("./");
-const m25 = require("./index");
-const m26 = require("./subfolder");
-const m27 = require("./subfolder/");
-const m28 = require("./subfolder/index");
-const m29 = require("./subfolder2");
-const m30 = require("./subfolder2/");
-const m31 = require("./subfolder2/index");
-const m32 = require("./subfolder2/another");
-const m33 = require("./subfolder2/another/");
-const m34 = require("./subfolder2/another/index");
->>>>>>> ffa05826
-void m24;
-void m25;
-void m26;
-void m27;
-void m28;
-void m29;
-void m30;
-void m31;
-void m32;
-void m33;
-void m34;
-// These shouldn't work - dynamic `import()` always uses the esm resolver, which does not have extension resolution
-const _m35 = import("./");
-const _m36 = import("./index");
-const _m37 = import("./subfolder");
-const _m38 = import("./subfolder/");
-const _m39 = import("./subfolder/index");
-const _m40 = import("./subfolder2");
-const _m41 = import("./subfolder2/");
-const _m42 = import("./subfolder2/index");
-const _m43 = import("./subfolder2/another");
-const _m44 = import("./subfolder2/another/");
-const _m45 = import("./subfolder2/another/index");
-// cjs format file
-const x = 1;
-exports.x = x;
-//// [index.js]
-import { createRequire as _createRequire } from "module";
-const __require = _createRequire(import.meta.url);
-import * as m1 from "./index.js";
-import * as m2 from "./index.mjs";
-import * as m3 from "./index.cjs";
-import * as m4 from "./subfolder/index.js";
-import * as m5 from "./subfolder/index.mjs";
-import * as m6 from "./subfolder/index.cjs";
-import * as m7 from "./subfolder2/index.js";
-import * as m8 from "./subfolder2/index.mjs";
-import * as m9 from "./subfolder2/index.cjs";
-import * as m10 from "./subfolder2/another/index.js";
-import * as m11 from "./subfolder2/another/index.mjs";
-import * as m12 from "./subfolder2/another/index.cjs";
-// The next ones shouldn't all work - esm format files have no index resolution or extension resolution
-import * as m13 from "./";
-import * as m14 from "./index";
-import * as m15 from "./subfolder";
-import * as m16 from "./subfolder/";
-import * as m17 from "./subfolder/index";
-import * as m18 from "./subfolder2";
-import * as m19 from "./subfolder2/";
-import * as m20 from "./subfolder2/index";
-import * as m21 from "./subfolder2/another";
-import * as m22 from "./subfolder2/another/";
-import * as m23 from "./subfolder2/another/index";
-void m1;
-void m2;
-void m3;
-void m4;
-void m5;
-void m6;
-void m7;
-void m8;
-void m9;
-void m10;
-void m11;
-void m12;
-void m13;
-void m14;
-void m15;
-void m16;
-void m17;
-void m18;
-void m19;
-void m20;
-void m21;
-void m22;
-void m23;
-// These should _mostly_ work - `import = require` always desugars to require calls, which do have extension and index resolution (but can't load anything that resolves to esm!)
-const m24 = __require("./");
-const m25 = __require("./index");
-const m26 = __require("./subfolder");
-const m27 = __require("./subfolder/");
-const m28 = __require("./subfolder/index");
-const m29 = __require("./subfolder2");
-const m30 = __require("./subfolder2/");
-const m31 = __require("./subfolder2/index");
-const m32 = __require("./subfolder2/another");
-const m33 = __require("./subfolder2/another/");
-const m34 = __require("./subfolder2/another/index");
-void m24;
-void m25;
-void m26;
-void m27;
-void m28;
-void m29;
-void m30;
-void m31;
-void m32;
-void m33;
-void m34;
-// These shouldn't work - dynamic `import()` always uses the esm resolver, which does not have extension resolution
-const _m35 = import("./");
-const _m36 = import("./index");
-const _m37 = import("./subfolder");
-const _m38 = import("./subfolder/");
-const _m39 = import("./subfolder/index");
-const _m40 = import("./subfolder2");
-const _m41 = import("./subfolder2/");
-const _m42 = import("./subfolder2/index");
-const _m43 = import("./subfolder2/another");
-const _m44 = import("./subfolder2/another/");
-const _m45 = import("./subfolder2/another/index");
-// esm format file
-const x = 1;
-export { x };
-//// [index.mjs]
-import { createRequire as _createRequire } from "module";
-const __require = _createRequire(import.meta.url);
-import * as m1 from "./index.js";
-import * as m2 from "./index.mjs";
-import * as m3 from "./index.cjs";
-import * as m4 from "./subfolder/index.js";
-import * as m5 from "./subfolder/index.mjs";
-import * as m6 from "./subfolder/index.cjs";
-import * as m7 from "./subfolder2/index.js";
-import * as m8 from "./subfolder2/index.mjs";
-import * as m9 from "./subfolder2/index.cjs";
-import * as m10 from "./subfolder2/another/index.js";
-import * as m11 from "./subfolder2/another/index.mjs";
-import * as m12 from "./subfolder2/another/index.cjs";
-// The next ones should all fail - esm format files have no index resolution or extension resolution
-import * as m13 from "./";
-import * as m14 from "./index";
-import * as m15 from "./subfolder";
-import * as m16 from "./subfolder/";
-import * as m17 from "./subfolder/index";
-import * as m18 from "./subfolder2";
-import * as m19 from "./subfolder2/";
-import * as m20 from "./subfolder2/index";
-import * as m21 from "./subfolder2/another";
-import * as m22 from "./subfolder2/another/";
-import * as m23 from "./subfolder2/another/index";
-void m1;
-void m2;
-void m3;
-void m4;
-void m5;
-void m6;
-void m7;
-void m8;
-void m9;
-void m10;
-void m11;
-void m12;
-void m13;
-void m14;
-void m15;
-void m16;
-void m17;
-void m18;
-void m19;
-void m20;
-void m21;
-void m22;
-void m23;
-// These should _mostly_ work - `import = require` always desugars to require calls, which do have extension and index resolution (but can't load anything that resolves to esm!)
-const m24 = __require("./");
-const m25 = __require("./index");
-const m26 = __require("./subfolder");
-const m27 = __require("./subfolder/");
-const m28 = __require("./subfolder/index");
-const m29 = __require("./subfolder2");
-const m30 = __require("./subfolder2/");
-const m31 = __require("./subfolder2/index");
-const m32 = __require("./subfolder2/another");
-const m33 = __require("./subfolder2/another/");
-const m34 = __require("./subfolder2/another/index");
-void m24;
-void m25;
-void m26;
-void m27;
-void m28;
-void m29;
-void m30;
-void m31;
-void m32;
-void m33;
-void m34;
-// These shouldn't work - dynamic `import()` always uses the esm resolver, which does not have extension resolution
-const _m35 = import("./");
-const _m36 = import("./index");
-const _m37 = import("./subfolder");
-const _m38 = import("./subfolder/");
-const _m39 = import("./subfolder/index");
-const _m40 = import("./subfolder2");
-const _m41 = import("./subfolder2/");
-const _m42 = import("./subfolder2/index");
-const _m43 = import("./subfolder2/another");
-const _m44 = import("./subfolder2/another/");
-const _m45 = import("./subfolder2/another/index");
-// esm format file
-const x = 1;
-export { x };
+}
+
+//// [index.js]
+"use strict";
+Object.defineProperty(exports, "__esModule", { value: true });
+exports.x = void 0;
+// cjs format file
+const x = 1;
+exports.x = x;
+//// [index.cjs]
+"use strict";
+Object.defineProperty(exports, "__esModule", { value: true });
+exports.x = void 0;
+// cjs format file
+const x = 1;
+exports.x = x;
+//// [index.mjs]
+// esm format file
+const x = 1;
+export { x };
+//// [index.js]
+// cjs format file
+const x = 1;
+export { x };
+//// [index.cjs]
+"use strict";
+Object.defineProperty(exports, "__esModule", { value: true });
+exports.x = void 0;
+// cjs format file
+const x = 1;
+exports.x = x;
+//// [index.mjs]
+// esm format file
+const x = 1;
+export { x };
+//// [index.js]
+// esm format file
+const x = 1;
+export { x };
+//// [index.mjs]
+// esm format file
+const x = 1;
+export { x };
+//// [index.cjs]
+"use strict";
+Object.defineProperty(exports, "__esModule", { value: true });
+exports.x = void 0;
+// cjs format file
+const x = 1;
+exports.x = x;
+//// [index.cjs]
+"use strict";
+var __createBinding = (this && this.__createBinding) || (Object.create ? (function(o, m, k, k2) {
+    if (k2 === undefined) k2 = k;
+    var desc = Object.getOwnPropertyDescriptor(m, k);
+    if (!desc || ("get" in desc ? !m.__esModule : desc.writable || desc.configurable)) {
+      desc = { enumerable: true, get: function() { return m[k]; } };
+    }
+    Object.defineProperty(o, k2, desc);
+}) : (function(o, m, k, k2) {
+    if (k2 === undefined) k2 = k;
+    o[k2] = m[k];
+}));
+var __setModuleDefault = (this && this.__setModuleDefault) || (Object.create ? (function(o, v) {
+    Object.defineProperty(o, "default", { enumerable: true, value: v });
+}) : function(o, v) {
+    o["default"] = v;
+});
+var __importStar = (this && this.__importStar) || function (mod) {
+    if (mod && mod.__esModule) return mod;
+    var result = {};
+    if (mod != null) for (var k in mod) if (k !== "default" && Object.prototype.hasOwnProperty.call(mod, k)) __createBinding(result, mod, k);
+    __setModuleDefault(result, mod);
+    return result;
+};
+Object.defineProperty(exports, "__esModule", { value: true });
+exports.x = void 0;
+// ESM-format imports below should issue errors
+const m1 = __importStar(require("./index.js"));
+const m2 = __importStar(require("./index.mjs"));
+const m3 = __importStar(require("./index.cjs"));
+const m4 = __importStar(require("./subfolder/index.js"));
+const m5 = __importStar(require("./subfolder/index.mjs"));
+const m6 = __importStar(require("./subfolder/index.cjs"));
+const m7 = __importStar(require("./subfolder2/index.js"));
+const m8 = __importStar(require("./subfolder2/index.mjs"));
+const m9 = __importStar(require("./subfolder2/index.cjs"));
+const m10 = __importStar(require("./subfolder2/another/index.js"));
+const m11 = __importStar(require("./subfolder2/another/index.mjs"));
+const m12 = __importStar(require("./subfolder2/another/index.cjs"));
+// The next ones should _mostly_ work - cjs format files have index resolution and extension resolution (except for those which resolve to an esm format file)
+const m13 = __importStar(require("./"));
+const m14 = __importStar(require("./index"));
+const m15 = __importStar(require("./subfolder"));
+const m16 = __importStar(require("./subfolder/"));
+const m17 = __importStar(require("./subfolder/index"));
+const m18 = __importStar(require("./subfolder2"));
+const m19 = __importStar(require("./subfolder2/"));
+const m20 = __importStar(require("./subfolder2/index"));
+const m21 = __importStar(require("./subfolder2/another"));
+const m22 = __importStar(require("./subfolder2/another/"));
+const m23 = __importStar(require("./subfolder2/another/index"));
+void m1;
+void m2;
+void m3;
+void m4;
+void m5;
+void m6;
+void m7;
+void m8;
+void m9;
+void m10;
+void m11;
+void m12;
+void m13;
+void m14;
+void m15;
+void m16;
+void m17;
+void m18;
+void m19;
+void m20;
+void m21;
+void m22;
+void m23;
+// These should _mostly_ work - `import = require` always desugars to require calls, which do have extension and index resolution (but can't load anything that resolves to esm!)
+const m24 = require("./");
+const m25 = require("./index");
+const m26 = require("./subfolder");
+const m27 = require("./subfolder/");
+const m28 = require("./subfolder/index");
+const m29 = require("./subfolder2");
+const m30 = require("./subfolder2/");
+const m31 = require("./subfolder2/index");
+const m32 = require("./subfolder2/another");
+const m33 = require("./subfolder2/another/");
+const m34 = require("./subfolder2/another/index");
+void m24;
+void m25;
+void m26;
+void m27;
+void m28;
+void m29;
+void m30;
+void m31;
+void m32;
+void m33;
+void m34;
+// These shouldn't work - dynamic `import()` always uses the esm resolver, which does not have extension resolution
+const _m35 = import("./");
+const _m36 = import("./index");
+const _m37 = import("./subfolder");
+const _m38 = import("./subfolder/");
+const _m39 = import("./subfolder/index");
+const _m40 = import("./subfolder2");
+const _m41 = import("./subfolder2/");
+const _m42 = import("./subfolder2/index");
+const _m43 = import("./subfolder2/another");
+const _m44 = import("./subfolder2/another/");
+const _m45 = import("./subfolder2/another/index");
+// cjs format file
+const x = 1;
+exports.x = x;
+//// [index.js]
+import { createRequire as _createRequire } from "module";
+const __require = _createRequire(import.meta.url);
+import * as m1 from "./index.js";
+import * as m2 from "./index.mjs";
+import * as m3 from "./index.cjs";
+import * as m4 from "./subfolder/index.js";
+import * as m5 from "./subfolder/index.mjs";
+import * as m6 from "./subfolder/index.cjs";
+import * as m7 from "./subfolder2/index.js";
+import * as m8 from "./subfolder2/index.mjs";
+import * as m9 from "./subfolder2/index.cjs";
+import * as m10 from "./subfolder2/another/index.js";
+import * as m11 from "./subfolder2/another/index.mjs";
+import * as m12 from "./subfolder2/another/index.cjs";
+// The next ones shouldn't all work - esm format files have no index resolution or extension resolution
+import * as m13 from "./";
+import * as m14 from "./index";
+import * as m15 from "./subfolder";
+import * as m16 from "./subfolder/";
+import * as m17 from "./subfolder/index";
+import * as m18 from "./subfolder2";
+import * as m19 from "./subfolder2/";
+import * as m20 from "./subfolder2/index";
+import * as m21 from "./subfolder2/another";
+import * as m22 from "./subfolder2/another/";
+import * as m23 from "./subfolder2/another/index";
+void m1;
+void m2;
+void m3;
+void m4;
+void m5;
+void m6;
+void m7;
+void m8;
+void m9;
+void m10;
+void m11;
+void m12;
+void m13;
+void m14;
+void m15;
+void m16;
+void m17;
+void m18;
+void m19;
+void m20;
+void m21;
+void m22;
+void m23;
+// These should _mostly_ work - `import = require` always desugars to require calls, which do have extension and index resolution (but can't load anything that resolves to esm!)
+const m24 = __require("./");
+const m25 = __require("./index");
+const m26 = __require("./subfolder");
+const m27 = __require("./subfolder/");
+const m28 = __require("./subfolder/index");
+const m29 = __require("./subfolder2");
+const m30 = __require("./subfolder2/");
+const m31 = __require("./subfolder2/index");
+const m32 = __require("./subfolder2/another");
+const m33 = __require("./subfolder2/another/");
+const m34 = __require("./subfolder2/another/index");
+void m24;
+void m25;
+void m26;
+void m27;
+void m28;
+void m29;
+void m30;
+void m31;
+void m32;
+void m33;
+void m34;
+// These shouldn't work - dynamic `import()` always uses the esm resolver, which does not have extension resolution
+const _m35 = import("./");
+const _m36 = import("./index");
+const _m37 = import("./subfolder");
+const _m38 = import("./subfolder/");
+const _m39 = import("./subfolder/index");
+const _m40 = import("./subfolder2");
+const _m41 = import("./subfolder2/");
+const _m42 = import("./subfolder2/index");
+const _m43 = import("./subfolder2/another");
+const _m44 = import("./subfolder2/another/");
+const _m45 = import("./subfolder2/another/index");
+// esm format file
+const x = 1;
+export { x };
+//// [index.mjs]
+import { createRequire as _createRequire } from "module";
+const __require = _createRequire(import.meta.url);
+import * as m1 from "./index.js";
+import * as m2 from "./index.mjs";
+import * as m3 from "./index.cjs";
+import * as m4 from "./subfolder/index.js";
+import * as m5 from "./subfolder/index.mjs";
+import * as m6 from "./subfolder/index.cjs";
+import * as m7 from "./subfolder2/index.js";
+import * as m8 from "./subfolder2/index.mjs";
+import * as m9 from "./subfolder2/index.cjs";
+import * as m10 from "./subfolder2/another/index.js";
+import * as m11 from "./subfolder2/another/index.mjs";
+import * as m12 from "./subfolder2/another/index.cjs";
+// The next ones should all fail - esm format files have no index resolution or extension resolution
+import * as m13 from "./";
+import * as m14 from "./index";
+import * as m15 from "./subfolder";
+import * as m16 from "./subfolder/";
+import * as m17 from "./subfolder/index";
+import * as m18 from "./subfolder2";
+import * as m19 from "./subfolder2/";
+import * as m20 from "./subfolder2/index";
+import * as m21 from "./subfolder2/another";
+import * as m22 from "./subfolder2/another/";
+import * as m23 from "./subfolder2/another/index";
+void m1;
+void m2;
+void m3;
+void m4;
+void m5;
+void m6;
+void m7;
+void m8;
+void m9;
+void m10;
+void m11;
+void m12;
+void m13;
+void m14;
+void m15;
+void m16;
+void m17;
+void m18;
+void m19;
+void m20;
+void m21;
+void m22;
+void m23;
+// These should _mostly_ work - `import = require` always desugars to require calls, which do have extension and index resolution (but can't load anything that resolves to esm!)
+const m24 = __require("./");
+const m25 = __require("./index");
+const m26 = __require("./subfolder");
+const m27 = __require("./subfolder/");
+const m28 = __require("./subfolder/index");
+const m29 = __require("./subfolder2");
+const m30 = __require("./subfolder2/");
+const m31 = __require("./subfolder2/index");
+const m32 = __require("./subfolder2/another");
+const m33 = __require("./subfolder2/another/");
+const m34 = __require("./subfolder2/another/index");
+void m24;
+void m25;
+void m26;
+void m27;
+void m28;
+void m29;
+void m30;
+void m31;
+void m32;
+void m33;
+void m34;
+// These shouldn't work - dynamic `import()` always uses the esm resolver, which does not have extension resolution
+const _m35 = import("./");
+const _m36 = import("./index");
+const _m37 = import("./subfolder");
+const _m38 = import("./subfolder/");
+const _m39 = import("./subfolder/index");
+const _m40 = import("./subfolder2");
+const _m41 = import("./subfolder2/");
+const _m42 = import("./subfolder2/index");
+const _m43 = import("./subfolder2/another");
+const _m44 = import("./subfolder2/another/");
+const _m45 = import("./subfolder2/another/index");
+// esm format file
+const x = 1;
+export { x };