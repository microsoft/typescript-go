--- conflicted
+++ resolved
@@ -11,21 +11,12 @@
 ->foo : Symbol(foo, Decl(a.js, 0, 5), Decl(a.js, 0, 15), Decl(a.js, 1, 16))
 ->"baz" : Symbol(foo["baz"], Decl(a.js, 0, 15), Decl(a.js, 2, 4))
 +>foo : Symbol(foo, Decl(a.js, 0, 5))
-<<<<<<< HEAD
 +>"baz" : Symbol(baz, Decl(a.js, 0, 15))
- 
-=======
 
->>>>>>> b0e1b84a
  foo["baz"]["blah"] = 3;
 ->foo : Symbol(foo, Decl(a.js, 0, 5), Decl(a.js, 0, 15), Decl(a.js, 1, 16))
 ->"baz" : Symbol(foo["baz"], Decl(a.js, 0, 15), Decl(a.js, 2, 4))
 ->"blah" : Symbol(foo["baz"]["blah"], Decl(a.js, 1, 16))
-<<<<<<< HEAD
 +>foo : Symbol(foo, Decl(a.js, 0, 5))
 +>"baz" : Symbol(baz, Decl(a.js, 0, 15))
-+>"blah" : Symbol(blah, Decl(a.js, 1, 16))
- 
-=======
-+>foo : Symbol(foo, Decl(a.js, 0, 5))
->>>>>>> b0e1b84a
++>"blah" : Symbol(blah, Decl(a.js, 1, 16))