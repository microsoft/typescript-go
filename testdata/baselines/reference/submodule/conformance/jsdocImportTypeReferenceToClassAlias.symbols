//// [tests/cases/conformance/jsdoc/jsdocImportTypeReferenceToClassAlias.ts] ////

=== mod1.js ===
class C {
>C : Symbol(C, Decl(mod1.js, 0, 0))

    s() { }
>s : Symbol(C.s, Decl(mod1.js, 0, 9))
}
module.exports.C = C
>module.exports.C : Symbol(C, Decl(mod1.js, 2, 1))
<<<<<<< HEAD
>module.exports : Symbol("./mod1", Decl(mod1.js, 0, 0))
>module : Symbol(module.exports)
>exports : Symbol("./mod1", Decl(mod1.js, 0, 0))
=======
>module.exports : Symbol("mod1", Decl(mod1.js, 0, 0))
>module : Symbol("mod1", Decl(mod1.js, 0, 0))
>exports : Symbol("mod1", Decl(mod1.js, 0, 0))
>>>>>>> 7cf22f66
>C : Symbol(C, Decl(mod1.js, 2, 1))
>C : Symbol(C, Decl(mod1.js, 0, 0))

=== test.js ===
/** @typedef {import('./mod1').C} X */
/** @param {X} c */
function demo(c) {
>demo : Symbol(demo, Decl(test.js, 0, 0))
>c : Symbol(c, Decl(test.js, 2, 14))

    c.s
>c : Symbol(c, Decl(test.js, 2, 14))
}

<|MERGE_RESOLUTION|>--- conflicted
+++ resolved
@@ -1,34 +1,28 @@
-//// [tests/cases/conformance/jsdoc/jsdocImportTypeReferenceToClassAlias.ts] ////
-
-=== mod1.js ===
-class C {
->C : Symbol(C, Decl(mod1.js, 0, 0))
-
-    s() { }
->s : Symbol(C.s, Decl(mod1.js, 0, 9))
-}
-module.exports.C = C
->module.exports.C : Symbol(C, Decl(mod1.js, 2, 1))
-<<<<<<< HEAD
->module.exports : Symbol("./mod1", Decl(mod1.js, 0, 0))
->module : Symbol(module.exports)
->exports : Symbol("./mod1", Decl(mod1.js, 0, 0))
-=======
->module.exports : Symbol("mod1", Decl(mod1.js, 0, 0))
->module : Symbol("mod1", Decl(mod1.js, 0, 0))
->exports : Symbol("mod1", Decl(mod1.js, 0, 0))
->>>>>>> 7cf22f66
->C : Symbol(C, Decl(mod1.js, 2, 1))
->C : Symbol(C, Decl(mod1.js, 0, 0))
-
-=== test.js ===
-/** @typedef {import('./mod1').C} X */
-/** @param {X} c */
-function demo(c) {
->demo : Symbol(demo, Decl(test.js, 0, 0))
->c : Symbol(c, Decl(test.js, 2, 14))
-
-    c.s
->c : Symbol(c, Decl(test.js, 2, 14))
-}
-
+//// [tests/cases/conformance/jsdoc/jsdocImportTypeReferenceToClassAlias.ts] ////
+
+=== mod1.js ===
+class C {
+>C : Symbol(C, Decl(mod1.js, 0, 0))
+
+    s() { }
+>s : Symbol(C.s, Decl(mod1.js, 0, 9))
+}
+module.exports.C = C
+>module.exports.C : Symbol(C, Decl(mod1.js, 2, 1))
+>module.exports : Symbol("./mod1", Decl(mod1.js, 0, 0))
+>module : Symbol("./mod1", Decl(mod1.js, 0, 0))
+>exports : Symbol("./mod1", Decl(mod1.js, 0, 0))
+>C : Symbol(C, Decl(mod1.js, 2, 1))
+>C : Symbol(C, Decl(mod1.js, 0, 0))
+
+=== test.js ===
+/** @typedef {import('./mod1').C} X */
+/** @param {X} c */
+function demo(c) {
+>demo : Symbol(demo, Decl(test.js, 0, 0))
+>c : Symbol(c, Decl(test.js, 2, 14))
+
+    c.s
+>c : Symbol(c, Decl(test.js, 2, 14))
+}
+