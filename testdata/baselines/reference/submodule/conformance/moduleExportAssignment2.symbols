--- conflicted
+++ resolved
@@ -1,47 +1,29 @@
-//// [tests/cases/conformance/salsa/moduleExportAssignment2.ts] ////
-
-=== npm.js ===
-var npm = module.exports = function (tree) {
->npm : Symbol(npm, Decl(npm.js, 0, 3))
-<<<<<<< HEAD
->module.exports : Symbol("./npm", Decl(npm.js, 0, 0))
->module : Symbol(module.exports)
->exports : Symbol("./npm", Decl(npm.js, 0, 0))
-=======
->module.exports : Symbol("npm", Decl(npm.js, 0, 0))
->module : Symbol("npm", Decl(npm.js, 0, 0))
->exports : Symbol("npm", Decl(npm.js, 0, 0))
->>>>>>> 7cf22f66
->tree : Symbol(tree, Decl(npm.js, 0, 37))
-}
-module.exports.asReadInstalled = function (tree) {
->module.exports.asReadInstalled : Symbol(asReadInstalled, Decl(npm.js, 1, 1))
-<<<<<<< HEAD
->module.exports : Symbol("./npm", Decl(npm.js, 0, 0))
->module : Symbol(module.exports)
->exports : Symbol("./npm", Decl(npm.js, 0, 0))
-=======
->module.exports : Symbol("npm", Decl(npm.js, 0, 0))
->module : Symbol("npm", Decl(npm.js, 0, 0))
->exports : Symbol("npm", Decl(npm.js, 0, 0))
->>>>>>> 7cf22f66
->asReadInstalled : Symbol(asReadInstalled, Decl(npm.js, 1, 1))
->tree : Symbol(tree, Decl(npm.js, 2, 43))
-
-    npm(tree) // both references should be callable
->npm : Symbol(npm, Decl(npm.js, 0, 3))
->tree : Symbol(tree, Decl(npm.js, 2, 43))
-
-    module.exports(tree)
-<<<<<<< HEAD
->module.exports : Symbol("./npm", Decl(npm.js, 0, 0))
->module : Symbol(module.exports)
->exports : Symbol("./npm", Decl(npm.js, 0, 0))
-=======
->module.exports : Symbol("npm", Decl(npm.js, 0, 0))
->module : Symbol("npm", Decl(npm.js, 0, 0))
->exports : Symbol("npm", Decl(npm.js, 0, 0))
->>>>>>> 7cf22f66
->tree : Symbol(tree, Decl(npm.js, 2, 43))
-}
-
+//// [tests/cases/conformance/salsa/moduleExportAssignment2.ts] ////
+
+=== npm.js ===
+var npm = module.exports = function (tree) {
+>npm : Symbol(npm, Decl(npm.js, 0, 3))
+>module.exports : Symbol("./npm", Decl(npm.js, 0, 0))
+>module : Symbol("./npm", Decl(npm.js, 0, 0))
+>exports : Symbol("./npm", Decl(npm.js, 0, 0))
+>tree : Symbol(tree, Decl(npm.js, 0, 37))
+}
+module.exports.asReadInstalled = function (tree) {
+>module.exports.asReadInstalled : Symbol(asReadInstalled, Decl(npm.js, 1, 1))
+>module.exports : Symbol("./npm", Decl(npm.js, 0, 0))
+>module : Symbol("./npm", Decl(npm.js, 0, 0))
+>exports : Symbol("./npm", Decl(npm.js, 0, 0))
+>asReadInstalled : Symbol(asReadInstalled, Decl(npm.js, 1, 1))
+>tree : Symbol(tree, Decl(npm.js, 2, 43))
+
+    npm(tree) // both references should be callable
+>npm : Symbol(npm, Decl(npm.js, 0, 3))
+>tree : Symbol(tree, Decl(npm.js, 2, 43))
+
+    module.exports(tree)
+>module.exports : Symbol("./npm", Decl(npm.js, 0, 0))
+>module : Symbol("./npm", Decl(npm.js, 0, 0))
+>exports : Symbol("./npm", Decl(npm.js, 0, 0))
+>tree : Symbol(tree, Decl(npm.js, 2, 43))
+}
+