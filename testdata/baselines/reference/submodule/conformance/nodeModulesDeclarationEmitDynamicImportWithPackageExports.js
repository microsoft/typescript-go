//// [tests/cases/conformance/node/nodeModulesDeclarationEmitDynamicImportWithPackageExports.ts] ////

//// [index.ts]
// esm format file
export {};
//// [index.mts]
// esm format file
export {};
//// [index.cts]
// cjs format file
export {};
//// [other.ts]
// esm format file
export const a = await import("package/cjs");
export const b = await import("package/mjs");
export const c = await import("package");
export const f = await import("inner");
//// [other2.ts]
// esm format file
export const d = await import("inner/cjs");
export const e = await import("inner/mjs");
//// [other.mts]
// esm format file
export const a = await import("package/cjs");
export const b = await import("package/mjs");
export const c = await import("package");
export const f = await import("inner");
//// [other2.mts]
// esm format file
export const d = await import("inner/cjs");
export const e = await import("inner/mjs");
//// [other.cts]
// cjs format file, no TLA
export const a = import("package/cjs");
export const b = import("package/mjs");
export const c = import("package");
export const f = import("inner");
//// [other2.cts]
// cjs format file, no TLA
export const d = import("inner/cjs");
export const e = import("inner/mjs");
//// [index.d.ts]
// cjs format file
export const cjsMain = true;
//// [index.d.mts]
// esm format file
export const esm = true;
//// [index.d.cts]
// cjs format file
export const cjsNonmain = true;
//// [package.json]
{
    "name": "package",
    "private": true,
    "type": "module",
    "exports": {
        "./cjs": "./index.cjs",
        "./mjs": "./index.mjs",
        ".": "./index.js"
    }
}
//// [package.json]
{
    "name": "inner",
    "private": true,
    "exports": {
        "./cjs": "./index.cjs",
        "./mjs": "./index.mjs",
        ".": "./index.js"
    }
}

//// [index.js]
export {};
//// [index.mjs]
export {};
//// [index.cjs]
"use strict";
Object.defineProperty(exports, "__esModule", { value: true });
//// [other.js]
// esm format file
export const a = await import("package/cjs");
export const b = await import("package/mjs");
export const c = await import("package");
export const f = await import("inner");
//// [other2.js]
// esm format file
export const d = await import("inner/cjs");
export const e = await import("inner/mjs");
//// [other.mjs]
// esm format file
export const a = await import("package/cjs");
export const b = await import("package/mjs");
export const c = await import("package");
export const f = await import("inner");
//// [other2.mjs]
// esm format file
export const d = await import("inner/cjs");
export const e = await import("inner/mjs");
//// [other.cjs]
<<<<<<< HEAD
// cjs format file, no TLA
export const a = import("package/cjs");
export const b = import("package/mjs");
export const c = import("package");
export const f = import("inner");
//// [other2.cjs]
// cjs format file, no TLA
export const d = import("inner/cjs");
export const e = import("inner/mjs");

=======
"use strict";
Object.defineProperty(exports, "__esModule", { value: true });
exports.f = exports.c = exports.b = exports.a = void 0;
exports.a = import("package/cjs");
exports.b = import("package/mjs");
exports.c = import("package");
exports.f = import("inner");
//// [other2.cjs]
"use strict";
Object.defineProperty(exports, "__esModule", { value: true });
exports.e = exports.d = void 0;
exports.d = import("inner/cjs");
exports.e = import("inner/mjs");

>>>>>>> ffa05826
<|MERGE_RESOLUTION|>--- conflicted
+++ resolved
@@ -1,54 +1,54 @@
-//// [tests/cases/conformance/node/nodeModulesDeclarationEmitDynamicImportWithPackageExports.ts] ////
-
-//// [index.ts]
+//// [tests/cases/conformance/node/nodeModulesDeclarationEmitDynamicImportWithPackageExports.ts] ////
+
+//// [index.ts]
 // esm format file
-export {};
-//// [index.mts]
+export {};
+//// [index.mts]
 // esm format file
-export {};
-//// [index.cts]
+export {};
+//// [index.cts]
 // cjs format file
-export {};
-//// [other.ts]
+export {};
+//// [other.ts]
 // esm format file
 export const a = await import("package/cjs");
 export const b = await import("package/mjs");
 export const c = await import("package");
-export const f = await import("inner");
-//// [other2.ts]
+export const f = await import("inner");
+//// [other2.ts]
 // esm format file
 export const d = await import("inner/cjs");
-export const e = await import("inner/mjs");
-//// [other.mts]
+export const e = await import("inner/mjs");
+//// [other.mts]
 // esm format file
 export const a = await import("package/cjs");
 export const b = await import("package/mjs");
 export const c = await import("package");
-export const f = await import("inner");
-//// [other2.mts]
+export const f = await import("inner");
+//// [other2.mts]
 // esm format file
 export const d = await import("inner/cjs");
-export const e = await import("inner/mjs");
-//// [other.cts]
+export const e = await import("inner/mjs");
+//// [other.cts]
 // cjs format file, no TLA
 export const a = import("package/cjs");
 export const b = import("package/mjs");
 export const c = import("package");
-export const f = import("inner");
-//// [other2.cts]
+export const f = import("inner");
+//// [other2.cts]
 // cjs format file, no TLA
 export const d = import("inner/cjs");
-export const e = import("inner/mjs");
-//// [index.d.ts]
+export const e = import("inner/mjs");
+//// [index.d.ts]
 // cjs format file
-export const cjsMain = true;
-//// [index.d.mts]
+export const cjsMain = true;
+//// [index.d.mts]
 // esm format file
-export const esm = true;
-//// [index.d.cts]
+export const esm = true;
+//// [index.d.cts]
 // cjs format file
-export const cjsNonmain = true;
-//// [package.json]
+export const cjsNonmain = true;
+//// [package.json]
 {
     "name": "package",
     "private": true,
@@ -58,8 +58,8 @@
         "./mjs": "./index.mjs",
         ".": "./index.js"
     }
-}
-//// [package.json]
+}
+//// [package.json]
 {
     "name": "inner",
     "private": true,
@@ -68,60 +68,48 @@
         "./mjs": "./index.mjs",
         ".": "./index.js"
     }
-}
-
-//// [index.js]
-export {};
-//// [index.mjs]
-export {};
-//// [index.cjs]
-"use strict";
-Object.defineProperty(exports, "__esModule", { value: true });
-//// [other.js]
-// esm format file
-export const a = await import("package/cjs");
-export const b = await import("package/mjs");
-export const c = await import("package");
-export const f = await import("inner");
-//// [other2.js]
-// esm format file
-export const d = await import("inner/cjs");
-export const e = await import("inner/mjs");
-//// [other.mjs]
-// esm format file
-export const a = await import("package/cjs");
-export const b = await import("package/mjs");
-export const c = await import("package");
-export const f = await import("inner");
-//// [other2.mjs]
-// esm format file
-export const d = await import("inner/cjs");
-export const e = await import("inner/mjs");
-//// [other.cjs]
-<<<<<<< HEAD
-// cjs format file, no TLA
-export const a = import("package/cjs");
-export const b = import("package/mjs");
-export const c = import("package");
-export const f = import("inner");
-//// [other2.cjs]
-// cjs format file, no TLA
-export const d = import("inner/cjs");
-export const e = import("inner/mjs");
-
-=======
-"use strict";
-Object.defineProperty(exports, "__esModule", { value: true });
-exports.f = exports.c = exports.b = exports.a = void 0;
-exports.a = import("package/cjs");
-exports.b = import("package/mjs");
-exports.c = import("package");
-exports.f = import("inner");
-//// [other2.cjs]
-"use strict";
-Object.defineProperty(exports, "__esModule", { value: true });
-exports.e = exports.d = void 0;
-exports.d = import("inner/cjs");
-exports.e = import("inner/mjs");
-
->>>>>>> ffa05826
+}
+
+//// [index.js]
+export {};
+//// [index.mjs]
+export {};
+//// [index.cjs]
+"use strict";
+Object.defineProperty(exports, "__esModule", { value: true });
+//// [other.js]
+// esm format file
+export const a = await import("package/cjs");
+export const b = await import("package/mjs");
+export const c = await import("package");
+export const f = await import("inner");
+//// [other2.js]
+// esm format file
+export const d = await import("inner/cjs");
+export const e = await import("inner/mjs");
+//// [other.mjs]
+// esm format file
+export const a = await import("package/cjs");
+export const b = await import("package/mjs");
+export const c = await import("package");
+export const f = await import("inner");
+//// [other2.mjs]
+// esm format file
+export const d = await import("inner/cjs");
+export const e = await import("inner/mjs");
+//// [other.cjs]
+"use strict";
+Object.defineProperty(exports, "__esModule", { value: true });
+exports.f = exports.c = exports.b = exports.a = void 0;
+// cjs format file, no TLA
+exports.a = import("package/cjs");
+exports.b = import("package/mjs");
+exports.c = import("package");
+exports.f = import("inner");
+//// [other2.cjs]
+"use strict";
+Object.defineProperty(exports, "__esModule", { value: true });
+exports.e = exports.d = void 0;
+// cjs format file, no TLA
+exports.d = import("inner/cjs");
+exports.e = import("inner/mjs");