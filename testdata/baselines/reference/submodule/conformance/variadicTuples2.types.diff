--- old.variadicTuples2.types
+++ new.variadicTuples2.types
@@= skipped -341, +341 lines =@@
 >values : T
 >args.slice(0, -1) as unknown as T : T
 >args.slice(0, -1) as unknown : unknown
->args.slice(0, -1) : (((...values: T) => void) | T[number])[]
->args.slice : (start?: number, end?: number) => (((...values: T) => void) | T[number])[]
+>args.slice(0, -1) : ((...values: T) => void | T[number])[]
+>args.slice : (start?: number | undefined, end?: number | undefined) => ((...values: T) => void | T[number])[]
 >args : [...T, (...values: T) => void]
->slice : (start?: number, end?: number) => (((...values: T) => void) | T[number])[]
+>slice : (start?: number | undefined, end?: number | undefined) => ((...values: T) => void | T[number])[]
 >0 : 0
 >-1 : -1
 >1 : 1
@@= skipped -43, +43 lines =@@
 >"foo" : "foo"
 >123 : 123
 >true : true
->(...x) => {    x;  // [string, number, boolean]} : (x_0: string, x_1: number, x_2: boolean) => void
+>(...x) => {    x;  // [string, number, boolean]} : (...x: [string, number, boolean]) => void
 >x : [string, number, boolean]
 
     x;  // [string, number, boolean]
<<<<<<< HEAD
@@= skipped -71, +71 lines =@@
 
 declare function fn1<T, U>(t: [...unknown[], T, U]): [T, U];
 >fn1 : <T, U>(t: [...unknown[], T, U]) => [T, U]
+>T : T
+>U : U
 >t : [...unknown[], T, U]
 
 fn1([]);  // Error
@@= skipped -30, +32 lines =@@
 
 declare function fn2<T, U>(t: [T, ...unknown[], U]): [T, U];
 >fn2 : <T, U>(t: [T, ...unknown[], U]) => [T, U]
+>T : T
+>U : U
 >t : [T, ...unknown[], U]
 
 fn2([]);  // Error
@@= skipped -32, +34 lines =@@
 
 declare function foo<S extends readonly [string, ...string[]]>(...stringsAndNumber: readonly [...S, number]): [...S, number];
 >foo : <S extends readonly [string, ...string[]]>(...stringsAndNumber: readonly [...S, number]) => [...S, number]
+>S : S
 >stringsAndNumber : readonly [...S, number]
 
 const a1 = foo('blah1', 1);
=======
@@= skipped -132, +132 lines =@@
 // Repro from #39595
 
 declare function foo<S extends readonly [string, ...string[]]>(...stringsAndNumber: readonly [...S, number]): [...S, number];
->foo : <S extends readonly [string, ...string[]]>(...stringsAndNumber: readonly [...S, number]) => [...S, number]
->stringsAndNumber : readonly [...S, number]
+>foo : <S extends [string, ...string[]]>(...stringsAndNumber: [...S, number]) => [...S, number]
+>stringsAndNumber : [...S, number]
 
 const a1 = foo('blah1', 1);
 >a1 : ["blah1", number]
 >foo('blah1', 1) : ["blah1", number]
->foo : <S extends readonly [string, ...string[]]>(...stringsAndNumber: readonly [...S, number]) => [...S, number]
+>foo : <S extends [string, ...string[]]>(...stringsAndNumber: [...S, number]) => [...S, number]
 >'blah1' : "blah1"
 >1 : 1
 
 const b1 = foo('blah1', 'blah2', 1);
 >b1 : ["blah1", "blah2", number]
 >foo('blah1', 'blah2', 1) : ["blah1", "blah2", number]
->foo : <S extends readonly [string, ...string[]]>(...stringsAndNumber: readonly [...S, number]) => [...S, number]
+>foo : <S extends [string, ...string[]]>(...stringsAndNumber: [...S, number]) => [...S, number]
 >'blah1' : "blah1"
 >'blah2' : "blah2"
 >1 : 1
@@= skipped -21, +21 lines =@@
 const c1 = foo(1);  // Error
 >c1 : [string, ...string[], number]
 >foo(1) : [string, ...string[], number]
->foo : <S extends readonly [string, ...string[]]>(...stringsAndNumber: readonly [...S, number]) => [...S, number]
+>foo : <S extends [string, ...string[]]>(...stringsAndNumber: [...S, number]) => [...S, number]
 >1 : 1
 
 const d1 = foo(1, 2);  // Error
 >d1 : [string, ...string[], number]
 >foo(1, 2) : [string, ...string[], number]
->foo : <S extends readonly [string, ...string[]]>(...stringsAndNumber: readonly [...S, number]) => [...S, number]
+>foo : <S extends [string, ...string[]]>(...stringsAndNumber: [...S, number]) => [...S, number]
 >1 : 1
 >2 : 2
 
 const e1 = foo('blah1', 'blah2', 1, 2, 3);  // Error
 >e1 : [string, ...string[], number]
 >foo('blah1', 'blah2', 1, 2, 3) : [string, ...string[], number]
->foo : <S extends readonly [string, ...string[]]>(...stringsAndNumber: readonly [...S, number]) => [...S, number]
+>foo : <S extends [string, ...string[]]>(...stringsAndNumber: [...S, number]) => [...S, number]
 >'blah1' : "blah1"
 >'blah2' : "blah2"
 >1 : 1
>>>>>>> aff8d07f
<|MERGE_RESOLUTION|>--- conflicted
+++ resolved
@@ -23,34 +23,6 @@
  >x : [string, number, boolean]
  
      x;  // [string, number, boolean]
-<<<<<<< HEAD
-@@= skipped -71, +71 lines =@@
- 
- declare function fn1<T, U>(t: [...unknown[], T, U]): [T, U];
- >fn1 : <T, U>(t: [...unknown[], T, U]) => [T, U]
-+>T : T
-+>U : U
- >t : [...unknown[], T, U]
- 
- fn1([]);  // Error
-@@= skipped -30, +32 lines =@@
- 
- declare function fn2<T, U>(t: [T, ...unknown[], U]): [T, U];
- >fn2 : <T, U>(t: [T, ...unknown[], U]) => [T, U]
-+>T : T
-+>U : U
- >t : [T, ...unknown[], U]
- 
- fn2([]);  // Error
-@@= skipped -32, +34 lines =@@
- 
- declare function foo<S extends readonly [string, ...string[]]>(...stringsAndNumber: readonly [...S, number]): [...S, number];
- >foo : <S extends readonly [string, ...string[]]>(...stringsAndNumber: readonly [...S, number]) => [...S, number]
-+>S : S
- >stringsAndNumber : readonly [...S, number]
- 
- const a1 = foo('blah1', 1);
-=======
 @@= skipped -132, +132 lines =@@
  // Repro from #39595
  
@@ -99,5 +71,4 @@
 +>foo : <S extends [string, ...string[]]>(...stringsAndNumber: [...S, number]) => [...S, number]
  >'blah1' : "blah1"
  >'blah2' : "blah2"
- >1 : 1
->>>>>>> aff8d07f
+ >1 : 1