--- old.assignmentToVoidZero2.symbols
+++ new.assignmentToVoidZero2.symbols
@@= skipped -2, +2 lines =@@
 === assignmentToVoidZero2.js ===
 exports.j = 1;
 >exports.j : Symbol(j, Decl(assignmentToVoidZero2.js, 0, 0))
->exports : Symbol(j, Decl(assignmentToVoidZero2.js, 0, 0))
+>exports : Symbol("assignmentToVoidZero2", Decl(assignmentToVoidZero2.js, 0, 0))
 >j : Symbol(j, Decl(assignmentToVoidZero2.js, 0, 0))

 exports.k = void 0;
+>exports.k : Symbol(k, Decl(assignmentToVoidZero2.js, 0, 14))
 >exports : Symbol("assignmentToVoidZero2", Decl(assignmentToVoidZero2.js, 0, 0))
+>k : Symbol(k, Decl(assignmentToVoidZero2.js, 0, 14))

 var o = {}
->o : Symbol(o, Decl(assignmentToVoidZero2.js, 2, 3), Decl(assignmentToVoidZero2.js, 2, 10))
+>o : Symbol(o, Decl(assignmentToVoidZero2.js, 2, 3))

 o.x = 1
->o.x : Symbol(o.x, Decl(assignmentToVoidZero2.js, 2, 10))
->o : Symbol(o, Decl(assignmentToVoidZero2.js, 2, 3), Decl(assignmentToVoidZero2.js, 2, 10))
->x : Symbol(o.x, Decl(assignmentToVoidZero2.js, 2, 10))
+>o.x : Symbol(x, Decl(assignmentToVoidZero2.js, 2, 10))
+>o : Symbol(o, Decl(assignmentToVoidZero2.js, 2, 3))
<<<<<<< HEAD
+>x : Symbol(x, Decl(assignmentToVoidZero2.js, 2, 10))
 
=======

>>>>>>> b0e1b84a
 o.y = void 0
->o : Symbol(o, Decl(assignmentToVoidZero2.js, 2, 3), Decl(assignmentToVoidZero2.js, 2, 10))
+>o.y : Symbol(y, Decl(assignmentToVoidZero2.js, 3, 7))
+>o : Symbol(o, Decl(assignmentToVoidZero2.js, 2, 3))
<<<<<<< HEAD
+>y : Symbol(y, Decl(assignmentToVoidZero2.js, 3, 7))
 
=======

>>>>>>> b0e1b84a
 o.x + o.y
->o.x : Symbol(o.x, Decl(assignmentToVoidZero2.js, 2, 10))
->o : Symbol(o, Decl(assignmentToVoidZero2.js, 2, 3), Decl(assignmentToVoidZero2.js, 2, 10))
->x : Symbol(o.x, Decl(assignmentToVoidZero2.js, 2, 10))
->o : Symbol(o, Decl(assignmentToVoidZero2.js, 2, 3), Decl(assignmentToVoidZero2.js, 2, 10))
+>o.x : Symbol(x, Decl(assignmentToVoidZero2.js, 2, 10))
+>o : Symbol(o, Decl(assignmentToVoidZero2.js, 2, 3))
+>x : Symbol(x, Decl(assignmentToVoidZero2.js, 2, 10))
+>o.y : Symbol(y, Decl(assignmentToVoidZero2.js, 3, 7))
+>o : Symbol(o, Decl(assignmentToVoidZero2.js, 2, 3))
<<<<<<< HEAD
+>y : Symbol(y, Decl(assignmentToVoidZero2.js, 3, 7))
 
=======

>>>>>>> b0e1b84a
 function C() {
 >C : Symbol(C, Decl(assignmentToVoidZero2.js, 5, 9))

     this.p = 1
->this.p : Symbol(C.p, Decl(assignmentToVoidZero2.js, 7, 14))
->this : Symbol(C, Decl(assignmentToVoidZero2.js, 5, 9))
->p : Symbol(C.p, Decl(assignmentToVoidZero2.js, 7, 14))
-
     this.q = void 0
->this : Symbol(C, Decl(assignmentToVoidZero2.js, 5, 9))
 }
 var c = new C()
 >c : Symbol(c, Decl(assignmentToVoidZero2.js, 11, 3))
 >C : Symbol(C, Decl(assignmentToVoidZero2.js, 5, 9))

 c.p + c.q
->c.p : Symbol(C.p, Decl(assignmentToVoidZero2.js, 7, 14))
 >c : Symbol(c, Decl(assignmentToVoidZero2.js, 11, 3))
->p : Symbol(C.p, Decl(assignmentToVoidZero2.js, 7, 14))
 >c : Symbol(c, Decl(assignmentToVoidZero2.js, 11, 3))

 === importer.js ===<|MERGE_RESOLUTION|>--- conflicted
+++ resolved
@@ -23,22 +23,14 @@
 ->x : Symbol(o.x, Decl(assignmentToVoidZero2.js, 2, 10))
 +>o.x : Symbol(x, Decl(assignmentToVoidZero2.js, 2, 10))
 +>o : Symbol(o, Decl(assignmentToVoidZero2.js, 2, 3))
-<<<<<<< HEAD
 +>x : Symbol(x, Decl(assignmentToVoidZero2.js, 2, 10))
- 
-=======
 
->>>>>>> b0e1b84a
  o.y = void 0
 ->o : Symbol(o, Decl(assignmentToVoidZero2.js, 2, 3), Decl(assignmentToVoidZero2.js, 2, 10))
 +>o.y : Symbol(y, Decl(assignmentToVoidZero2.js, 3, 7))
 +>o : Symbol(o, Decl(assignmentToVoidZero2.js, 2, 3))
-<<<<<<< HEAD
 +>y : Symbol(y, Decl(assignmentToVoidZero2.js, 3, 7))
- 
-=======
 
->>>>>>> b0e1b84a
  o.x + o.y
 ->o.x : Symbol(o.x, Decl(assignmentToVoidZero2.js, 2, 10))
 ->o : Symbol(o, Decl(assignmentToVoidZero2.js, 2, 3), Decl(assignmentToVoidZero2.js, 2, 10))
@@ -49,12 +41,8 @@
 +>x : Symbol(x, Decl(assignmentToVoidZero2.js, 2, 10))
 +>o.y : Symbol(y, Decl(assignmentToVoidZero2.js, 3, 7))
 +>o : Symbol(o, Decl(assignmentToVoidZero2.js, 2, 3))
-<<<<<<< HEAD
 +>y : Symbol(y, Decl(assignmentToVoidZero2.js, 3, 7))
- 
-=======
 
->>>>>>> b0e1b84a
  function C() {
  >C : Symbol(C, Decl(assignmentToVoidZero2.js, 5, 9))
 
