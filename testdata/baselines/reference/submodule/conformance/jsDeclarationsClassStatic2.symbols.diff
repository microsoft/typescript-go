--- old.jsDeclarationsClassStatic2.symbols
+++ new.jsDeclarationsClassStatic2.symbols
@@= skipped -4, +4 lines =@@
 >Base : Symbol(Base, Decl(Foo.js, 0, 0))

   static foo = "";
->foo : Symbol(Base.foo, Decl(Foo.js, 0, 12))
+>foo : Symbol(foo, Decl(Foo.js, 0, 12))
 }
 export class Foo extends Base {}
->Foo : Symbol(Foo, Decl(Foo.js, 2, 1), Decl(Foo.js, 3, 32))
+>Foo : Symbol(Foo, Decl(Foo.js, 2, 1))
 >Base : Symbol(Base, Decl(Foo.js, 0, 0))

 Foo.foo = "foo";
->Foo.foo : Symbol(Foo.foo, Decl(Foo.js, 3, 32))
->Foo : Symbol(Foo, Decl(Foo.js, 2, 1), Decl(Foo.js, 3, 32))
->foo : Symbol(Foo.foo, Decl(Foo.js, 3, 32))
+>Foo.foo : Symbol(foo, Decl(Foo.js, 3, 32))
+>Foo : Symbol(Foo, Decl(Foo.js, 2, 1))
<<<<<<< HEAD
+>foo : Symbol(foo, Decl(Foo.js, 3, 32))
 
=======
+>foo : Symbol(foo, Decl(Foo.js, 0, 12))

>>>>>>> b0e1b84a
 === Bar.ts ===
 import { Foo } from "./Foo.js";
@@= skipped -20, +20 lines =@@
 >Foo : Symbol(Foo, Decl(Bar.ts, 0, 8))

 Bar.foo = "foo";
->Bar.foo : Symbol(Foo.foo, Decl(Foo.js, 3, 32))
+>Bar.foo : Symbol(foo, Decl(Foo.js, 3, 32))
 >Bar : Symbol(Bar, Decl(Bar.ts, 0, 31))
->foo : Symbol(Foo.foo, Decl(Foo.js, 3, 32))
<<<<<<< HEAD
+>foo : Symbol(foo, Decl(Foo.js, 3, 32))
 
=======
+>foo : Symbol(foo, Decl(Foo.js, 0, 12))
>>>>>>> b0e1b84a
<|MERGE_RESOLUTION|>--- conflicted
+++ resolved
@@ -18,13 +18,8 @@
 ->foo : Symbol(Foo.foo, Decl(Foo.js, 3, 32))
 +>Foo.foo : Symbol(foo, Decl(Foo.js, 3, 32))
 +>Foo : Symbol(Foo, Decl(Foo.js, 2, 1))
-<<<<<<< HEAD
 +>foo : Symbol(foo, Decl(Foo.js, 3, 32))
- 
-=======
-+>foo : Symbol(foo, Decl(Foo.js, 0, 12))
 
->>>>>>> b0e1b84a
  === Bar.ts ===
  import { Foo } from "./Foo.js";
 @@= skipped -20, +20 lines =@@
@@ -35,9 +30,4 @@
 +>Bar.foo : Symbol(foo, Decl(Foo.js, 3, 32))
  >Bar : Symbol(Bar, Decl(Bar.ts, 0, 31))
 ->foo : Symbol(Foo.foo, Decl(Foo.js, 3, 32))
-<<<<<<< HEAD
-+>foo : Symbol(foo, Decl(Foo.js, 3, 32))
- 
-=======
-+>foo : Symbol(foo, Decl(Foo.js, 0, 12))
->>>>>>> b0e1b84a
++>foo : Symbol(foo, Decl(Foo.js, 3, 32))