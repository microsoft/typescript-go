--- old.nodeModulesImportTypeModeDeclarationEmitErrors1(module=nodenext).js
+++ new.nodeModulesImportTypeModeDeclarationEmitErrors1(module=nodenext).js
@@= skipped -123, +123 lines =@@
 export declare const a: import("pkg").RequireInterface;
 export declare const b: import("pkg", { with: { "resolution-mode": "import" } }).ImportInterface;
 //// [other.d.ts]
+// missing assert:
 export type LocalInterface = import("pkg", { with: {} });
-export declare const a: import("pkg", { with: {} });
-export declare const b: import("pkg", { with: {} });
+export declare const a: any;
+export declare const b: any;
 //// [other2.d.ts]
+// wrong assertion key
 export type LocalInterface = import("pkg", { assert: { "bad": "require" } }).RequireInterface & import("pkg", { assert: { "bad": "import" } }).ImportInterface;
 export declare const a: import("pkg").RequireInterface;
 export declare const b: any;
 //// [other3.d.ts]
+// Array instead of object-y thing
 export type LocalInterface = import("pkg", { with: {} })[{
     "resolution-mode": "require";
<<<<<<< HEAD
 }];
=======
 }];
@@= skipped -18, +21 lines =@@
 export declare const b: any;
 //// [other4.d.ts]
 export type LocalInterface = import("pkg", { with: {} });
-export declare const a: import("pkg", { with: {} }), Asserts1: any, RequireInterface: any;
-export declare const b: import("pkg", { with: {} }), Asserts2: any, ImportInterface: any;
+export declare const a: any, Asserts1: any, RequireInterface: any;
+export declare const b: any, Asserts2: any, ImportInterface: any;
 //// [other5.d.ts]
 export type LocalInterface = import("pkg", { assert: {} }).RequireInterface & import("pkg", { assert: {} }).ImportInterface;
-export declare const a: import("pkg").RequireInterface;
+export declare const a: any;
 export declare const b: any;
>>>>>>> ae5c275a
<|MERGE_RESOLUTION|>--- conflicted
+++ resolved
@@ -19,11 +19,8 @@
 +// Array instead of object-y thing
  export type LocalInterface = import("pkg", { with: {} })[{
      "resolution-mode": "require";
-<<<<<<< HEAD
  }];
-=======
- }];
-@@= skipped -18, +21 lines =@@
+@@= skipped -15, +18 lines =@@
  export declare const b: any;
  //// [other4.d.ts]
  export type LocalInterface = import("pkg", { with: {} });
@@ -33,7 +30,4 @@
 +export declare const b: any, Asserts2: any, ImportInterface: any;
  //// [other5.d.ts]
  export type LocalInterface = import("pkg", { assert: {} }).RequireInterface & import("pkg", { assert: {} }).ImportInterface;
--export declare const a: import("pkg").RequireInterface;
-+export declare const a: any;
- export declare const b: any;
->>>>>>> ae5c275a
+ export declare const a: import("pkg").RequireInterface;