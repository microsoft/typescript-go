--- old.chainedPrototypeAssignment.symbols
+++ new.chainedPrototypeAssignment.symbols
@@= skipped -4, +4 lines =@@
 var mod = require('./mod');
 >mod : Symbol(mod, Decl(use.js, 1, 3))
 >require : Symbol(require, Decl(types.d.ts, 0, 0))
->'./mod' : Symbol(mod, Decl(mod.js, 0, 0))
+>'./mod' : Symbol("mod", Decl(mod.js, 0, 0))

 var a = new mod.A()
 >a : Symbol(a, Decl(use.js, 2, 3))
->mod.A : Symbol(mod.A, Decl(mod.js, 6, 1))
+>mod.A : Symbol(A, Decl(mod.js, 6, 1))
 >mod : Symbol(mod, Decl(use.js, 1, 3))
->A : Symbol(mod.A, Decl(mod.js, 6, 1))
+>A : Symbol(A, Decl(mod.js, 6, 1))

 var b = new mod.B()
 >b : Symbol(b, Decl(use.js, 3, 3))
->mod.B : Symbol(mod.B, Decl(mod.js, 7, 13))
+>mod.B : Symbol(B, Decl(mod.js, 7, 13))
 >mod : Symbol(mod, Decl(use.js, 1, 3))
->B : Symbol(mod.B, Decl(mod.js, 7, 13))
+>B : Symbol(B, Decl(mod.js, 7, 13))

 a.m('nope')
->a.m : Symbol(m, Decl(mod.js, 9, 29))
 >a : Symbol(a, Decl(use.js, 2, 3))
->m : Symbol(m, Decl(mod.js, 9, 29))

 b.m('not really')
->b.m : Symbol(m, Decl(mod.js, 9, 29))
 >b : Symbol(b, Decl(use.js, 3, 3))
->m : Symbol(m, Decl(mod.js, 9, 29))

 === types.d.ts ===
 declare function require(name: string): any;
@@= skipped -35, +31 lines =@@
 === mod.js ===
 /// <reference path='./types.d.ts'/>
 var A = function A() {
->A : Symbol(A, Decl(mod.js, 1, 3), Decl(mod.js, 8, 13))
+>A : Symbol(A, Decl(mod.js, 1, 3))
 >A : Symbol(A, Decl(mod.js, 1, 7))

     this.a = 1
->this.a : Symbol(A.a, Decl(mod.js, 1, 22))
->this : Symbol(A, Decl(mod.js, 1, 7))
->a : Symbol(A.a, Decl(mod.js, 1, 22))
 }
 var B = function B() {
->B : Symbol(B, Decl(mod.js, 4, 3), Decl(mod.js, 9, 13))
+>B : Symbol(B, Decl(mod.js, 4, 3))
 >B : Symbol(B, Decl(mod.js, 4, 7))

     this.b = 2
->this.b : Symbol(B.b, Decl(mod.js, 4, 22))
->this : Symbol(B, Decl(mod.js, 4, 7))
->b : Symbol(B.b, Decl(mod.js, 4, 22))
 }
 exports.A = A
 >exports.A : Symbol(A, Decl(mod.js, 6, 1))
->exports : Symbol(A, Decl(mod.js, 6, 1))
+>exports : Symbol("mod", Decl(mod.js, 0, 0))
 >A : Symbol(A, Decl(mod.js, 6, 1))
->A : Symbol(A, Decl(mod.js, 1, 3), Decl(mod.js, 8, 13))
+>A : Symbol(A, Decl(mod.js, 1, 3))

 exports.B = B
 >exports.B : Symbol(B, Decl(mod.js, 7, 13))
->exports : Symbol(B, Decl(mod.js, 7, 13))
+>exports : Symbol("mod", Decl(mod.js, 0, 0))
 >B : Symbol(B, Decl(mod.js, 7, 13))
->B : Symbol(B, Decl(mod.js, 4, 3), Decl(mod.js, 9, 13))
+>B : Symbol(B, Decl(mod.js, 4, 3))

 A.prototype = B.prototype = {
->A.prototype : Symbol(A.prototype, Decl(mod.js, 8, 13))
->A : Symbol(A, Decl(mod.js, 1, 3), Decl(mod.js, 8, 13))
->prototype : Symbol(A.prototype, Decl(mod.js, 8, 13))
->B.prototype : Symbol(B.prototype, Decl(mod.js, 9, 13))
->B : Symbol(B, Decl(mod.js, 4, 3), Decl(mod.js, 9, 13))
->prototype : Symbol(B.prototype, Decl(mod.js, 9, 13))
+>A.prototype : Symbol(prototype, Decl(mod.js, 8, 13))
+>A : Symbol(A, Decl(mod.js, 1, 3))
+>prototype : Symbol(prototype, Decl(mod.js, 8, 13))
+>B.prototype : Symbol(prototype, Decl(mod.js, 9, 13))
+>B : Symbol(B, Decl(mod.js, 4, 3))
<<<<<<< HEAD
+>prototype : Symbol(prototype, Decl(mod.js, 9, 13))
 
=======
+>prototype : Symbol(prototype, Decl(lib.es5.d.ts, --, --))

>>>>>>> b0e1b84a
     /** @param {number} n */
     m(n) {<|MERGE_RESOLUTION|>--- conflicted
+++ resolved
@@ -86,12 +86,7 @@
 +>prototype : Symbol(prototype, Decl(mod.js, 8, 13))
 +>B.prototype : Symbol(prototype, Decl(mod.js, 9, 13))
 +>B : Symbol(B, Decl(mod.js, 4, 3))
-<<<<<<< HEAD
 +>prototype : Symbol(prototype, Decl(mod.js, 9, 13))
- 
-=======
-+>prototype : Symbol(prototype, Decl(lib.es5.d.ts, --, --))
 
->>>>>>> b0e1b84a
      /** @param {number} n */
      m(n) {