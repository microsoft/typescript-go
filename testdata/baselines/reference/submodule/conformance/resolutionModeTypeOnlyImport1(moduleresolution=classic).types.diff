--- conflicted
+++ resolved
@@ -21,27 +21,15 @@
  type _Default = typeof Default;
 ->_Default : any
 ->Default : any
-<<<<<<< HEAD
 +>_Default : "module"
 +>Default : "module"
- 
+
  type _Import = typeof Import;
 ->_Import : any
 ->Import : any
 +>_Import : "module"
 +>Import : "module"
- 
-=======
-+>_Default : "script"
-+>Default : "script"
 
- type _Import = typeof Import;
-->_Import : any
-->Import : any
-+>_Import : "script"
-+>Import : "script"
-
->>>>>>> 360255e6
  type _Require = typeof Require;
 ->_Require : any
 ->Require : any
