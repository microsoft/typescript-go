<<<<<<< HEAD
main.js(3,12): error TS7006: Parameter 'k' implicitly has an 'any' type.
=======
main.js(1,15): error TS2580: Cannot find name 'require'. Do you need to install type definitions for node? Try `npm i --save-dev @types/node`.
main.js(2,13): error TS2749: 'K' refers to a value, but is being used as a type here. Did you mean 'typeof K'?
>>>>>>> 09b95922
mod1.js(2,4): error TS2339: Property 'K' does not exist on type '{}'.
mod1.js(4,23): error TS2339: Property 'K' does not exist on type '{}'.
mod1.js(7,1): error TS2304: Cannot find name 'exports'.
mod1.js(7,16): error TS2339: Property 'K' does not exist on type '{}'.


==== main.js (1 errors) ====
    const { K } = require("./mod1");
    /** @param {K} k */
                ~
!!! error TS2749: 'K' refers to a value, but is being used as a type here. Did you mean 'typeof K'?
    function f(k) {
        k.values()
    }
    
==== mod1.js (4 errors) ====
    var NS = {}
    NS.K =class {
       ~
!!! error TS2339: Property 'K' does not exist on type '{}'.
        values() {
            return new NS.K()
                          ~
!!! error TS2339: Property 'K' does not exist on type '{}'.
        }
    }
    exports.K = NS.K;
    ~~~~~~~
!!! error TS2304: Cannot find name 'exports'.
                   ~
!!! error TS2339: Property 'K' does not exist on type '{}'.
    <|MERGE_RESOLUTION|>--- conflicted
+++ resolved
@@ -1,38 +1,33 @@
-<<<<<<< HEAD
-main.js(3,12): error TS7006: Parameter 'k' implicitly has an 'any' type.
-=======
-main.js(1,15): error TS2580: Cannot find name 'require'. Do you need to install type definitions for node? Try `npm i --save-dev @types/node`.
-main.js(2,13): error TS2749: 'K' refers to a value, but is being used as a type here. Did you mean 'typeof K'?
->>>>>>> 09b95922
-mod1.js(2,4): error TS2339: Property 'K' does not exist on type '{}'.
-mod1.js(4,23): error TS2339: Property 'K' does not exist on type '{}'.
-mod1.js(7,1): error TS2304: Cannot find name 'exports'.
-mod1.js(7,16): error TS2339: Property 'K' does not exist on type '{}'.
-
-
-==== main.js (1 errors) ====
-    const { K } = require("./mod1");
-    /** @param {K} k */
-                ~
-!!! error TS2749: 'K' refers to a value, but is being used as a type here. Did you mean 'typeof K'?
-    function f(k) {
-        k.values()
-    }
-    
-==== mod1.js (4 errors) ====
-    var NS = {}
-    NS.K =class {
-       ~
-!!! error TS2339: Property 'K' does not exist on type '{}'.
-        values() {
-            return new NS.K()
-                          ~
-!!! error TS2339: Property 'K' does not exist on type '{}'.
-        }
-    }
-    exports.K = NS.K;
-    ~~~~~~~
-!!! error TS2304: Cannot find name 'exports'.
-                   ~
-!!! error TS2339: Property 'K' does not exist on type '{}'.
+main.js(2,13): error TS2749: 'K' refers to a value, but is being used as a type here. Did you mean 'typeof K'?
+mod1.js(2,4): error TS2339: Property 'K' does not exist on type '{}'.
+mod1.js(4,23): error TS2339: Property 'K' does not exist on type '{}'.
+mod1.js(7,1): error TS2304: Cannot find name 'exports'.
+mod1.js(7,16): error TS2339: Property 'K' does not exist on type '{}'.
+
+
+==== main.js (1 errors) ====
+    const { K } = require("./mod1");
+    /** @param {K} k */
+                ~
+!!! error TS2749: 'K' refers to a value, but is being used as a type here. Did you mean 'typeof K'?
+    function f(k) {
+        k.values()
+    }
+    
+==== mod1.js (4 errors) ====
+    var NS = {}
+    NS.K =class {
+       ~
+!!! error TS2339: Property 'K' does not exist on type '{}'.
+        values() {
+            return new NS.K()
+                          ~
+!!! error TS2339: Property 'K' does not exist on type '{}'.
+        }
+    }
+    exports.K = NS.K;
+    ~~~~~~~
+!!! error TS2304: Cannot find name 'exports'.
+                   ~
+!!! error TS2339: Property 'K' does not exist on type '{}'.
     