--- old.bundlerNodeModules1(module=preserve).errors.txt
+++ new.bundlerNodeModules1(module=preserve).errors.txt
@@= skipped -0, +0 lines =@@
-error TS6504: File '/node_modules/dual/index.cjs' is a JavaScript file. Did you mean to enable the 'allowJs' option?
-  The file is in the program because:
-    Root file specified for compilation
-error TS6504: File '/node_modules/dual/index.js' is a JavaScript file. Did you mean to enable the 'allowJs' option?
-  The file is in the program because:
-    Root file specified for compilation
-/main.cts(1,10): error TS2305: Module '"dual"' has no exported member 'esm'.
-/main.mts(1,15): error TS2305: Module '"dual"' has no exported member 'cjs'.
-/main.ts(1,15): error TS2305: Module '"dual"' has no exported member 'cjs'.
<<<<<<< HEAD
+/main.cts(1,10): error TS2305: Module '"/node_modules/dual/index"' has no exported member 'esm'.
+/main.mts(1,15): error TS2305: Module '"/node_modules/dual/index"' has no exported member 'cjs'.
+/main.ts(1,15): error TS2305: Module '"/node_modules/dual/index"' has no exported member 'cjs'.
 
 
=======
-
-
>>>>>>> 360255e6
-!!! error TS6504: File '/node_modules/dual/index.cjs' is a JavaScript file. Did you mean to enable the 'allowJs' option?
-!!! error TS6504:   The file is in the program because:
-!!! error TS6504:     Root file specified for compilation
-!!! error TS6504: File '/node_modules/dual/index.js' is a JavaScript file. Did you mean to enable the 'allowJs' option?
-!!! error TS6504:   The file is in the program because:
-!!! error TS6504:     Root file specified for compilation
+/main.cts(1,10): error TS2305: Module '"/node_modules/dual/index"' has no exported member 'esm'.
+/main.mts(1,10): error TS2305: Module '"/node_modules/dual/index"' has no exported member 'esm'.
+/main.ts(1,10): error TS2305: Module '"/node_modules/dual/index"' has no exported member 'esm'.
+
+
 ==== /node_modules/dual/package.json (0 errors) ====
     {
       "name": "dual",
@@= skipped -44, +32 lines =@@
 ==== /main.ts (1 errors) ====
     import { esm, cjs } from "dual";
                   ~~~
-!!! error TS2305: Module '"dual"' has no exported member 'cjs'.
+!!! error TS2305: Module '"/node_modules/dual/index"' has no exported member 'cjs'.
     
 ==== /main.mts (1 errors) ====
     import { esm, cjs } from "dual";
                   ~~~
-!!! error TS2305: Module '"dual"' has no exported member 'cjs'.
+!!! error TS2305: Module '"/node_modules/dual/index"' has no exported member 'cjs'.
     
 ==== /main.cts (1 errors) ====
     import { esm, cjs } from "dual";
              ~~~
-!!! error TS2305: Module '"dual"' has no exported member 'esm'.
+!!! error TS2305: Module '"/node_modules/dual/index"' has no exported member 'esm'.
     <|MERGE_RESOLUTION|>--- conflicted
+++ resolved
@@ -10,16 +10,8 @@
 -/main.cts(1,10): error TS2305: Module '"dual"' has no exported member 'esm'.
 -/main.mts(1,15): error TS2305: Module '"dual"' has no exported member 'cjs'.
 -/main.ts(1,15): error TS2305: Module '"dual"' has no exported member 'cjs'.
-<<<<<<< HEAD
-+/main.cts(1,10): error TS2305: Module '"/node_modules/dual/index"' has no exported member 'esm'.
-+/main.mts(1,15): error TS2305: Module '"/node_modules/dual/index"' has no exported member 'cjs'.
-+/main.ts(1,15): error TS2305: Module '"/node_modules/dual/index"' has no exported member 'cjs'.
- 
- 
-=======
 -
 -
->>>>>>> 360255e6
 -!!! error TS6504: File '/node_modules/dual/index.cjs' is a JavaScript file. Did you mean to enable the 'allowJs' option?
 -!!! error TS6504:   The file is in the program because:
 -!!! error TS6504:     Root file specified for compilation
@@ -27,8 +19,8 @@
 -!!! error TS6504:   The file is in the program because:
 -!!! error TS6504:     Root file specified for compilation
 +/main.cts(1,10): error TS2305: Module '"/node_modules/dual/index"' has no exported member 'esm'.
-+/main.mts(1,10): error TS2305: Module '"/node_modules/dual/index"' has no exported member 'esm'.
-+/main.ts(1,10): error TS2305: Module '"/node_modules/dual/index"' has no exported member 'esm'.
++/main.mts(1,15): error TS2305: Module '"/node_modules/dual/index"' has no exported member 'cjs'.
++/main.ts(1,15): error TS2305: Module '"/node_modules/dual/index"' has no exported member 'cjs'.
 +
 +
  ==== /node_modules/dual/package.json (0 errors) ====
