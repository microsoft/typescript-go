//// [tests/cases/conformance/node/nodeModulesImportAttributesTypeModeDeclarationEmitErrors.ts] ////

=== /node_modules/pkg/import.d.ts ===

export interface ImportInterface {}

=== /node_modules/pkg/require.d.ts ===

export interface RequireInterface {}

=== /index.ts ===
export type LocalInterface =
>LocalInterface : LocalInterface

    & import("pkg", { with: {"resolution-mode": "foobar"} }).RequireInterface
    & import("pkg", { with: {"resolution-mode": "import"} }).ImportInterface;

export const a = (null as any as import("pkg", { with: {"resolution-mode": "foobar"} }).RequireInterface);
>a : import("pkg").RequireInterface
>(null as any as import("pkg", { with: {"resolution-mode": "foobar"} }).RequireInterface) : import("pkg").RequireInterface
>null as any as import("pkg", { with: {"resolution-mode": "foobar"} }).RequireInterface : import("pkg").RequireInterface
>null as any : any

export const b = (null as any as import("pkg", { with: {"resolution-mode": "import"} }).ImportInterface);
>b : import("./node_modules/pkg/import").ImportInterface
>(null as any as import("pkg", { with: {"resolution-mode": "import"} }).ImportInterface) : import("./node_modules/pkg/import").ImportInterface
>null as any as import("pkg", { with: {"resolution-mode": "import"} }).ImportInterface : import("./node_modules/pkg/import").ImportInterface
>null as any : any

=== /other.ts ===
// missing with:
export type LocalInterface =
>LocalInterface : any

    & import("pkg", {"resolution-mode": "require"}).RequireInterface
>"resolution-mode" : "resolution-mode"
>"require" : "require"
>RequireInterface    & import("pkg", {"resolution-mode": "import"}).ImportInterface : number
>RequireInterface : any

    & import("pkg", {"resolution-mode": "import"}).ImportInterface;
>import("pkg", {"resolution-mode": "import"}).ImportInterface : any
<<<<<<< HEAD
>import("pkg", {"resolution-mode": "import"}) : Promise<typeof import("./node_modules/pkg/import")>
=======
>import("pkg", {"resolution-mode": "import"}) : Promise<{ default: typeof import("/node_modules/pkg/import"); }>
>>>>>>> 3d33f0e4
>"pkg" : "pkg"
>{"resolution-mode": "import"} : { "resolution-mode": string; }
>"resolution-mode" : string
>"import" : "import"
>ImportInterface : any

export const a = (null as any as import("pkg", {"resolution-mode": "require"}).RequireInterface);
>a : any
>(null as any as import("pkg", { : any
>null as any as import("pkg", { : any
>null as any : any
>"resolution-mode" : "resolution-mode"
>"require" : "require"
>RequireInterface : any

export const b = (null as any as import("pkg", {"resolution-mode": "import"}).ImportInterface);
>b : any
>(null as any as import("pkg", { : any
>null as any as import("pkg", { : any
>null as any : any
>"resolution-mode" : "resolution-mode"
>"import" : "import"
>ImportInterface : any

=== /other2.ts ===
// wrong attribute key
export type LocalInterface =
>LocalInterface : any

    & import("pkg", { with: {"bad": "require"} }).RequireInterface
    & import("pkg", { with: {"bad": "import"} }).ImportInterface;

export const a = (null as any as import("pkg", { with: {"bad": "require"} }).RequireInterface);
>a : import("pkg").RequireInterface
>(null as any as import("pkg", { with: {"bad": "require"} }).RequireInterface) : import("pkg").RequireInterface
>null as any as import("pkg", { with: {"bad": "require"} }).RequireInterface : import("pkg").RequireInterface
>null as any : any

export const b = (null as any as import("pkg", { with: {"bad": "import"} }).ImportInterface);
>b : any
>(null as any as import("pkg", { with: {"bad": "import"} }).ImportInterface) : any
>null as any as import("pkg", { with: {"bad": "import"} }).ImportInterface : any
>null as any : any

=== /other3.ts ===
// Array instead of object-y thing
export type LocalInterface =
>LocalInterface : any

    & import("pkg", [ {"resolution-mode": "require"} ]).RequireInterface
>"resolution-mode" : "require"
>RequireInterface    & import("pkg", [ {"resolution-mode": "import"} ]).ImportInterface : number
>RequireInterface : any

    & import("pkg", [ {"resolution-mode": "import"} ]).ImportInterface;
>import("pkg", [ {"resolution-mode": "import"} ]).ImportInterface : any
<<<<<<< HEAD
>import("pkg", [ {"resolution-mode": "import"} ]) : Promise<typeof import("./node_modules/pkg/import")>
=======
>import("pkg", [ {"resolution-mode": "import"} ]) : Promise<{ default: typeof import("/node_modules/pkg/import"); }>
>>>>>>> 3d33f0e4
>"pkg" : "pkg"
>[ {"resolution-mode": "import"} ] : { "resolution-mode": string; }[]
>{"resolution-mode": "import"} : { "resolution-mode": string; }
>"resolution-mode" : string
>"import" : "import"
>ImportInterface : any

export const a = (null as any as import("pkg", [ {"resolution-mode": "require"} ]).RequireInterface);
>a : any
>(null as any as import("pkg", [ {"resolution-mode": "require"} ]).RequireInterface : any
>(null as any as import("pkg", [ {"resolution-mode": "require"} ]) : any
>null as any as import("pkg", [ {"resolution-mode": "require"} ] : any
>null as any : any
>"resolution-mode" : "require"
>RequireInterface : any

export const b = (null as any as import("pkg", [ {"resolution-mode": "import"} ]).ImportInterface);
>b : any
>(null as any as import("pkg", [ {"resolution-mode": "import"} ]).ImportInterface : any
>(null as any as import("pkg", [ {"resolution-mode": "import"} ]) : any
>null as any as import("pkg", [ {"resolution-mode": "import"} ] : any
>null as any : any
>"resolution-mode" : "import"
>ImportInterface : any

=== /other4.ts ===
// Indirected attribute objecty-thing - not allowed
type Attribute1 = { with: {"resolution-mode": "require"} };
>Attribute1 : Attribute1
>with : { "resolution-mode": "require"; }
>"resolution-mode" : "require"

type Attribute2 = { with: {"resolution-mode": "import"} };
>Attribute2 : Attribute2
>with : { "resolution-mode": "import"; }
>"resolution-mode" : "import"

export type LocalInterface =
>LocalInterface : any

    & import("pkg", Attribute1).RequireInterface
>Attribute1 : any
>RequireInterface    & import("pkg", Attribute2).ImportInterface : number
>RequireInterface : any

    & import("pkg", Attribute2).ImportInterface;
>import("pkg", Attribute2).ImportInterface : any
<<<<<<< HEAD
>import("pkg", Attribute2) : Promise<typeof import("./node_modules/pkg/import")>
=======
>import("pkg", Attribute2) : Promise<{ default: typeof import("/node_modules/pkg/import"); }>
>>>>>>> 3d33f0e4
>"pkg" : "pkg"
>Attribute2 : any
>ImportInterface : any

export const a = (null as any as import("pkg", Attribute1).RequireInterface);
>a : any
>(null as any as import("pkg", : any
>null as any as import("pkg", : any
>null as any : any
>Attribute1 : any
>RequireInterface : any

export const b = (null as any as import("pkg", Attribute2).ImportInterface);
>b : any
>(null as any as import("pkg", : any
>null as any as import("pkg", : any
>null as any : any
>Attribute2 : any
>ImportInterface : any

=== /other5.ts ===
export type LocalInterface =
>LocalInterface : any

    & import("pkg", { with: {} }).RequireInterface
    & import("pkg", { with: {} }).ImportInterface;

export const a = (null as any as import("pkg", { with: {} }).RequireInterface);
>a : import("pkg").RequireInterface
>(null as any as import("pkg", { with: {} }).RequireInterface) : import("pkg").RequireInterface
>null as any as import("pkg", { with: {} }).RequireInterface : import("pkg").RequireInterface
>null as any : any

export const b = (null as any as import("pkg", { with: {} }).ImportInterface);
>b : any
>(null as any as import("pkg", { with: {} }).ImportInterface) : any
>null as any as import("pkg", { with: {} }).ImportInterface : any
>null as any : any

<|MERGE_RESOLUTION|>--- conflicted
+++ resolved
@@ -1,199 +1,187 @@
-//// [tests/cases/conformance/node/nodeModulesImportAttributesTypeModeDeclarationEmitErrors.ts] ////
-
-=== /node_modules/pkg/import.d.ts ===
-
-export interface ImportInterface {}
-
-=== /node_modules/pkg/require.d.ts ===
-
-export interface RequireInterface {}
-
-=== /index.ts ===
-export type LocalInterface =
->LocalInterface : LocalInterface
-
-    & import("pkg", { with: {"resolution-mode": "foobar"} }).RequireInterface
-    & import("pkg", { with: {"resolution-mode": "import"} }).ImportInterface;
-
-export const a = (null as any as import("pkg", { with: {"resolution-mode": "foobar"} }).RequireInterface);
->a : import("pkg").RequireInterface
->(null as any as import("pkg", { with: {"resolution-mode": "foobar"} }).RequireInterface) : import("pkg").RequireInterface
->null as any as import("pkg", { with: {"resolution-mode": "foobar"} }).RequireInterface : import("pkg").RequireInterface
->null as any : any
-
-export const b = (null as any as import("pkg", { with: {"resolution-mode": "import"} }).ImportInterface);
->b : import("./node_modules/pkg/import").ImportInterface
->(null as any as import("pkg", { with: {"resolution-mode": "import"} }).ImportInterface) : import("./node_modules/pkg/import").ImportInterface
->null as any as import("pkg", { with: {"resolution-mode": "import"} }).ImportInterface : import("./node_modules/pkg/import").ImportInterface
->null as any : any
-
-=== /other.ts ===
-// missing with:
-export type LocalInterface =
->LocalInterface : any
-
-    & import("pkg", {"resolution-mode": "require"}).RequireInterface
->"resolution-mode" : "resolution-mode"
->"require" : "require"
->RequireInterface    & import("pkg", {"resolution-mode": "import"}).ImportInterface : number
->RequireInterface : any
-
-    & import("pkg", {"resolution-mode": "import"}).ImportInterface;
->import("pkg", {"resolution-mode": "import"}).ImportInterface : any
-<<<<<<< HEAD
->import("pkg", {"resolution-mode": "import"}) : Promise<typeof import("./node_modules/pkg/import")>
-=======
->import("pkg", {"resolution-mode": "import"}) : Promise<{ default: typeof import("/node_modules/pkg/import"); }>
->>>>>>> 3d33f0e4
->"pkg" : "pkg"
->{"resolution-mode": "import"} : { "resolution-mode": string; }
->"resolution-mode" : string
->"import" : "import"
->ImportInterface : any
-
-export const a = (null as any as import("pkg", {"resolution-mode": "require"}).RequireInterface);
->a : any
->(null as any as import("pkg", { : any
->null as any as import("pkg", { : any
->null as any : any
->"resolution-mode" : "resolution-mode"
->"require" : "require"
->RequireInterface : any
-
-export const b = (null as any as import("pkg", {"resolution-mode": "import"}).ImportInterface);
->b : any
->(null as any as import("pkg", { : any
->null as any as import("pkg", { : any
->null as any : any
->"resolution-mode" : "resolution-mode"
->"import" : "import"
->ImportInterface : any
-
-=== /other2.ts ===
-// wrong attribute key
-export type LocalInterface =
->LocalInterface : any
-
-    & import("pkg", { with: {"bad": "require"} }).RequireInterface
-    & import("pkg", { with: {"bad": "import"} }).ImportInterface;
-
-export const a = (null as any as import("pkg", { with: {"bad": "require"} }).RequireInterface);
->a : import("pkg").RequireInterface
->(null as any as import("pkg", { with: {"bad": "require"} }).RequireInterface) : import("pkg").RequireInterface
->null as any as import("pkg", { with: {"bad": "require"} }).RequireInterface : import("pkg").RequireInterface
->null as any : any
-
-export const b = (null as any as import("pkg", { with: {"bad": "import"} }).ImportInterface);
->b : any
->(null as any as import("pkg", { with: {"bad": "import"} }).ImportInterface) : any
->null as any as import("pkg", { with: {"bad": "import"} }).ImportInterface : any
->null as any : any
-
-=== /other3.ts ===
-// Array instead of object-y thing
-export type LocalInterface =
->LocalInterface : any
-
-    & import("pkg", [ {"resolution-mode": "require"} ]).RequireInterface
->"resolution-mode" : "require"
->RequireInterface    & import("pkg", [ {"resolution-mode": "import"} ]).ImportInterface : number
->RequireInterface : any
-
-    & import("pkg", [ {"resolution-mode": "import"} ]).ImportInterface;
->import("pkg", [ {"resolution-mode": "import"} ]).ImportInterface : any
-<<<<<<< HEAD
->import("pkg", [ {"resolution-mode": "import"} ]) : Promise<typeof import("./node_modules/pkg/import")>
-=======
->import("pkg", [ {"resolution-mode": "import"} ]) : Promise<{ default: typeof import("/node_modules/pkg/import"); }>
->>>>>>> 3d33f0e4
->"pkg" : "pkg"
->[ {"resolution-mode": "import"} ] : { "resolution-mode": string; }[]
->{"resolution-mode": "import"} : { "resolution-mode": string; }
->"resolution-mode" : string
->"import" : "import"
->ImportInterface : any
-
-export const a = (null as any as import("pkg", [ {"resolution-mode": "require"} ]).RequireInterface);
->a : any
->(null as any as import("pkg", [ {"resolution-mode": "require"} ]).RequireInterface : any
->(null as any as import("pkg", [ {"resolution-mode": "require"} ]) : any
->null as any as import("pkg", [ {"resolution-mode": "require"} ] : any
->null as any : any
->"resolution-mode" : "require"
->RequireInterface : any
-
-export const b = (null as any as import("pkg", [ {"resolution-mode": "import"} ]).ImportInterface);
->b : any
->(null as any as import("pkg", [ {"resolution-mode": "import"} ]).ImportInterface : any
->(null as any as import("pkg", [ {"resolution-mode": "import"} ]) : any
->null as any as import("pkg", [ {"resolution-mode": "import"} ] : any
->null as any : any
->"resolution-mode" : "import"
->ImportInterface : any
-
-=== /other4.ts ===
-// Indirected attribute objecty-thing - not allowed
-type Attribute1 = { with: {"resolution-mode": "require"} };
->Attribute1 : Attribute1
->with : { "resolution-mode": "require"; }
->"resolution-mode" : "require"
-
-type Attribute2 = { with: {"resolution-mode": "import"} };
->Attribute2 : Attribute2
->with : { "resolution-mode": "import"; }
->"resolution-mode" : "import"
-
-export type LocalInterface =
->LocalInterface : any
-
-    & import("pkg", Attribute1).RequireInterface
->Attribute1 : any
->RequireInterface    & import("pkg", Attribute2).ImportInterface : number
->RequireInterface : any
-
-    & import("pkg", Attribute2).ImportInterface;
->import("pkg", Attribute2).ImportInterface : any
-<<<<<<< HEAD
->import("pkg", Attribute2) : Promise<typeof import("./node_modules/pkg/import")>
-=======
->import("pkg", Attribute2) : Promise<{ default: typeof import("/node_modules/pkg/import"); }>
->>>>>>> 3d33f0e4
->"pkg" : "pkg"
->Attribute2 : any
->ImportInterface : any
-
-export const a = (null as any as import("pkg", Attribute1).RequireInterface);
->a : any
->(null as any as import("pkg", : any
->null as any as import("pkg", : any
->null as any : any
->Attribute1 : any
->RequireInterface : any
-
-export const b = (null as any as import("pkg", Attribute2).ImportInterface);
->b : any
->(null as any as import("pkg", : any
->null as any as import("pkg", : any
->null as any : any
->Attribute2 : any
->ImportInterface : any
-
-=== /other5.ts ===
-export type LocalInterface =
->LocalInterface : any
-
-    & import("pkg", { with: {} }).RequireInterface
-    & import("pkg", { with: {} }).ImportInterface;
-
-export const a = (null as any as import("pkg", { with: {} }).RequireInterface);
->a : import("pkg").RequireInterface
->(null as any as import("pkg", { with: {} }).RequireInterface) : import("pkg").RequireInterface
->null as any as import("pkg", { with: {} }).RequireInterface : import("pkg").RequireInterface
->null as any : any
-
-export const b = (null as any as import("pkg", { with: {} }).ImportInterface);
->b : any
->(null as any as import("pkg", { with: {} }).ImportInterface) : any
->null as any as import("pkg", { with: {} }).ImportInterface : any
->null as any : any
-
+//// [tests/cases/conformance/node/nodeModulesImportAttributesTypeModeDeclarationEmitErrors.ts] ////
+
+=== /node_modules/pkg/import.d.ts ===
+
+export interface ImportInterface {}
+
+=== /node_modules/pkg/require.d.ts ===
+
+export interface RequireInterface {}
+
+=== /index.ts ===
+export type LocalInterface =
+>LocalInterface : LocalInterface
+
+    & import("pkg", { with: {"resolution-mode": "foobar"} }).RequireInterface
+    & import("pkg", { with: {"resolution-mode": "import"} }).ImportInterface;
+
+export const a = (null as any as import("pkg", { with: {"resolution-mode": "foobar"} }).RequireInterface);
+>a : import("pkg").RequireInterface
+>(null as any as import("pkg", { with: {"resolution-mode": "foobar"} }).RequireInterface) : import("pkg").RequireInterface
+>null as any as import("pkg", { with: {"resolution-mode": "foobar"} }).RequireInterface : import("pkg").RequireInterface
+>null as any : any
+
+export const b = (null as any as import("pkg", { with: {"resolution-mode": "import"} }).ImportInterface);
+>b : import("./node_modules/pkg/import").ImportInterface
+>(null as any as import("pkg", { with: {"resolution-mode": "import"} }).ImportInterface) : import("./node_modules/pkg/import").ImportInterface
+>null as any as import("pkg", { with: {"resolution-mode": "import"} }).ImportInterface : import("./node_modules/pkg/import").ImportInterface
+>null as any : any
+
+=== /other.ts ===
+// missing with:
+export type LocalInterface =
+>LocalInterface : any
+
+    & import("pkg", {"resolution-mode": "require"}).RequireInterface
+>"resolution-mode" : "resolution-mode"
+>"require" : "require"
+>RequireInterface    & import("pkg", {"resolution-mode": "import"}).ImportInterface : number
+>RequireInterface : any
+
+    & import("pkg", {"resolution-mode": "import"}).ImportInterface;
+>import("pkg", {"resolution-mode": "import"}).ImportInterface : any
+>import("pkg", {"resolution-mode": "import"}) : Promise<{ default: typeof import("./node_modules/pkg/import"); }>
+>"pkg" : "pkg"
+>{"resolution-mode": "import"} : { "resolution-mode": string; }
+>"resolution-mode" : string
+>"import" : "import"
+>ImportInterface : any
+
+export const a = (null as any as import("pkg", {"resolution-mode": "require"}).RequireInterface);
+>a : any
+>(null as any as import("pkg", { : any
+>null as any as import("pkg", { : any
+>null as any : any
+>"resolution-mode" : "resolution-mode"
+>"require" : "require"
+>RequireInterface : any
+
+export const b = (null as any as import("pkg", {"resolution-mode": "import"}).ImportInterface);
+>b : any
+>(null as any as import("pkg", { : any
+>null as any as import("pkg", { : any
+>null as any : any
+>"resolution-mode" : "resolution-mode"
+>"import" : "import"
+>ImportInterface : any
+
+=== /other2.ts ===
+// wrong attribute key
+export type LocalInterface =
+>LocalInterface : any
+
+    & import("pkg", { with: {"bad": "require"} }).RequireInterface
+    & import("pkg", { with: {"bad": "import"} }).ImportInterface;
+
+export const a = (null as any as import("pkg", { with: {"bad": "require"} }).RequireInterface);
+>a : import("pkg").RequireInterface
+>(null as any as import("pkg", { with: {"bad": "require"} }).RequireInterface) : import("pkg").RequireInterface
+>null as any as import("pkg", { with: {"bad": "require"} }).RequireInterface : import("pkg").RequireInterface
+>null as any : any
+
+export const b = (null as any as import("pkg", { with: {"bad": "import"} }).ImportInterface);
+>b : any
+>(null as any as import("pkg", { with: {"bad": "import"} }).ImportInterface) : any
+>null as any as import("pkg", { with: {"bad": "import"} }).ImportInterface : any
+>null as any : any
+
+=== /other3.ts ===
+// Array instead of object-y thing
+export type LocalInterface =
+>LocalInterface : any
+
+    & import("pkg", [ {"resolution-mode": "require"} ]).RequireInterface
+>"resolution-mode" : "require"
+>RequireInterface    & import("pkg", [ {"resolution-mode": "import"} ]).ImportInterface : number
+>RequireInterface : any
+
+    & import("pkg", [ {"resolution-mode": "import"} ]).ImportInterface;
+>import("pkg", [ {"resolution-mode": "import"} ]).ImportInterface : any
+>import("pkg", [ {"resolution-mode": "import"} ]) : Promise<{ default: typeof import("./node_modules/pkg/import"); }>
+>"pkg" : "pkg"
+>[ {"resolution-mode": "import"} ] : { "resolution-mode": string; }[]
+>{"resolution-mode": "import"} : { "resolution-mode": string; }
+>"resolution-mode" : string
+>"import" : "import"
+>ImportInterface : any
+
+export const a = (null as any as import("pkg", [ {"resolution-mode": "require"} ]).RequireInterface);
+>a : any
+>(null as any as import("pkg", [ {"resolution-mode": "require"} ]).RequireInterface : any
+>(null as any as import("pkg", [ {"resolution-mode": "require"} ]) : any
+>null as any as import("pkg", [ {"resolution-mode": "require"} ] : any
+>null as any : any
+>"resolution-mode" : "require"
+>RequireInterface : any
+
+export const b = (null as any as import("pkg", [ {"resolution-mode": "import"} ]).ImportInterface);
+>b : any
+>(null as any as import("pkg", [ {"resolution-mode": "import"} ]).ImportInterface : any
+>(null as any as import("pkg", [ {"resolution-mode": "import"} ]) : any
+>null as any as import("pkg", [ {"resolution-mode": "import"} ] : any
+>null as any : any
+>"resolution-mode" : "import"
+>ImportInterface : any
+
+=== /other4.ts ===
+// Indirected attribute objecty-thing - not allowed
+type Attribute1 = { with: {"resolution-mode": "require"} };
+>Attribute1 : Attribute1
+>with : { "resolution-mode": "require"; }
+>"resolution-mode" : "require"
+
+type Attribute2 = { with: {"resolution-mode": "import"} };
+>Attribute2 : Attribute2
+>with : { "resolution-mode": "import"; }
+>"resolution-mode" : "import"
+
+export type LocalInterface =
+>LocalInterface : any
+
+    & import("pkg", Attribute1).RequireInterface
+>Attribute1 : any
+>RequireInterface    & import("pkg", Attribute2).ImportInterface : number
+>RequireInterface : any
+
+    & import("pkg", Attribute2).ImportInterface;
+>import("pkg", Attribute2).ImportInterface : any
+>import("pkg", Attribute2) : Promise<{ default: typeof import("./node_modules/pkg/import"); }>
+>"pkg" : "pkg"
+>Attribute2 : any
+>ImportInterface : any
+
+export const a = (null as any as import("pkg", Attribute1).RequireInterface);
+>a : any
+>(null as any as import("pkg", : any
+>null as any as import("pkg", : any
+>null as any : any
+>Attribute1 : any
+>RequireInterface : any
+
+export const b = (null as any as import("pkg", Attribute2).ImportInterface);
+>b : any
+>(null as any as import("pkg", : any
+>null as any as import("pkg", : any
+>null as any : any
+>Attribute2 : any
+>ImportInterface : any
+
+=== /other5.ts ===
+export type LocalInterface =
+>LocalInterface : any
+
+    & import("pkg", { with: {} }).RequireInterface
+    & import("pkg", { with: {} }).ImportInterface;
+
+export const a = (null as any as import("pkg", { with: {} }).RequireInterface);
+>a : import("pkg").RequireInterface
+>(null as any as import("pkg", { with: {} }).RequireInterface) : import("pkg").RequireInterface
+>null as any as import("pkg", { with: {} }).RequireInterface : import("pkg").RequireInterface
+>null as any : any
+
+export const b = (null as any as import("pkg", { with: {} }).ImportInterface);
+>b : any
+>(null as any as import("pkg", { with: {} }).ImportInterface) : any
+>null as any as import("pkg", { with: {} }).ImportInterface : any
+>null as any : any
+