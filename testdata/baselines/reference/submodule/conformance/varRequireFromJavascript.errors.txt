--- conflicted
+++ resolved
@@ -1,49 +1,41 @@
-<<<<<<< HEAD
-ex.js(3,17): error TS7006: Parameter 'n' implicitly has an 'any' type.
-ex.js(4,14): error TS2339: Property 'n' does not exist on type 'Crunch'.
-ex.js(7,21): error TS2339: Property 'n' does not exist on type 'Crunch'.
-use.js(5,8): error TS2339: Property 'n' does not exist on type 'Crunch'.
-use.js(12,12): error TS7006: Parameter 'wrap' implicitly has an 'any' type.
-=======
-use.js(1,10): error TS2580: Cannot find name 'require'. Do you need to install type definitions for node? Try `npm i --save-dev @types/node`.
-use.js(10,12): error TS2503: Cannot find namespace 'ex'.
->>>>>>> 09b95922
-
-
-==== use.js (2 errors) ====
-    var ex = require('./ex')
-    
-    // values work
-    var crunch = new ex.Crunch(1);
-    crunch.n
-           ~
-!!! error TS2339: Property 'n' does not exist on type 'Crunch'.
-    
-    
-    // types work
-    /**
-     * @param {ex.Crunch} wrap
-               ~~
-!!! error TS2503: Cannot find namespace 'ex'.
-     */
-    function f(wrap) {
-        wrap.n
-    }
-    
-==== ex.js (3 errors) ====
-    export class Crunch {
-        /** @param {number} n */
-        constructor(n) {
-                    ~
-!!! error TS7006: Parameter 'n' implicitly has an 'any' type.
-            this.n = n
-                 ~
-!!! error TS2339: Property 'n' does not exist on type 'Crunch'.
-        }
-        m() {
-            return this.n
-                        ~
-!!! error TS2339: Property 'n' does not exist on type 'Crunch'.
-        }
-    }
+ex.js(4,14): error TS2339: Property 'n' does not exist on type 'Crunch'.
+ex.js(7,21): error TS2339: Property 'n' does not exist on type 'Crunch'.
+use.js(5,8): error TS2339: Property 'n' does not exist on type 'Crunch'.
+use.js(13,10): error TS2339: Property 'n' does not exist on type 'Crunch'.
+
+
+==== use.js (2 errors) ====
+    var ex = require('./ex')
+    
+    // values work
+    var crunch = new ex.Crunch(1);
+    crunch.n
+           ~
+!!! error TS2339: Property 'n' does not exist on type 'Crunch'.
+    
+    
+    // types work
+    /**
+     * @param {ex.Crunch} wrap
+     */
+    function f(wrap) {
+        wrap.n
+             ~
+!!! error TS2339: Property 'n' does not exist on type 'Crunch'.
+    }
+    
+==== ex.js (2 errors) ====
+    export class Crunch {
+        /** @param {number} n */
+        constructor(n) {
+            this.n = n
+                 ~
+!!! error TS2339: Property 'n' does not exist on type 'Crunch'.
+        }
+        m() {
+            return this.n
+                        ~
+!!! error TS2339: Property 'n' does not exist on type 'Crunch'.
+        }
+    }
     