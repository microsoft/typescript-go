--- conflicted
+++ resolved
@@ -1,123 +1,96 @@
-//// [tests/cases/conformance/es6/destructuring/destructuringParameterDeclaration9.ts] ////
-
-=== index.js ===
-/**
- * @param {Object} [config]
- * @param {Partial<Record<'json' | 'jsonc' | 'json5', string[]>>} [config.additionalFiles]
- */
-export function prepareConfig({
->prepareConfig : ({ additionalFiles: { json } }?: { additionalFiles?: Partial<Record<"json" | "json5" | "jsonc", string[]>> | undefined; }) => void
-
-    additionalFiles: {
->additionalFiles : any
-
-        json = []
-<<<<<<< HEAD
->json : any[]
-=======
->json : string[]
->>>>>>> 2e0f7e9c
->[] : never[]
-
-    } = {}
->{} : {}
-
-} = {}) {
->{} : {}
-
-    json // string[]
-<<<<<<< HEAD
->json : any[]
-=======
->json : string[]
->>>>>>> 2e0f7e9c
-}
-
-export function prepareConfigWithoutAnnotation({
->prepareConfigWithoutAnnotation : ({ additionalFiles: { json } }?: { additionalFiles?: { json?: never[] | undefined; } | undefined; }) => void
-
-    additionalFiles: {
->additionalFiles : any
-
-        json = []
->json : any[]
->[] : never[]
-
-    } = {}
->{} : {}
-
-} = {}) {
->{} : {}
-
-    json
->json : any[]
-}
-
-/** @type {(param: {
-  additionalFiles?: Partial<Record<"json" | "jsonc" | "json5", string[]>>;
-}) => void} */
-export const prepareConfigWithContextualSignature = ({
->prepareConfigWithContextualSignature : (param: { additionalFiles?: Partial<Record<"json" | "json5" | "jsonc", string[]>> | undefined; }) => void
->({    additionalFiles: {        json = []    } = {}} = {})=>  {    json // string[]} : ({ additionalFiles: { json } }?: { additionalFiles?: Partial<Record<"json" | "json5" | "jsonc", string[]>> | undefined; }) => void
-
-    additionalFiles: {
->additionalFiles : any
-
-        json = []
->json : string[]
->[] : never[]
-
-    } = {}
->{} : {}
-
-} = {})=>  {
->{} : {}
-
-    json // string[]
->json : string[]
-}
-
-// Additional repros from https://github.com/microsoft/TypeScript/issues/59936
-
-/**
- * @param {{ a?: { json?: string[] }}} [config]
- */
-function f1({ a: { json = [] } = {} } = {}) { return json }
-<<<<<<< HEAD
->f1 : ({ a: { json } }?: { a?: { json?: never[] | undefined; } | undefined; }) => any[]
->a : any
->json : any[]
->[] : never[]
->{} : {}
->{} : {}
->json : any[]
-=======
->f1 : ({ a: { json } }?: { a?: { json?: string[] | undefined; } | undefined; }) => string[]
->a : any
->json : string[]
->[] : never[]
->{} : {}
->{} : {}
->json : string[]
->>>>>>> 2e0f7e9c
-
-/**
- * @param {[[string[]?]?]} [x]
- */
-function f2([[json = []] = []] = []) { return json }
-<<<<<<< HEAD
->f2 : ([[json]]?: [([(never[] | undefined)?] | undefined)?]) => any[]
->json : any[]
->[] : never[]
->[] : []
->[] : []
->json : any[]
-=======
->f2 : ([[json]]?: [([(string[] | undefined)?] | undefined)?]) => string[]
->json : string[]
->[] : never[]
->[] : []
->[] : []
->json : string[]
->>>>>>> 2e0f7e9c
-
+//// [tests/cases/conformance/es6/destructuring/destructuringParameterDeclaration9.ts] ////
+
+=== index.js ===
+/**
+ * @param {Object} [config]
+ * @param {Partial<Record<'json' | 'jsonc' | 'json5', string[]>>} [config.additionalFiles]
+ */
+export function prepareConfig({
+>prepareConfig : ({ additionalFiles: { json } }?: { additionalFiles?: Partial<Record<"json" | "json5" | "jsonc", string[]>> | undefined; }) => void
+
+    additionalFiles: {
+>additionalFiles : any
+
+        json = []
+>json : string[]
+>[] : never[]
+
+    } = {}
+>{} : {}
+
+} = {}) {
+>{} : {}
+
+    json // string[]
+>json : string[]
+}
+
+export function prepareConfigWithoutAnnotation({
+>prepareConfigWithoutAnnotation : ({ additionalFiles: { json } }?: { additionalFiles?: { json?: never[] | undefined; } | undefined; }) => void
+
+    additionalFiles: {
+>additionalFiles : any
+
+        json = []
+>json : any[]
+>[] : never[]
+
+    } = {}
+>{} : {}
+
+} = {}) {
+>{} : {}
+
+    json
+>json : any[]
+}
+
+/** @type {(param: {
+  additionalFiles?: Partial<Record<"json" | "jsonc" | "json5", string[]>>;
+}) => void} */
+export const prepareConfigWithContextualSignature = ({
+>prepareConfigWithContextualSignature : (param: { additionalFiles?: Partial<Record<"json" | "json5" | "jsonc", string[]>> | undefined; }) => void
+>({    additionalFiles: {        json = []    } = {}} = {})=>  {    json // string[]} : ({ additionalFiles: { json } }?: { additionalFiles?: Partial<Record<"json" | "json5" | "jsonc", string[]>> | undefined; }) => void
+
+    additionalFiles: {
+>additionalFiles : any
+
+        json = []
+>json : string[]
+>[] : never[]
+
+    } = {}
+>{} : {}
+
+} = {})=>  {
+>{} : {}
+
+    json // string[]
+>json : string[]
+}
+
+// Additional repros from https://github.com/microsoft/TypeScript/issues/59936
+
+/**
+ * @param {{ a?: { json?: string[] }}} [config]
+ */
+function f1({ a: { json = [] } = {} } = {}) { return json }
+>f1 : ({ a: { json } }?: { a?: { json?: string[] | undefined; } | undefined; }) => string[]
+>a : any
+>json : string[]
+>[] : never[]
+>{} : {}
+>{} : {}
+>json : string[]
+
+/**
+ * @param {[[string[]?]?]} [x]
+ */
+function f2([[json = []] = []] = []) { return json }
+>f2 : ([[json]]?: [([(string[] | undefined)?] | undefined)?]) => string[]
+>json : string[]
+>[] : never[]
+>[] : []
+>[] : []
+>json : string[]
+