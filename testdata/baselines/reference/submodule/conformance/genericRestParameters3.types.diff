--- old.genericRestParameters3.types
+++ new.genericRestParameters3.types
<<<<<<< HEAD
@@= skipped -117, +117 lines =@@
 // Repro from #26110
 
 interface CoolArray<E> extends Array<E> { 
+>CoolArray : CoolArray<E>
+>E : E
+
     hello: number;
 >hello : number
 }
 
 declare function foo<T extends any[]>(cb: (...args: T) => void): void;
 >foo : <T extends any[]>(cb: (...args: T) => void) => void
+>T : T
 >cb : (...args: T) => void
 >args : T
 
@@= skipped -25, +29 lines =@@
 
 function bar<T extends any[]>(...args: T): T {
 >bar : <T extends any[]>(...args: T) => T
+>T : T
 >args : T
 
     return args;
@@= skipped -22, +23 lines =@@
 
 declare function baz<T>(...args: CoolArray<T>): void;
 >baz : <T>(...args: CoolArray<T>) => void
+>T : T
 >args : CoolArray<T>
 
 declare const ca: CoolArray<number>;
@@= skipped -30, +31 lines =@@
 
 declare function hmm<A extends [] | [number, string]>(...args: A): void;
 >hmm : <A extends [] | [number, string]>(...args: A) => void
+>A : A
 >args : A
 
 hmm(); // okay, A = []
@@= skipped -67, +68 lines =@@
=======
@@= skipped -24, +24 lines =@@
 >t1 : [string] | [number, boolean]
 
 declare const t2: readonly [string] | [number, boolean];
->t2 : [number, boolean] | readonly [string]
+>t2 : [number, boolean] | [string]
 
 declare const t3: [string] | readonly [number, boolean];
->t3 : [string] | readonly [number, boolean]
+>t3 : [string] | [number, boolean]
 
 declare const t4: readonly [string] | readonly [number, boolean];
->t4 : readonly [string] | readonly [number, boolean]
+>t4 : [string] | [number, boolean]
 
 f1("foo", "abc");
 >f1("foo", "abc") : void
@@= skipped -33, +33 lines =@@
 >f1 : (x: string, ...args: [string] | [number, boolean]) => void
 >"foo" : "foo"
 >...t2 : string | number | boolean
->t2 : [number, boolean] | readonly [string]
+>t2 : [number, boolean] | [string]
 
 f1("foo", ...t3);
 >f1("foo", ...t3) : void
 >f1 : (x: string, ...args: [string] | [number, boolean]) => void
 >"foo" : "foo"
 >...t3 : string | number | boolean
->t3 : [string] | readonly [number, boolean]
+>t3 : [string] | [number, boolean]
 
 f1("foo", ...t4);
 >f1("foo", ...t4) : void
 >f1 : (x: string, ...args: [string] | [number, boolean]) => void
 >"foo" : "foo"
 >...t4 : string | number | boolean
->t4 : readonly [string] | readonly [number, boolean]
+>t4 : [string] | [number, boolean]
 
 f1("foo", 10);  // Error
 >f1("foo", 10) : void
@@= skipped -204, +204 lines =@@
>>>>>>> aff8d07f
 >ff1 : (...rest: [string, string] | [string, number]) => void
 
 function ff3<A extends unknown[]>(s1: (...args: [x: string, ...rest: A | [number]]) => void, s2: (x: string, ...rest: A | [number]) => void) {
->ff3 : <A extends unknown[]>(s1: (...args: [x: string, ...rest: A | [number]]) => void, s2: (x: string, ...rest: A | [number]) => void) => void
->s1 : (...args: [x: string, ...rest: A | [number]]) => void
+>ff3 : <A extends unknown[]>(s1: (...args: [x: string, number] | [x: string, ...rest: A]) => void, s2: (x: string, ...rest: A | [number]) => void) => void
+>s1 : (...args: [x: string, number] | [x: string, ...rest: A]) => void
 >args : [x: string, number] | [x: string, ...rest: A]
 >s2 : (x: string, ...rest: A | [number]) => void
 >x : string
->rest : [number] | A
+>rest : A | [number]
 
     s1 = s2;
 >s1 = s2 : (x: string, ...rest: A | [number]) => void
->s1 : (...args: [x: string, ...rest: A | [number]]) => void
+>s1 : (...args: [x: string, number] | [x: string, ...rest: A]) => void
 >s2 : (x: string, ...rest: A | [number]) => void
 
     s2 = s1;
->s2 = s1 : (...args: [x: string, ...rest: A | [number]]) => void
+>s2 = s1 : (...args: [x: string, number] | [x: string, ...rest: A]) => void
 >s2 : (x: string, ...rest: A | [number]) => void
->s1 : (...args: [x: string, ...rest: A | [number]]) => void
+>s1 : (...args: [x: string, number] | [x: string, ...rest: A]) => void
 }
 <|MERGE_RESOLUTION|>--- conflicted
+++ resolved
@@ -1,49 +1,5 @@
 --- old.genericRestParameters3.types
 +++ new.genericRestParameters3.types
-<<<<<<< HEAD
-@@= skipped -117, +117 lines =@@
- // Repro from #26110
- 
- interface CoolArray<E> extends Array<E> { 
-+>CoolArray : CoolArray<E>
-+>E : E
-+
-     hello: number;
- >hello : number
- }
- 
- declare function foo<T extends any[]>(cb: (...args: T) => void): void;
- >foo : <T extends any[]>(cb: (...args: T) => void) => void
-+>T : T
- >cb : (...args: T) => void
- >args : T
- 
-@@= skipped -25, +29 lines =@@
- 
- function bar<T extends any[]>(...args: T): T {
- >bar : <T extends any[]>(...args: T) => T
-+>T : T
- >args : T
- 
-     return args;
-@@= skipped -22, +23 lines =@@
- 
- declare function baz<T>(...args: CoolArray<T>): void;
- >baz : <T>(...args: CoolArray<T>) => void
-+>T : T
- >args : CoolArray<T>
- 
- declare const ca: CoolArray<number>;
-@@= skipped -30, +31 lines =@@
- 
- declare function hmm<A extends [] | [number, string]>(...args: A): void;
- >hmm : <A extends [] | [number, string]>(...args: A) => void
-+>A : A
- >args : A
- 
- hmm(); // okay, A = []
-@@= skipped -67, +68 lines =@@
-=======
 @@= skipped -24, +24 lines =@@
  >t1 : [string] | [number, boolean]
  
@@ -87,7 +43,6 @@
  f1("foo", 10);  // Error
  >f1("foo", 10) : void
 @@= skipped -204, +204 lines =@@
->>>>>>> aff8d07f
  >ff1 : (...rest: [string, string] | [string, number]) => void
  
  function ff3<A extends unknown[]>(s1: (...args: [x: string, ...rest: A | [number]]) => void, s2: (x: string, ...rest: A | [number]) => void) {
