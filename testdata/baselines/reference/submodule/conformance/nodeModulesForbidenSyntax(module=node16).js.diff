--- conflicted
+++ resolved
@@ -1,66 +1,9 @@
 --- old.nodeModulesForbidenSyntax(module=node16).js
 +++ new.nodeModulesForbidenSyntax(module=node16).js
-<<<<<<< HEAD
-@@= skipped -131, +131 lines =@@
- // esm format file
- const x = () => (void 0);
- export { x };
-=======
-@@= skipped -84, +84 lines =@@
- const x = () => (void 0);
- export { x };
- //// [index.js]
--"use strict";
--Object.defineProperty(exports, "__esModule", { value: true });
--exports.x = void 0;
--// cjs format file
--const x = () => (void 0);
--exports.x = x;
--//// [index.cjs]
--"use strict";
--Object.defineProperty(exports, "__esModule", { value: true });
--exports.x = void 0;
--// cjs format file
--const x = () => (void 0);
--exports.x = x;
--//// [index.mjs]
--// esm format file
--const x = () => (void 0);
--export { x };
--//// [index.js]
--// esm format file
--const x = () => (void 0);
--export { x };
--//// [index.mjs]
--// esm format file
--const x = () => (void 0);
--export { x };
--//// [index.cjs]
--"use strict";
--Object.defineProperty(exports, "__esModule", { value: true });
--exports.x = void 0;
--// cjs format file
--const x = () => (void 0);
--exports.x = x;
--//// [index.mjs]
--// esm format file
--const x = () => (void 0);
--export { x };
--//// [index.cjs]
--"use strict";
--Object.defineProperty(exports, "__esModule", { value: true });
--exports.x = void 0;
--// cjs format file
--const x = () => (void 0);
--exports.x = x;
--//// [index.js]
--// esm format file
--const x = () => (void 0);
--export { x };
->>>>>>> 360255e6
--
--
--//// [index.d.ts]
+@@= skipped -134, +134 lines =@@
+
+
+ //// [index.d.ts]
 -declare const x: <T>() => T;
 -export { x };
 -//// [index.d.cts]
@@ -94,53 +37,6 @@
 -declare const x: <T>() => T;
 -export { x };
 -//// [index.d.ts]
-+// cjs format file
-+const x = () => (void 0);
-+export { x };
-+//// [index.cjs]
-+"use strict";
-+Object.defineProperty(exports, "__esModule", { value: true });
-+exports.x = void 0;
-+// cjs format file
-+const x = () => (void 0);
-+exports.x = x;
-+//// [index.mjs]
-+// esm format file
-+const x = () => (void 0);
-+export { x };
-+//// [index.js]
-+// esm format file
-+const x = () => (void 0);
-+export { x };
-+//// [index.mjs]
-+// esm format file
-+const x = () => (void 0);
-+export { x };
-+//// [index.cjs]
-+"use strict";
-+Object.defineProperty(exports, "__esModule", { value: true });
-+exports.x = void 0;
-+// cjs format file
-+const x = () => (void 0);
-+exports.x = x;
-+//// [index.mjs]
-+// esm format file
-+const x = () => (void 0);
-+export { x };
-+//// [index.cjs]
-+"use strict";
-+Object.defineProperty(exports, "__esModule", { value: true });
-+exports.x = void 0;
-+// cjs format file
-+const x = () => (void 0);
-+exports.x = x;
-+//// [index.js]
-+// esm format file
-+const x = () => (void 0);
-+export { x };
-+
-+
-+//// [index.d.ts]
 +// cjs format file
 +declare const x: <T>() => T;
 +export { x };
