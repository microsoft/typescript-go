--- old.moduleExportNestedNamespaces.symbols
+++ new.moduleExportNestedNamespaces.symbols
@@= skipped -1, +1 lines =@@

 === mod.js ===
 module.exports.n = {};
->module.exports.n : Symbol(n, Decl(mod.js, 0, 0), Decl(mod.js, 1, 15))
->module.exports : Symbol(n, Decl(mod.js, 0, 0), Decl(mod.js, 1, 15))
->module : Symbol(module, Decl(mod.js, 0, 0))
->exports : Symbol(module.exports, Decl(mod.js, 0, 0))
->n : Symbol(n, Decl(mod.js, 0, 0), Decl(mod.js, 1, 15))
+>module.exports.n : Symbol(n, Decl(mod.js, 0, 0))
<<<<<<< HEAD
+>module.exports : Symbol("./mod", Decl(mod.js, 0, 0))
+>module : Symbol(module.exports)
+>exports : Symbol("./mod", Decl(mod.js, 0, 0))
=======
+>module.exports : Symbol("mod", Decl(mod.js, 0, 0))
+>module : Symbol("mod", Decl(mod.js, 0, 0))
+>exports : Symbol("mod", Decl(mod.js, 0, 0))
>>>>>>> 7cf22f66
+>n : Symbol(n, Decl(mod.js, 0, 0))

 module.exports.n.K = function C() {
->module.exports.n.K : Symbol(n.K, Decl(mod.js, 0, 22))
->module.exports.n : Symbol(n.K, Decl(mod.js, 0, 22))
->module.exports : Symbol(module.exports, Decl(mod.js, 0, 0))
->module : Symbol(module, Decl(mod.js, 0, 0))
->exports : Symbol(module.exports, Decl(mod.js, 0, 0))
->n : Symbol(n, Decl(mod.js, 0, 0), Decl(mod.js, 1, 15))
->K : Symbol(n.K, Decl(mod.js, 0, 22))
+>module.exports.n : Symbol(n, Decl(mod.js, 0, 0))
<<<<<<< HEAD
+>module.exports : Symbol("./mod", Decl(mod.js, 0, 0))
+>module : Symbol(module.exports)
+>exports : Symbol("./mod", Decl(mod.js, 0, 0))
=======
+>module.exports : Symbol("mod", Decl(mod.js, 0, 0))
+>module : Symbol("mod", Decl(mod.js, 0, 0))
+>exports : Symbol("mod", Decl(mod.js, 0, 0))
>>>>>>> 7cf22f66
+>n : Symbol(n, Decl(mod.js, 0, 0))
 >C : Symbol(C, Decl(mod.js, 1, 20))

     this.x = 10;
->this.x : Symbol(C.x, Decl(mod.js, 1, 35))
->this : Symbol(C, Decl(mod.js, 1, 20))
->x : Symbol(C.x, Decl(mod.js, 1, 35))
 }
 module.exports.Classic = class {
 >module.exports.Classic : Symbol(Classic, Decl(mod.js, 3, 1))
->module.exports : Symbol(Classic, Decl(mod.js, 3, 1))
->module : Symbol(module, Decl(mod.js, 0, 0))
->exports : Symbol(module.exports, Decl(mod.js, 0, 0))
<<<<<<< HEAD
+>module.exports : Symbol("./mod", Decl(mod.js, 0, 0))
+>module : Symbol(module.exports)
+>exports : Symbol("./mod", Decl(mod.js, 0, 0))
=======
+>module.exports : Symbol("mod", Decl(mod.js, 0, 0))
+>module : Symbol("mod", Decl(mod.js, 0, 0))
+>exports : Symbol("mod", Decl(mod.js, 0, 0))
>>>>>>> 7cf22f66
 >Classic : Symbol(Classic, Decl(mod.js, 3, 1))

     constructor() {
@@= skipped -42, +37 lines =@@

 var k = new s.n.K()
 >k : Symbol(k, Decl(use.js, 2, 3))
->s.n.K : Symbol(s.n.K, Decl(mod.js, 0, 22))
->s.n : Symbol(s.n, Decl(mod.js, 0, 0), Decl(mod.js, 1, 15))
+>s.n : Symbol(s.n, Decl(mod.js, 0, 0))
 >s : Symbol(s, Decl(use.js, 0, 6))
->n : Symbol(s.n, Decl(mod.js, 0, 0), Decl(mod.js, 1, 15))
->K : Symbol(s.n.K, Decl(mod.js, 0, 22))
+>n : Symbol(s.n, Decl(mod.js, 0, 0))

 k.x
->k.x : Symbol(C.x, Decl(mod.js, 1, 35))
 >k : Symbol(k, Decl(use.js, 2, 3))
->x : Symbol(C.x, Decl(mod.js, 1, 35))

 var classic = new s.Classic()
 >classic : Symbol(classic, Decl(use.js, 4, 3))
@@= skipped -26, +22 lines =@@
 >classic : Symbol(classic, Decl(use.js, 9, 13))

     c.x
->c.x : Symbol(C.x, Decl(mod.js, 1, 35))
 >c : Symbol(c, Decl(use.js, 9, 11))
->x : Symbol(C.x, Decl(mod.js, 1, 35))

     classic.p
->classic.p : Symbol(s.Classic.p, Decl(mod.js, 5, 19))
 >classic : Symbol(classic, Decl(use.js, 9, 13))
->p : Symbol(s.Classic.p, Decl(mod.js, 5, 19))
 }<|MERGE_RESOLUTION|>--- conflicted
+++ resolved
@@ -10,15 +10,9 @@
 ->exports : Symbol(module.exports, Decl(mod.js, 0, 0))
 ->n : Symbol(n, Decl(mod.js, 0, 0), Decl(mod.js, 1, 15))
 +>module.exports.n : Symbol(n, Decl(mod.js, 0, 0))
-<<<<<<< HEAD
 +>module.exports : Symbol("./mod", Decl(mod.js, 0, 0))
-+>module : Symbol(module.exports)
++>module : Symbol("./mod", Decl(mod.js, 0, 0))
 +>exports : Symbol("./mod", Decl(mod.js, 0, 0))
-=======
-+>module.exports : Symbol("mod", Decl(mod.js, 0, 0))
-+>module : Symbol("mod", Decl(mod.js, 0, 0))
-+>exports : Symbol("mod", Decl(mod.js, 0, 0))
->>>>>>> 7cf22f66
 +>n : Symbol(n, Decl(mod.js, 0, 0))
 
  module.exports.n.K = function C() {
@@ -30,15 +24,9 @@
 ->n : Symbol(n, Decl(mod.js, 0, 0), Decl(mod.js, 1, 15))
 ->K : Symbol(n.K, Decl(mod.js, 0, 22))
 +>module.exports.n : Symbol(n, Decl(mod.js, 0, 0))
-<<<<<<< HEAD
 +>module.exports : Symbol("./mod", Decl(mod.js, 0, 0))
-+>module : Symbol(module.exports)
++>module : Symbol("./mod", Decl(mod.js, 0, 0))
 +>exports : Symbol("./mod", Decl(mod.js, 0, 0))
-=======
-+>module.exports : Symbol("mod", Decl(mod.js, 0, 0))
-+>module : Symbol("mod", Decl(mod.js, 0, 0))
-+>exports : Symbol("mod", Decl(mod.js, 0, 0))
->>>>>>> 7cf22f66
 +>n : Symbol(n, Decl(mod.js, 0, 0))
  >C : Symbol(C, Decl(mod.js, 1, 20))
 
@@ -52,15 +40,9 @@
 ->module.exports : Symbol(Classic, Decl(mod.js, 3, 1))
 ->module : Symbol(module, Decl(mod.js, 0, 0))
 ->exports : Symbol(module.exports, Decl(mod.js, 0, 0))
-<<<<<<< HEAD
 +>module.exports : Symbol("./mod", Decl(mod.js, 0, 0))
-+>module : Symbol(module.exports)
++>module : Symbol("./mod", Decl(mod.js, 0, 0))
 +>exports : Symbol("./mod", Decl(mod.js, 0, 0))
-=======
-+>module.exports : Symbol("mod", Decl(mod.js, 0, 0))
-+>module : Symbol("mod", Decl(mod.js, 0, 0))
-+>exports : Symbol("mod", Decl(mod.js, 0, 0))
->>>>>>> 7cf22f66
  >Classic : Symbol(Classic, Decl(mod.js, 3, 1))
 
      constructor() {
