//// [tests/cases/conformance/jsdoc/declarations/jsDeclarationsFunctionsCjs.ts] ////

=== index.js ===
module.exports.a = function a() {}
>module.exports.a = function a() {} : () => void
>module.exports.a : () => void
>module.exports : typeof import(".")
>module : { "\"index\"": typeof import("."); }
>exports : typeof import(".")
>a : () => void
>function a() {} : () => void
>a : () => void

module.exports.b = function b() {}
>module.exports.b = function b() {} : () => void
>module.exports.b : () => void
>module.exports : typeof import(".")
>module : { "\"index\"": typeof import("."); }
>exports : typeof import(".")
>b : () => void
>function b() {} : () => void
>b : () => void

module.exports.b.cat = "cat";
>module.exports.b.cat = "cat" : "cat"
>module.exports.b.cat : any
>module.exports.b : () => void
>module.exports : typeof import(".")
>module : { "\"index\"": typeof import("."); }
>exports : typeof import(".")
>b : () => void
>cat : any
>"cat" : "cat"

module.exports.c = function c() {}
>module.exports.c = function c() {} : () => void
>module.exports.c : () => void
>module.exports : typeof import(".")
>module : { "\"index\"": typeof import("."); }
>exports : typeof import(".")
>c : () => void
>function c() {} : () => void
>c : () => void

module.exports.c.Cls = class {}
>module.exports.c.Cls = class {} : typeof Cls
>module.exports.c.Cls : any
>module.exports.c : () => void
>module.exports : typeof import(".")
>module : { "\"index\"": typeof import("."); }
>exports : typeof import(".")
>c : () => void
>Cls : any
>class {} : typeof Cls

/**
 * @param {number} a
 * @param {number} b
 * @return {string} 
 */
module.exports.d = function d(a, b) { return /** @type {*} */(null); }
<<<<<<< HEAD
>module.exports.d = function d(a, b) { return /** @type {*} */(null); } : (a: any, b: any) => any
>module.exports.d : (a: any, b: any) => any
>module.exports : typeof import(".")
>module : { "\"index\"": typeof import("."); }
>exports : typeof import(".")
>d : (a: any, b: any) => any
>function d(a, b) { return /** @type {*} */(null); } : (a: any, b: any) => any
>d : (a: any, b: any) => any
>a : any
>b : any
=======
>module.exports.d = function d(a, b) { return /** @type {*} */(null); } : (a: number, b: number) => string
>module.exports.d : (a: number, b: number) => string
>module.exports : typeof import("index")
>module : { "\"index\"": typeof import("index"); }
>exports : typeof import("index")
>d : (a: number, b: number) => string
>function d(a, b) { return /** @type {*} */(null); } : (a: number, b: number) => string
>d : (a: number, b: number) => string
>a : number
>b : number
>>>>>>> db769643
>(null) : any

/**
 * @template T,U
 * @param {T} a
 * @param {U} b
 * @return {T & U} 
 */
module.exports.e = function e(a, b) { return /** @type {*} */(null); }
<<<<<<< HEAD
>module.exports.e = function e(a, b) { return /** @type {*} */(null); } : (a: any, b: any) => any
>module.exports.e : (a: any, b: any) => any
>module.exports : typeof import(".")
>module : { "\"index\"": typeof import("."); }
>exports : typeof import(".")
>e : (a: any, b: any) => any
>function e(a, b) { return /** @type {*} */(null); } : (a: any, b: any) => any
>e : (a: any, b: any) => any
>a : any
>b : any
=======
>module.exports.e = function e(a, b) { return /** @type {*} */(null); } : <T, U>(a: T, b: U) => T & U
>module.exports.e : <T, U>(a: T, b: U) => T & U
>module.exports : typeof import("index")
>module : { "\"index\"": typeof import("index"); }
>exports : typeof import("index")
>e : <T, U>(a: T, b: U) => T & U
>function e(a, b) { return /** @type {*} */(null); } : <T, U>(a: T, b: U) => T & U
>e : <T, U>(a: T, b: U) => T & U
>a : T
>b : U
>>>>>>> db769643
>(null) : any

/**
 * @template T
 * @param {T} a
 */
module.exports.f = function f(a) {
<<<<<<< HEAD
>module.exports.f = function f(a) {    return a;} : (a: any) => any
>module.exports.f : (a: any) => any
>module.exports : typeof import(".")
>module : { "\"index\"": typeof import("."); }
>exports : typeof import(".")
>f : (a: any) => any
>function f(a) {    return a;} : (a: any) => any
>f : (a: any) => any
>a : any
=======
>module.exports.f = function f(a) {    return a;} : <T>(a: T) => T
>module.exports.f : <T>(a: T) => T
>module.exports : typeof import("index")
>module : { "\"index\"": typeof import("index"); }
>exports : typeof import("index")
>f : <T>(a: T) => T
>function f(a) {    return a;} : <T>(a: T) => T
>f : <T>(a: T) => T
>a : T
>>>>>>> db769643

    return a;
>a : T
}
module.exports.f.self = module.exports.f;
>module.exports.f.self = module.exports.f : <T>(a: T) => T
>module.exports.f.self : any
<<<<<<< HEAD
>module.exports.f : (a: any) => any
>module.exports : typeof import(".")
>module : { "\"index\"": typeof import("."); }
>exports : typeof import(".")
>f : (a: any) => any
>self : any
>module.exports.f : (a: any) => any
>module.exports : typeof import(".")
>module : { "\"index\"": typeof import("."); }
>exports : typeof import(".")
>f : (a: any) => any
=======
>module.exports.f : <T>(a: T) => T
>module.exports : typeof import("index")
>module : { "\"index\"": typeof import("index"); }
>exports : typeof import("index")
>f : <T>(a: T) => T
>self : any
>module.exports.f : <T>(a: T) => T
>module.exports : typeof import("index")
>module : { "\"index\"": typeof import("index"); }
>exports : typeof import("index")
>f : <T>(a: T) => T
>>>>>>> db769643

/**
 * @param {{x: string}} a
 * @param {{y: typeof module.exports.b}} b
 */
function g(a, b) {
>g : (a: { x: string; }, b: { y: any; }) => any
>a : { x: string; }
>b : { y: any; }

    return a.x && b.y();
>a.x && b.y() : any
>a.x : string
>a : { x: string; }
>x : string
>b.y() : any
>b.y : any
>b : { y: any; }
>y : any
}

module.exports.g = g;
>module.exports.g = g : (a: { x: string; }, b: { y: any; }) => any
>module.exports.g : (a: { x: string; }, b: { y: any; }) => any
>module.exports : typeof import(".")
>module : { "\"index\"": typeof import("."); }
>exports : typeof import(".")
>g : (a: { x: string; }, b: { y: any; }) => any
>g : (a: { x: string; }, b: { y: any; }) => any

/**
 * @param {{x: string}} a
 * @param {{y: typeof module.exports.b}} b
 */
function hh(a, b) {
>hh : (a: { x: string; }, b: { y: any; }) => any
>a : { x: string; }
>b : { y: any; }

    return a.x && b.y();
>a.x && b.y() : any
>a.x : string
>a : { x: string; }
>x : string
>b.y() : any
>b.y : any
>b : { y: any; }
>y : any
}

module.exports.h = hh;
>module.exports.h = hh : (a: { x: string; }, b: { y: any; }) => any
>module.exports.h : (a: { x: string; }, b: { y: any; }) => any
>module.exports : typeof import(".")
>module : { "\"index\"": typeof import("."); }
>exports : typeof import(".")
>h : (a: { x: string; }, b: { y: any; }) => any
>hh : (a: { x: string; }, b: { y: any; }) => any

module.exports.i = function i() {}
>module.exports.i = function i() {} : () => void
>module.exports.i : () => void
>module.exports : typeof import(".")
>module : { "\"index\"": typeof import("."); }
>exports : typeof import(".")
>i : () => void
>function i() {} : () => void
>i : () => void

module.exports.ii = module.exports.i;
>module.exports.ii = module.exports.i : () => void
>module.exports.ii : () => void
>module.exports : typeof import(".")
>module : { "\"index\"": typeof import("."); }
>exports : typeof import(".")
>ii : () => void
>module.exports.i : () => void
>module.exports : typeof import(".")
>module : { "\"index\"": typeof import("."); }
>exports : typeof import(".")
>i : () => void

// note that this last one doesn't make much sense in cjs, since exports aren't hoisted bindings
module.exports.jj = module.exports.j;
>module.exports.jj = module.exports.j : () => void
>module.exports.jj : () => void
>module.exports : typeof import(".")
>module : { "\"index\"": typeof import("."); }
>exports : typeof import(".")
>jj : () => void
>module.exports.j : () => void
>module.exports : typeof import(".")
>module : { "\"index\"": typeof import("."); }
>exports : typeof import(".")
>j : () => void

module.exports.j = function j() {}
>module.exports.j = function j() {} : () => void
>module.exports.j : () => void
>module.exports : typeof import(".")
>module : { "\"index\"": typeof import("."); }
>exports : typeof import(".")
>j : () => void
>function j() {} : () => void
>j : () => void

<|MERGE_RESOLUTION|>--- conflicted
+++ resolved
@@ -1,282 +1,230 @@
-//// [tests/cases/conformance/jsdoc/declarations/jsDeclarationsFunctionsCjs.ts] ////
-
-=== index.js ===
-module.exports.a = function a() {}
->module.exports.a = function a() {} : () => void
->module.exports.a : () => void
->module.exports : typeof import(".")
->module : { "\"index\"": typeof import("."); }
->exports : typeof import(".")
->a : () => void
->function a() {} : () => void
->a : () => void
-
-module.exports.b = function b() {}
->module.exports.b = function b() {} : () => void
->module.exports.b : () => void
->module.exports : typeof import(".")
->module : { "\"index\"": typeof import("."); }
->exports : typeof import(".")
->b : () => void
->function b() {} : () => void
->b : () => void
-
-module.exports.b.cat = "cat";
->module.exports.b.cat = "cat" : "cat"
->module.exports.b.cat : any
->module.exports.b : () => void
->module.exports : typeof import(".")
->module : { "\"index\"": typeof import("."); }
->exports : typeof import(".")
->b : () => void
->cat : any
->"cat" : "cat"
-
-module.exports.c = function c() {}
->module.exports.c = function c() {} : () => void
->module.exports.c : () => void
->module.exports : typeof import(".")
->module : { "\"index\"": typeof import("."); }
->exports : typeof import(".")
->c : () => void
->function c() {} : () => void
->c : () => void
-
-module.exports.c.Cls = class {}
->module.exports.c.Cls = class {} : typeof Cls
->module.exports.c.Cls : any
->module.exports.c : () => void
->module.exports : typeof import(".")
->module : { "\"index\"": typeof import("."); }
->exports : typeof import(".")
->c : () => void
->Cls : any
->class {} : typeof Cls
-
-/**
- * @param {number} a
- * @param {number} b
- * @return {string} 
- */
-module.exports.d = function d(a, b) { return /** @type {*} */(null); }
-<<<<<<< HEAD
->module.exports.d = function d(a, b) { return /** @type {*} */(null); } : (a: any, b: any) => any
->module.exports.d : (a: any, b: any) => any
->module.exports : typeof import(".")
->module : { "\"index\"": typeof import("."); }
->exports : typeof import(".")
->d : (a: any, b: any) => any
->function d(a, b) { return /** @type {*} */(null); } : (a: any, b: any) => any
->d : (a: any, b: any) => any
->a : any
->b : any
-=======
->module.exports.d = function d(a, b) { return /** @type {*} */(null); } : (a: number, b: number) => string
->module.exports.d : (a: number, b: number) => string
->module.exports : typeof import("index")
->module : { "\"index\"": typeof import("index"); }
->exports : typeof import("index")
->d : (a: number, b: number) => string
->function d(a, b) { return /** @type {*} */(null); } : (a: number, b: number) => string
->d : (a: number, b: number) => string
->a : number
->b : number
->>>>>>> db769643
->(null) : any
-
-/**
- * @template T,U
- * @param {T} a
- * @param {U} b
- * @return {T & U} 
- */
-module.exports.e = function e(a, b) { return /** @type {*} */(null); }
-<<<<<<< HEAD
->module.exports.e = function e(a, b) { return /** @type {*} */(null); } : (a: any, b: any) => any
->module.exports.e : (a: any, b: any) => any
->module.exports : typeof import(".")
->module : { "\"index\"": typeof import("."); }
->exports : typeof import(".")
->e : (a: any, b: any) => any
->function e(a, b) { return /** @type {*} */(null); } : (a: any, b: any) => any
->e : (a: any, b: any) => any
->a : any
->b : any
-=======
->module.exports.e = function e(a, b) { return /** @type {*} */(null); } : <T, U>(a: T, b: U) => T & U
->module.exports.e : <T, U>(a: T, b: U) => T & U
->module.exports : typeof import("index")
->module : { "\"index\"": typeof import("index"); }
->exports : typeof import("index")
->e : <T, U>(a: T, b: U) => T & U
->function e(a, b) { return /** @type {*} */(null); } : <T, U>(a: T, b: U) => T & U
->e : <T, U>(a: T, b: U) => T & U
->a : T
->b : U
->>>>>>> db769643
->(null) : any
-
-/**
- * @template T
- * @param {T} a
- */
-module.exports.f = function f(a) {
-<<<<<<< HEAD
->module.exports.f = function f(a) {    return a;} : (a: any) => any
->module.exports.f : (a: any) => any
->module.exports : typeof import(".")
->module : { "\"index\"": typeof import("."); }
->exports : typeof import(".")
->f : (a: any) => any
->function f(a) {    return a;} : (a: any) => any
->f : (a: any) => any
->a : any
-=======
->module.exports.f = function f(a) {    return a;} : <T>(a: T) => T
->module.exports.f : <T>(a: T) => T
->module.exports : typeof import("index")
->module : { "\"index\"": typeof import("index"); }
->exports : typeof import("index")
->f : <T>(a: T) => T
->function f(a) {    return a;} : <T>(a: T) => T
->f : <T>(a: T) => T
->a : T
->>>>>>> db769643
-
-    return a;
->a : T
-}
-module.exports.f.self = module.exports.f;
->module.exports.f.self = module.exports.f : <T>(a: T) => T
->module.exports.f.self : any
-<<<<<<< HEAD
->module.exports.f : (a: any) => any
->module.exports : typeof import(".")
->module : { "\"index\"": typeof import("."); }
->exports : typeof import(".")
->f : (a: any) => any
->self : any
->module.exports.f : (a: any) => any
->module.exports : typeof import(".")
->module : { "\"index\"": typeof import("."); }
->exports : typeof import(".")
->f : (a: any) => any
-=======
->module.exports.f : <T>(a: T) => T
->module.exports : typeof import("index")
->module : { "\"index\"": typeof import("index"); }
->exports : typeof import("index")
->f : <T>(a: T) => T
->self : any
->module.exports.f : <T>(a: T) => T
->module.exports : typeof import("index")
->module : { "\"index\"": typeof import("index"); }
->exports : typeof import("index")
->f : <T>(a: T) => T
->>>>>>> db769643
-
-/**
- * @param {{x: string}} a
- * @param {{y: typeof module.exports.b}} b
- */
-function g(a, b) {
->g : (a: { x: string; }, b: { y: any; }) => any
->a : { x: string; }
->b : { y: any; }
-
-    return a.x && b.y();
->a.x && b.y() : any
->a.x : string
->a : { x: string; }
->x : string
->b.y() : any
->b.y : any
->b : { y: any; }
->y : any
-}
-
-module.exports.g = g;
->module.exports.g = g : (a: { x: string; }, b: { y: any; }) => any
->module.exports.g : (a: { x: string; }, b: { y: any; }) => any
->module.exports : typeof import(".")
->module : { "\"index\"": typeof import("."); }
->exports : typeof import(".")
->g : (a: { x: string; }, b: { y: any; }) => any
->g : (a: { x: string; }, b: { y: any; }) => any
-
-/**
- * @param {{x: string}} a
- * @param {{y: typeof module.exports.b}} b
- */
-function hh(a, b) {
->hh : (a: { x: string; }, b: { y: any; }) => any
->a : { x: string; }
->b : { y: any; }
-
-    return a.x && b.y();
->a.x && b.y() : any
->a.x : string
->a : { x: string; }
->x : string
->b.y() : any
->b.y : any
->b : { y: any; }
->y : any
-}
-
-module.exports.h = hh;
->module.exports.h = hh : (a: { x: string; }, b: { y: any; }) => any
->module.exports.h : (a: { x: string; }, b: { y: any; }) => any
->module.exports : typeof import(".")
->module : { "\"index\"": typeof import("."); }
->exports : typeof import(".")
->h : (a: { x: string; }, b: { y: any; }) => any
->hh : (a: { x: string; }, b: { y: any; }) => any
-
-module.exports.i = function i() {}
->module.exports.i = function i() {} : () => void
->module.exports.i : () => void
->module.exports : typeof import(".")
->module : { "\"index\"": typeof import("."); }
->exports : typeof import(".")
->i : () => void
->function i() {} : () => void
->i : () => void
-
-module.exports.ii = module.exports.i;
->module.exports.ii = module.exports.i : () => void
->module.exports.ii : () => void
->module.exports : typeof import(".")
->module : { "\"index\"": typeof import("."); }
->exports : typeof import(".")
->ii : () => void
->module.exports.i : () => void
->module.exports : typeof import(".")
->module : { "\"index\"": typeof import("."); }
->exports : typeof import(".")
->i : () => void
-
-// note that this last one doesn't make much sense in cjs, since exports aren't hoisted bindings
-module.exports.jj = module.exports.j;
->module.exports.jj = module.exports.j : () => void
->module.exports.jj : () => void
->module.exports : typeof import(".")
->module : { "\"index\"": typeof import("."); }
->exports : typeof import(".")
->jj : () => void
->module.exports.j : () => void
->module.exports : typeof import(".")
->module : { "\"index\"": typeof import("."); }
->exports : typeof import(".")
->j : () => void
-
-module.exports.j = function j() {}
->module.exports.j = function j() {} : () => void
->module.exports.j : () => void
->module.exports : typeof import(".")
->module : { "\"index\"": typeof import("."); }
->exports : typeof import(".")
->j : () => void
->function j() {} : () => void
->j : () => void
-
+//// [tests/cases/conformance/jsdoc/declarations/jsDeclarationsFunctionsCjs.ts] ////
+
+=== index.js ===
+module.exports.a = function a() {}
+>module.exports.a = function a() {} : () => void
+>module.exports.a : () => void
+>module.exports : typeof import(".")
+>module : { "\"index\"": typeof import("."); }
+>exports : typeof import(".")
+>a : () => void
+>function a() {} : () => void
+>a : () => void
+
+module.exports.b = function b() {}
+>module.exports.b = function b() {} : () => void
+>module.exports.b : () => void
+>module.exports : typeof import(".")
+>module : { "\"index\"": typeof import("."); }
+>exports : typeof import(".")
+>b : () => void
+>function b() {} : () => void
+>b : () => void
+
+module.exports.b.cat = "cat";
+>module.exports.b.cat = "cat" : "cat"
+>module.exports.b.cat : any
+>module.exports.b : () => void
+>module.exports : typeof import(".")
+>module : { "\"index\"": typeof import("."); }
+>exports : typeof import(".")
+>b : () => void
+>cat : any
+>"cat" : "cat"
+
+module.exports.c = function c() {}
+>module.exports.c = function c() {} : () => void
+>module.exports.c : () => void
+>module.exports : typeof import(".")
+>module : { "\"index\"": typeof import("."); }
+>exports : typeof import(".")
+>c : () => void
+>function c() {} : () => void
+>c : () => void
+
+module.exports.c.Cls = class {}
+>module.exports.c.Cls = class {} : typeof Cls
+>module.exports.c.Cls : any
+>module.exports.c : () => void
+>module.exports : typeof import(".")
+>module : { "\"index\"": typeof import("."); }
+>exports : typeof import(".")
+>c : () => void
+>Cls : any
+>class {} : typeof Cls
+
+/**
+ * @param {number} a
+ * @param {number} b
+ * @return {string} 
+ */
+module.exports.d = function d(a, b) { return /** @type {*} */(null); }
+>module.exports.d = function d(a, b) { return /** @type {*} */(null); } : (a: number, b: number) => string
+>module.exports.d : (a: number, b: number) => string
+>module.exports : typeof import(".")
+>module : { "\"index\"": typeof import("."); }
+>exports : typeof import(".")
+>d : (a: number, b: number) => string
+>function d(a, b) { return /** @type {*} */(null); } : (a: number, b: number) => string
+>d : (a: number, b: number) => string
+>a : number
+>b : number
+>(null) : any
+
+/**
+ * @template T,U
+ * @param {T} a
+ * @param {U} b
+ * @return {T & U} 
+ */
+module.exports.e = function e(a, b) { return /** @type {*} */(null); }
+>module.exports.e = function e(a, b) { return /** @type {*} */(null); } : <T, U>(a: T, b: U) => T & U
+>module.exports.e : <T, U>(a: T, b: U) => T & U
+>module.exports : typeof import(".")
+>module : { "\"index\"": typeof import("."); }
+>exports : typeof import(".")
+>e : <T, U>(a: T, b: U) => T & U
+>function e(a, b) { return /** @type {*} */(null); } : <T, U>(a: T, b: U) => T & U
+>e : <T, U>(a: T, b: U) => T & U
+>a : T
+>b : U
+>(null) : any
+
+/**
+ * @template T
+ * @param {T} a
+ */
+module.exports.f = function f(a) {
+>module.exports.f = function f(a) {    return a;} : <T>(a: T) => T
+>module.exports.f : <T>(a: T) => T
+>module.exports : typeof import(".")
+>module : { "\"index\"": typeof import("."); }
+>exports : typeof import(".")
+>f : <T>(a: T) => T
+>function f(a) {    return a;} : <T>(a: T) => T
+>f : <T>(a: T) => T
+>a : T
+
+    return a;
+>a : T
+}
+module.exports.f.self = module.exports.f;
+>module.exports.f.self = module.exports.f : <T>(a: T) => T
+>module.exports.f.self : any
+>module.exports.f : <T>(a: T) => T
+>module.exports : typeof import(".")
+>module : { "\"index\"": typeof import("."); }
+>exports : typeof import(".")
+>f : <T>(a: T) => T
+>self : any
+>module.exports.f : <T>(a: T) => T
+>module.exports : typeof import(".")
+>module : { "\"index\"": typeof import("."); }
+>exports : typeof import(".")
+>f : <T>(a: T) => T
+
+/**
+ * @param {{x: string}} a
+ * @param {{y: typeof module.exports.b}} b
+ */
+function g(a, b) {
+>g : (a: { x: string; }, b: { y: any; }) => any
+>a : { x: string; }
+>b : { y: any; }
+
+    return a.x && b.y();
+>a.x && b.y() : any
+>a.x : string
+>a : { x: string; }
+>x : string
+>b.y() : any
+>b.y : any
+>b : { y: any; }
+>y : any
+}
+
+module.exports.g = g;
+>module.exports.g = g : (a: { x: string; }, b: { y: any; }) => any
+>module.exports.g : (a: { x: string; }, b: { y: any; }) => any
+>module.exports : typeof import(".")
+>module : { "\"index\"": typeof import("."); }
+>exports : typeof import(".")
+>g : (a: { x: string; }, b: { y: any; }) => any
+>g : (a: { x: string; }, b: { y: any; }) => any
+
+/**
+ * @param {{x: string}} a
+ * @param {{y: typeof module.exports.b}} b
+ */
+function hh(a, b) {
+>hh : (a: { x: string; }, b: { y: any; }) => any
+>a : { x: string; }
+>b : { y: any; }
+
+    return a.x && b.y();
+>a.x && b.y() : any
+>a.x : string
+>a : { x: string; }
+>x : string
+>b.y() : any
+>b.y : any
+>b : { y: any; }
+>y : any
+}
+
+module.exports.h = hh;
+>module.exports.h = hh : (a: { x: string; }, b: { y: any; }) => any
+>module.exports.h : (a: { x: string; }, b: { y: any; }) => any
+>module.exports : typeof import(".")
+>module : { "\"index\"": typeof import("."); }
+>exports : typeof import(".")
+>h : (a: { x: string; }, b: { y: any; }) => any
+>hh : (a: { x: string; }, b: { y: any; }) => any
+
+module.exports.i = function i() {}
+>module.exports.i = function i() {} : () => void
+>module.exports.i : () => void
+>module.exports : typeof import(".")
+>module : { "\"index\"": typeof import("."); }
+>exports : typeof import(".")
+>i : () => void
+>function i() {} : () => void
+>i : () => void
+
+module.exports.ii = module.exports.i;
+>module.exports.ii = module.exports.i : () => void
+>module.exports.ii : () => void
+>module.exports : typeof import(".")
+>module : { "\"index\"": typeof import("."); }
+>exports : typeof import(".")
+>ii : () => void
+>module.exports.i : () => void
+>module.exports : typeof import(".")
+>module : { "\"index\"": typeof import("."); }
+>exports : typeof import(".")
+>i : () => void
+
+// note that this last one doesn't make much sense in cjs, since exports aren't hoisted bindings
+module.exports.jj = module.exports.j;
+>module.exports.jj = module.exports.j : () => void
+>module.exports.jj : () => void
+>module.exports : typeof import(".")
+>module : { "\"index\"": typeof import("."); }
+>exports : typeof import(".")
+>jj : () => void
+>module.exports.j : () => void
+>module.exports : typeof import(".")
+>module : { "\"index\"": typeof import("."); }
+>exports : typeof import(".")
+>j : () => void
+
+module.exports.j = function j() {}
+>module.exports.j = function j() {} : () => void
+>module.exports.j : () => void
+>module.exports : typeof import(".")
+>module : { "\"index\"": typeof import("."); }
+>exports : typeof import(".")
+>j : () => void
+>function j() {} : () => void
+>j : () => void
+