--- conflicted
+++ resolved
@@ -13,12 +13,8 @@
 ->staticProp : Symbol(C1.staticProp, Decl(a.js, 0, 19))
 +>C1.staticProp : Symbol(staticProp, Decl(a.js, 0, 19))
 +>C1 : Symbol(C1, Decl(a.js, 0, 0))
-<<<<<<< HEAD
 +>staticProp : Symbol(staticProp, Decl(a.js, 0, 19))
- 
-=======
 
->>>>>>> b0e1b84a
  export function F1() { }
 ->F1 : Symbol(F1, Decl(a.js, 1, 18), Decl(a.js, 3, 24))
 +>F1 : Symbol(F1, Decl(a.js, 1, 18))
@@ -41,12 +37,8 @@
 ->staticProp : Symbol(C2.staticProp, Decl(a.js, 6, 26))
 +>C2.staticProp : Symbol(staticProp, Decl(a.js, 6, 26))
 +>C2 : Symbol(C2, Decl(a.js, 6, 10))
-<<<<<<< HEAD
 +>staticProp : Symbol(staticProp, Decl(a.js, 6, 26))
- 
-=======
 
->>>>>>> b0e1b84a
  export let F2 = function () { };
 ->F2 : Symbol(F2, Decl(a.js, 9, 10), Decl(a.js, 9, 32))
 +>F2 : Symbol(F2, Decl(a.js, 9, 10))
@@ -57,12 +49,8 @@
 ->staticProp : Symbol(F2.staticProp, Decl(a.js, 9, 32))
 +>F2.staticProp : Symbol(staticProp, Decl(a.js, 9, 32))
 +>F2 : Symbol(F2, Decl(a.js, 9, 10))
-<<<<<<< HEAD
 +>staticProp : Symbol(staticProp, Decl(a.js, 9, 32))
- 
-=======
 
->>>>>>> b0e1b84a
  === global.js ===
  class C3 { }
 ->C3 : Symbol(C3, Decl(global.js, 0, 0), Decl(global.js, 0, 12))
@@ -74,12 +62,8 @@
 ->staticProp : Symbol(C3.staticProp, Decl(global.js, 0, 12))
 +>C3.staticProp : Symbol(staticProp, Decl(global.js, 0, 12))
 +>C3 : Symbol(C3, Decl(global.js, 0, 0))
-<<<<<<< HEAD
 +>staticProp : Symbol(staticProp, Decl(global.js, 0, 12))
- 
-=======
 
->>>>>>> b0e1b84a
  function F3() { }
 ->F3 : Symbol(F3, Decl(global.js, 1, 18), Decl(global.js, 3, 17))
 +>F3 : Symbol(F3, Decl(global.js, 1, 18))
@@ -102,12 +86,8 @@
 ->staticProp : Symbol(C4.staticProp, Decl(global.js, 6, 19))
 +>C4.staticProp : Symbol(staticProp, Decl(global.js, 6, 19))
 +>C4 : Symbol(C4, Decl(global.js, 6, 3))
-<<<<<<< HEAD
 +>staticProp : Symbol(staticProp, Decl(global.js, 6, 19))
- 
-=======
 
->>>>>>> b0e1b84a
  let F4 = function () { };
 ->F4 : Symbol(F4, Decl(global.js, 9, 3), Decl(global.js, 9, 25))
 +>F4 : Symbol(F4, Decl(global.js, 9, 3))
@@ -118,20 +98,12 @@
 ->staticProp : Symbol(F4.staticProp, Decl(global.js, 9, 25))
 +>F4.staticProp : Symbol(staticProp, Decl(global.js, 9, 25))
 +>F4 : Symbol(F4, Decl(global.js, 9, 3))
-<<<<<<< HEAD
 +>staticProp : Symbol(staticProp, Decl(global.js, 9, 25))
- 
+
  === b.ts ===
  import * as a from "./a";
 @@= skipped -73, +73 lines =@@
- 
-=======
 
- === b.ts ===
- import * as a from "./a";
-@@= skipped -73, +61 lines =@@
-
->>>>>>> b0e1b84a
  var n = a.C1.staticProp;
  >n : Symbol(n, Decl(b.ts, 1, 3), Decl(b.ts, 3, 3), Decl(b.ts, 4, 3), Decl(b.ts, 5, 3), Decl(b.ts, 6, 3) ... and 4 more)
 ->a.C1.staticProp : Symbol(a.C1.staticProp, Decl(a.js, 0, 19))
@@ -142,12 +114,8 @@
 ->C1 : Symbol(a.C1, Decl(a.js, 0, 0), Decl(a.js, 0, 19))
 ->staticProp : Symbol(a.C1.staticProp, Decl(a.js, 0, 19))
 +>C1 : Symbol(C1, Decl(a.js, 0, 0))
-<<<<<<< HEAD
 +>staticProp : Symbol(staticProp, Decl(a.js, 0, 19))
- 
-=======
 
->>>>>>> b0e1b84a
  var n = a.C2.staticProp;
  >n : Symbol(n, Decl(b.ts, 1, 3), Decl(b.ts, 3, 3), Decl(b.ts, 4, 3), Decl(b.ts, 5, 3), Decl(b.ts, 6, 3) ... and 4 more)
 ->a.C2.staticProp : Symbol(a.C2.staticProp, Decl(a.js, 6, 26))
@@ -158,12 +126,8 @@
 ->C2 : Symbol(a.C2, Decl(a.js, 6, 10), Decl(a.js, 6, 26))
 ->staticProp : Symbol(a.C2.staticProp, Decl(a.js, 6, 26))
 +>C2 : Symbol(C2, Decl(a.js, 6, 10))
-<<<<<<< HEAD
 +>staticProp : Symbol(staticProp, Decl(a.js, 6, 26))
- 
-=======
 
->>>>>>> b0e1b84a
  var n = a.F1.staticProp;
  >n : Symbol(n, Decl(b.ts, 1, 3), Decl(b.ts, 3, 3), Decl(b.ts, 4, 3), Decl(b.ts, 5, 3), Decl(b.ts, 6, 3) ... and 4 more)
 ->a.F1.staticProp : Symbol(a.F1.staticProp, Decl(a.js, 3, 24))
@@ -186,14 +150,9 @@
 ->F2 : Symbol(a.F2, Decl(a.js, 9, 10), Decl(a.js, 9, 32))
 ->staticProp : Symbol(a.F2.staticProp, Decl(a.js, 9, 32))
 +>F2 : Symbol(F2, Decl(a.js, 9, 10))
-<<<<<<< HEAD
 +>staticProp : Symbol(staticProp, Decl(a.js, 9, 32))
- 
- 
-=======
 
 
->>>>>>> b0e1b84a
  var n = C3.staticProp;
  >n : Symbol(n, Decl(b.ts, 1, 3), Decl(b.ts, 3, 3), Decl(b.ts, 4, 3), Decl(b.ts, 5, 3), Decl(b.ts, 6, 3) ... and 4 more)
 ->C3.staticProp : Symbol(C3.staticProp, Decl(global.js, 0, 12))
@@ -201,12 +160,8 @@
 ->staticProp : Symbol(C3.staticProp, Decl(global.js, 0, 12))
 +>C3.staticProp : Symbol(staticProp, Decl(global.js, 0, 12))
 +>C3 : Symbol(C3, Decl(global.js, 0, 0))
-<<<<<<< HEAD
 +>staticProp : Symbol(staticProp, Decl(global.js, 0, 12))
- 
-=======
 
->>>>>>> b0e1b84a
  var n = C4.staticProp;
  >n : Symbol(n, Decl(b.ts, 1, 3), Decl(b.ts, 3, 3), Decl(b.ts, 4, 3), Decl(b.ts, 5, 3), Decl(b.ts, 6, 3) ... and 4 more)
 ->C4.staticProp : Symbol(C4.staticProp, Decl(global.js, 6, 19))
@@ -214,12 +169,8 @@
 ->staticProp : Symbol(C4.staticProp, Decl(global.js, 6, 19))
 +>C4.staticProp : Symbol(staticProp, Decl(global.js, 6, 19))
 +>C4 : Symbol(C4, Decl(global.js, 6, 3))
-<<<<<<< HEAD
 +>staticProp : Symbol(staticProp, Decl(global.js, 6, 19))
- 
-=======
 
->>>>>>> b0e1b84a
  var n = F3.staticProp;
  >n : Symbol(n, Decl(b.ts, 1, 3), Decl(b.ts, 3, 3), Decl(b.ts, 4, 3), Decl(b.ts, 5, 3), Decl(b.ts, 6, 3) ... and 4 more)
 ->F3.staticProp : Symbol(F3.staticProp, Decl(global.js, 3, 17))
@@ -234,11 +185,6 @@
 ->F4.staticProp : Symbol(F4.staticProp, Decl(global.js, 9, 25))
 ->F4 : Symbol(F4, Decl(global.js, 9, 3), Decl(global.js, 9, 25))
 ->staticProp : Symbol(F4.staticProp, Decl(global.js, 9, 25))
-<<<<<<< HEAD
 +>F4.staticProp : Symbol(staticProp, Decl(global.js, 9, 25))
 +>F4 : Symbol(F4, Decl(global.js, 9, 3))
-+>staticProp : Symbol(staticProp, Decl(global.js, 9, 25))
- 
-=======
-+>F4 : Symbol(F4, Decl(global.js, 9, 3))
->>>>>>> b0e1b84a
++>staticProp : Symbol(staticProp, Decl(global.js, 9, 25))