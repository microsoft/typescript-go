--- conflicted
+++ resolved
@@ -75,12 +75,8 @@
 ->Multimap3 : Symbol(Ns.Multimap3, Decl(a.js, 38, 12))
 +>Ns.Multimap3 : Symbol(Multimap3, Decl(a.js, 38, 12))
 +>Ns : Symbol(Ns, Decl(a.js, 38, 3))
-<<<<<<< HEAD
 +>Multimap3 : Symbol(Multimap3, Decl(a.js, 38, 12))
- 
-=======
 
->>>>>>> b0e1b84a
      /** @type {Object<string, V>} TODO: Remove the prototype from the fresh object */
      this._map = {};
 ->this._map : Symbol(Multimap3._map, Decl(a.js, 45, 27))
@@ -89,13 +85,8 @@
 +>this : Symbol((Anonymous type), Decl(a.js, 38, 8))
 
  };
-<<<<<<< HEAD
- 
+
 @@= skipped -17, +15 lines =@@
-=======
-
-@@= skipped -17, +13 lines =@@
->>>>>>> b0e1b84a
   * @returns {V} the value ok
   */
  Ns.Multimap3.prototype.get = function (key) {
