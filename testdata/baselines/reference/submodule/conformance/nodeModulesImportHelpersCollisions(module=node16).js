--- conflicted
+++ resolved
@@ -1,52 +1,46 @@
-//// [tests/cases/conformance/node/nodeModulesImportHelpersCollisions.ts] ////
-
-//// [index.ts]
+//// [tests/cases/conformance/node/nodeModulesImportHelpersCollisions.ts] ////
+
+//// [index.ts]
 // cjs format file
 import {default as _fs} from "fs";
 _fs.readFile;
 import * as fs from "fs";
-fs.readFile;
-//// [index.ts]
+fs.readFile;
+//// [index.ts]
 // esm format file
 import {default as _fs} from "fs";
 _fs.readFile;
 import * as fs from "fs";
-fs.readFile;
-//// [package.json]
+fs.readFile;
+//// [package.json]
 {
     "name": "package",
     "private": true,
     "type": "module"
-}
-//// [package.json]
+}
+//// [package.json]
 {
     "type": "commonjs"
-}
-//// [types.d.ts]
+}
+//// [types.d.ts]
 declare module "fs";
 declare module "tslib" {
     export {};
     // intentionally missing all helpers
-}
-
-//// [index.js]
-<<<<<<< HEAD
-// cjs format file
-import { default as _fs } from "fs";
-_fs.readFile;
-import * as fs from "fs";
-=======
-"use strict";
-Object.defineProperty(exports, "__esModule", { value: true });
-const tslib_1 = require("tslib");
-const fs_1 = tslib_1.__importDefault(require("fs"));
-fs_1.default.readFile;
-const fs = tslib_1.__importStar(require("fs"));
->>>>>>> ffa05826
-fs.readFile;
-//// [index.js]
-// esm format file
-import { default as _fs } from "fs";
-_fs.readFile;
-import * as fs from "fs";
-fs.readFile;
+}
+
+//// [index.js]
+"use strict";
+Object.defineProperty(exports, "__esModule", { value: true });
+const tslib_1 = require("tslib");
+// cjs format file
+const fs_1 = tslib_1.__importDefault(require("fs"));
+fs_1.default.readFile;
+const fs = tslib_1.__importStar(require("fs"));
+fs.readFile;
+//// [index.js]
+// esm format file
+import { default as _fs } from "fs";
+_fs.readFile;
+import * as fs from "fs";
+fs.readFile;