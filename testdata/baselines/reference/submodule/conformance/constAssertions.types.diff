--- old.constAssertions.types
+++ new.constAssertions.types
@@= skipped -183, +183 lines =@@
 >20 : 20
 
 let o2 = { a: 1, 'b': 2, ['c']: 3, d() {}, ['e' + '']: 4 } as const;
->o2 : { readonly [x: string]: 1 | 2 | 3 | (() => void) | 4; readonly a: 1; readonly b: 2; readonly c: 3; readonly d: () => void; }
->{ a: 1, 'b': 2, ['c']: 3, d() {}, ['e' + '']: 4 } as const : { readonly [x: string]: 1 | 2 | 3 | (() => void) | 4; readonly a: 1; readonly b: 2; readonly c: 3; readonly d: () => void; }
->{ a: 1, 'b': 2, ['c']: 3, d() {}, ['e' + '']: 4 } : { readonly [x: string]: 1 | 2 | 3 | (() => void) | 4; readonly a: 1; readonly b: 2; readonly c: 3; readonly d: () => void; }
+>o2 : { readonly [x: string]: 1 | 2 | 3 | 4 | () => void; readonly a: 1; readonly b: 2; readonly c: 3; readonly d: () => void; }
+>{ a: 1, 'b': 2, ['c']: 3, d() {}, ['e' + '']: 4 } as const : { readonly [x: string]: 1 | 2 | 3 | 4 | () => void; readonly a: 1; readonly b: 2; readonly c: 3; readonly d: () => void; }
+>{ a: 1, 'b': 2, ['c']: 3, d() {}, ['e' + '']: 4 } : { readonly [x: string]: 1 | 2 | 3 | 4 | () => void; readonly a: 1; readonly b: 2; readonly c: 3; readonly d: () => void; }
 >a : 1
 >1 : 1
 >'b' : 2
@@= skipped -18, +18 lines =@@
 >4 : 4
 
 let o3 = { ...o1, ...o2 } as const;
->o3 : { readonly a: 1; readonly b: 2; readonly c: 3; readonly d: () => void; readonly x: 10; readonly y: 20; }
->{ ...o1, ...o2 } as const : { readonly a: 1; readonly b: 2; readonly c: 3; readonly d: () => void; readonly x: 10; readonly y: 20; }
->{ ...o1, ...o2 } : { readonly a: 1; readonly b: 2; readonly c: 3; readonly d: () => void; readonly x: 10; readonly y: 20; }
+>o3 : { readonly x: 10; readonly y: 20; readonly a: 1; readonly b: 2; readonly c: 3; readonly d: () => void; }
+>{ ...o1, ...o2 } as const : { readonly x: 10; readonly y: 20; readonly a: 1; readonly b: 2; readonly c: 3; readonly d: () => void; }
+>{ ...o1, ...o2 } : { readonly x: 10; readonly y: 20; readonly a: 1; readonly b: 2; readonly c: 3; readonly d: () => void; }
 >o1 : { readonly x: 10; readonly y: 20; }
->o2 : { readonly [x: string]: 1 | 2 | 3 | (() => void) | 4; readonly a: 1; readonly b: 2; readonly c: 3; readonly d: () => void; }
+>o2 : { readonly [x: string]: 1 | 2 | 3 | 4 | () => void; readonly a: 1; readonly b: 2; readonly c: 3; readonly d: () => void; }
 
 let o4 = { a: 1, b: 2 };
 >o4 : { a: number; b: number; }
<<<<<<< HEAD
@@= skipped -131, +131 lines =@@
 
 declare function id<T>(x: T): T;
 >id : <T>(x: T) => T
+>T : T
 >x : T
 
 let e1 = v1 as const;  // Error
@@= skipped -50, +51 lines =@@
=======
@@= skipped -64, +64 lines =@@
 >10 : 10
 
 let p3 = ([(10)]) as const;
->p3 : readonly [10]
->([(10)]) as const : readonly [10]
->([(10)]) : readonly [10]
->[(10)] : readonly [10]
+>p3 : [10]
+>([(10)]) as const : [10]
+>([(10)]) : [10]
+>[(10)] : [10]
 >(10) : 10
 >10 : 10
 
 let p4 = [[[[10]]]] as const;
->p4 : readonly [readonly [readonly [readonly [10]]]]
->[[[[10]]]] as const : readonly [readonly [readonly [readonly [10]]]]
->[[[[10]]]] : readonly [readonly [readonly [readonly [10]]]]
->[[[10]]] : readonly [readonly [readonly [10]]]
->[[10]] : readonly [readonly [10]]
->[10] : readonly [10]
+>p4 : [[[[10]]]]
+>[[[[10]]]] as const : [[[[10]]]]
+>[[[[10]]]] : [[[[10]]]]
+>[[[10]]] : [[[10]]]
+>[[10]] : [[10]]
+>[10] : [10]
 >10 : 10
 
 let x1 = { x: 10, y: [20, 30], z: { a: { b: 42 } } } as const;
->x1 : { readonly x: 10; readonly y: readonly [20, 30]; readonly z: { readonly a: { readonly b: 42; }; }; }
->{ x: 10, y: [20, 30], z: { a: { b: 42 } } } as const : { readonly x: 10; readonly y: readonly [20, 30]; readonly z: { readonly a: { readonly b: 42; }; }; }
->{ x: 10, y: [20, 30], z: { a: { b: 42 } } } : { readonly x: 10; readonly y: readonly [20, 30]; readonly z: { readonly a: { readonly b: 42; }; }; }
+>x1 : { readonly x: 10; readonly y: [20, 30]; readonly z: { readonly a: { readonly b: 42; }; }; }
+>{ x: 10, y: [20, 30], z: { a: { b: 42 } } } as const : { readonly x: 10; readonly y: [20, 30]; readonly z: { readonly a: { readonly b: 42; }; }; }
+>{ x: 10, y: [20, 30], z: { a: { b: 42 } } } : { readonly x: 10; readonly y: [20, 30]; readonly z: { readonly a: { readonly b: 42; }; }; }
 >x : 10
 >10 : 10
->y : readonly [20, 30]
->[20, 30] : readonly [20, 30]
+>y : [20, 30]
+>[20, 30] : [20, 30]
 >20 : 20
 >30 : 30
 >z : { readonly a: { readonly b: 42; }; }
@@= skipped -49, +49 lines =@@
 >true : true
 
 let q4 = <const> [1, 2, 3];
->q4 : readonly [1, 2, 3]
-><const> [1, 2, 3] : readonly [1, 2, 3]
->[1, 2, 3] : readonly [1, 2, 3]
+>q4 : [1, 2, 3]
+><const> [1, 2, 3] : [1, 2, 3]
+>[1, 2, 3] : [1, 2, 3]
 >1 : 1
 >2 : 2
 >3 : 3
@@= skipped -68, +68 lines =@@
>>>>>>> aff8d07f
 >t2 : "bar"
 
 function ff1(x: 'foo' | 'bar', y: 1 | 2) {
->ff1 : (x: "foo" | "bar", y: 1 | 2) => "foo-1" | "foo-2" | "bar-1" | "bar-2"
->x : "foo" | "bar"
+>ff1 : (x: "bar" | "foo", y: 1 | 2) => "bar-1" | "bar-2" | "foo-1" | "foo-2"
+>x : "bar" | "foo"
 >y : 1 | 2
 
     return `${x}-${y}` as const;
->`${x}-${y}` as const : "foo-1" | "foo-2" | "bar-1" | "bar-2"
->`${x}-${y}` : "foo-1" | "foo-2" | "bar-1" | "bar-2"
->x : "foo" | "bar"
+>`${x}-${y}` as const : "bar-1" | "bar-2" | "foo-1" | "foo-2"
+>`${x}-${y}` : "bar-1" | "bar-2" | "foo-1" | "foo-2"
+>x : "bar" | "foo"
 >y : 1 | 2
 }
 
@@= skipped -31, +31 lines =@@
 >'bar' : "bar"
 
 const ts2 = ff2('foo', !!true ? '0' : '1');
->ts2 : "foo-1" | "foo-0"
->ff2('foo', !!true ? '0' : '1') : "foo-1" | "foo-0"
+>ts2 : "foo-0" | "foo-1"
+>ff2('foo', !!true ? '0' : '1') : "foo-0" | "foo-1"
 >ff2 : <T extends string, U extends string>(x: T, y: U) => `${T}-${U}`
 >'foo' : "foo"
 >!!true ? '0' : '1' : "0" | "1"
@@= skipped -12, +12 lines =@@
 >'1' : "1"
 
 const ts3 = ff2(!!true ? 'top' : 'bottom', !!true ? 'left' : 'right');
->ts3 : "top-left" | "top-right" | "bottom-left" | "bottom-right"
->ff2(!!true ? 'top' : 'bottom', !!true ? 'left' : 'right') : "top-left" | "top-right" | "bottom-left" | "bottom-right"
+>ts3 : "bottom-left" | "bottom-right" | "top-left" | "top-right"
+>ff2(!!true ? 'top' : 'bottom', !!true ? 'left' : 'right') : "bottom-left" | "bottom-right" | "top-left" | "top-right"
 >ff2 : <T extends string, U extends string>(x: T, y: U) => `${T}-${U}`
->!!true ? 'top' : 'bottom' : "top" | "bottom"
+>!!true ? 'top' : 'bottom' : "bottom" | "top"
 >!!true : true
 >!true : false
 >true : true
@@= skipped -17, +17 lines =@@
 >'right' : "right"
 
 function ff3(x: 'foo' | 'bar', y: object) {
->ff3 : (x: "foo" | "bar", y: object) => `foo${string}` | `bar${string}`
->x : "foo" | "bar"
+>ff3 : (x: "bar" | "foo", y: object) => `bar${string}` | `foo${string}`
+>x : "bar" | "foo"
 >y : object
 
     return `${x}${y}` as const;
->`${x}${y}` as const : `foo${string}` | `bar${string}`
->`${x}${y}` : `foo${string}` | `bar${string}`
->x : "foo" | "bar"
+>`${x}${y}` as const : `bar${string}` | `foo${string}`
+>`${x}${y}` : `bar${string}` | `foo${string}`
+>x : "bar" | "foo"
 >y : object
 }
 
@@= skipped -82, +82 lines =@@
 
 function accessorNames<S extends string>(propName: S) {
<<<<<<< HEAD
 >accessorNames : <S extends string>(propName: S) => readonly [`get-${S}`, `set-${S}`]
+>S : S
 >propName : S
 
     return [`get-${propName}`, `set-${propName}`] as const;
@@= skipped -19, +20 lines =@@
=======
->accessorNames : <S extends string>(propName: S) => readonly [`get-${S}`, `set-${S}`]
+>accessorNames : <S extends string>(propName: S) => [`get-${S}`, `set-${S}`]
 >propName : S
 
     return [`get-${propName}`, `set-${propName}`] as const;
->[`get-${propName}`, `set-${propName}`] as const : readonly [`get-${S}`, `set-${S}`]
->[`get-${propName}`, `set-${propName}`] : readonly [`get-${S}`, `set-${S}`]
+>[`get-${propName}`, `set-${propName}`] as const : [`get-${S}`, `set-${S}`]
+>[`get-${propName}`, `set-${propName}`] : [`get-${S}`, `set-${S}`]
 >`get-${propName}` : `get-${S}`
 >propName : S
 >`set-${propName}` : `set-${S}`
@@= skipped -13, +13 lines =@@
 }
 
 const ns1 = accessorNames('foo');
->ns1 : readonly ["get-foo", "set-foo"]
->accessorNames('foo') : readonly ["get-foo", "set-foo"]
->accessorNames : <S extends string>(propName: S) => readonly [`get-${S}`, `set-${S}`]
+>ns1 : ["get-foo", "set-foo"]
+>accessorNames('foo') : ["get-foo", "set-foo"]
+>accessorNames : <S extends string>(propName: S) => [`get-${S}`, `set-${S}`]
 >'foo' : "foo"
>>>>>>> aff8d07f
 
 // repro from https://github.com/microsoft/TypeScript/issues/54374<|MERGE_RESOLUTION|>--- conflicted
+++ resolved
@@ -1,6 +1,74 @@
 --- old.constAssertions.types
 +++ new.constAssertions.types
-@@= skipped -183, +183 lines =@@
+@@= skipped -105, +105 lines =@@
+ >c1 : "abc"
+ 
+ let a1 = [] as const;
+->a1 : readonly []
+->[] as const : readonly []
+->[] : readonly []
++>a1 : []
++>[] as const : []
++>[] : []
+ 
+ let a2 = [1, 2, 3] as const;
+->a2 : readonly [1, 2, 3]
+->[1, 2, 3] as const : readonly [1, 2, 3]
+->[1, 2, 3] : readonly [1, 2, 3]
++>a2 : [1, 2, 3]
++>[1, 2, 3] as const : [1, 2, 3]
++>[1, 2, 3] : [1, 2, 3]
+ >1 : 1
+ >2 : 2
+ >3 : 3
+ 
+ let a3 = [10, 'hello', true] as const;
+->a3 : readonly [10, "hello", true]
+->[10, 'hello', true] as const : readonly [10, "hello", true]
+->[10, 'hello', true] : readonly [10, "hello", true]
++>a3 : [10, "hello", true]
++>[10, 'hello', true] as const : [10, "hello", true]
++>[10, 'hello', true] : [10, "hello", true]
+ >10 : 10
+ >'hello' : "hello"
+ >true : true
+ 
+ let a4 = [...[1, 2, 3]] as const;
+->a4 : readonly [1, 2, 3]
+->[...[1, 2, 3]] as const : readonly [1, 2, 3]
+->[...[1, 2, 3]] : readonly [1, 2, 3]
++>a4 : [1, 2, 3]
++>[...[1, 2, 3]] as const : [1, 2, 3]
++>[...[1, 2, 3]] : [1, 2, 3]
+ >...[1, 2, 3] : 1 | 2 | 3
+->[1, 2, 3] : readonly [1, 2, 3]
++>[1, 2, 3] : [1, 2, 3]
+ >1 : 1
+ >2 : 2
+ >3 : 3
+@@= skipped -51, +51 lines =@@
+ >a6 : readonly number[]
+ 
+ let a8 = ['abc', ...a7] as const;
+->a8 : readonly ["abc", ...number[]]
+->['abc', ...a7] as const : readonly ["abc", ...number[]]
+->['abc', ...a7] : readonly ["abc", ...number[]]
++>a8 : ["abc", ...number[]]
++>['abc', ...a7] as const : ["abc", ...number[]]
++>['abc', ...a7] : ["abc", ...number[]]
+ >'abc' : "abc"
+ >...a7 : number
+ >a7 : number[]
+@@= skipped -11, +11 lines =@@
+ >a9 : (number | "abc")[]
+ >[...a8] : (number | "abc")[]
+ >...a8 : number | "abc"
+->a8 : readonly ["abc", ...number[]]
++>a8 : ["abc", ...number[]]
+ 
+ declare let d: { [x: string]: string };
+ >d : { [x: string]: string; }
+@@= skipped -16, +16 lines =@@
  >20 : 20
  
  let o2 = { a: 1, 'b': 2, ['c']: 3, d() {}, ['e' + '']: 4 } as const;
@@ -29,17 +97,6 @@
  
  let o4 = { a: 1, b: 2 };
  >o4 : { a: number; b: number; }
-<<<<<<< HEAD
-@@= skipped -131, +131 lines =@@
- 
- declare function id<T>(x: T): T;
- >id : <T>(x: T) => T
-+>T : T
- >x : T
- 
- let e1 = v1 as const;  // Error
-@@= skipped -50, +51 lines =@@
-=======
 @@= skipped -64, +64 lines =@@
  >10 : 10
  
@@ -100,7 +157,6 @@
  >2 : 2
  >3 : 3
 @@= skipped -68, +68 lines =@@
->>>>>>> aff8d07f
  >t2 : "bar"
  
  function ff1(x: 'foo' | 'bar', y: 1 | 2) {
@@ -165,17 +221,10 @@
  >y : object
  }
  
-@@= skipped -82, +82 lines =@@
+@@= skipped -81, +81 lines =@@
+ }
  
  function accessorNames<S extends string>(propName: S) {
-<<<<<<< HEAD
- >accessorNames : <S extends string>(propName: S) => readonly [`get-${S}`, `set-${S}`]
-+>S : S
- >propName : S
- 
-     return [`get-${propName}`, `set-${propName}`] as const;
-@@= skipped -19, +20 lines =@@
-=======
 ->accessorNames : <S extends string>(propName: S) => readonly [`get-${S}`, `set-${S}`]
 +>accessorNames : <S extends string>(propName: S) => [`get-${S}`, `set-${S}`]
  >propName : S
@@ -199,6 +248,5 @@
 +>accessorNames('foo') : ["get-foo", "set-foo"]
 +>accessorNames : <S extends string>(propName: S) => [`get-${S}`, `set-${S}`]
  >'foo' : "foo"
->>>>>>> aff8d07f
  
  // repro from https://github.com/microsoft/TypeScript/issues/54374