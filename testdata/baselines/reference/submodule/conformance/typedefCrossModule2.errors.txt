--- conflicted
+++ resolved
@@ -1,77 +1,70 @@
-<<<<<<< HEAD
-mod1.js(7,1): error TS2304: Cannot find name 'exports'.
-mod1.js(10,1): error TS2580: Cannot find name 'module'. Do you need to install type definitions for node? Try `npm i --save-dev @types/node`.
-mod1.js(10,1): error TS2300: Duplicate identifier 'export='.
-mod1.js(10,1): error TS2309: An export assignment cannot be used in a module with other exported elements.
-mod1.js(20,1): error TS2304: Cannot find name 'exports'.
-mod1.js(23,1): error TS2580: Cannot find name 'module'. Do you need to install type definitions for node? Try `npm i --save-dev @types/node`.
-mod1.js(23,1): error TS2300: Duplicate identifier 'export='.
-
-
-==== use.js (0 errors) ====
-=======
-use.js(1,11): error TS2580: Cannot find name 'require'. Do you need to install type definitions for node? Try `npm i --save-dev @types/node`.
-use.js(2,19): error TS2307: Cannot find module './mod1.js' or its corresponding type declarations.
-use.js(4,12): error TS2503: Cannot find namespace 'mod'.
-
-
-==== use.js (3 errors) ====
->>>>>>> 09b95922
-    var mod = require('./mod1.js');
-    /** @type {import("./mod1.js").Baz} */
-                      ~~~~~~~~~~~
-!!! error TS2307: Cannot find module './mod1.js' or its corresponding type declarations.
-    var b;
-    /** @type {mod.Baz} */
-               ~~~
-!!! error TS2503: Cannot find namespace 'mod'.
-    var bb;
-    var bbb = new mod.Baz();
-    
-==== mod1.js (7 errors) ====
-    // error
-    
-    /** @typedef {number} Foo */
-    class Foo { } // should error
-    
-    /** @typedef {number} Bar */
-    exports.Bar = class { }
-    ~~~~~~~
-!!! error TS2304: Cannot find name 'exports'.
-    
-    /** @typedef {number} Baz */
-    module.exports = {
-    ~~~~~~
-!!! error TS2580: Cannot find name 'module'. Do you need to install type definitions for node? Try `npm i --save-dev @types/node`.
-    ~~~~~~~~~~~~~~~~~~
-    ~~~~~~~~~~~~~~~~~~
-        Baz: class { }
-    ~~~~~~~~~~~~~~~~~~
-    ~~~~~~~~~~~~~~~~~~
-    }
-    ~
-!!! error TS2300: Duplicate identifier 'export='.
-    ~
-!!! error TS2309: An export assignment cannot be used in a module with other exported elements.
-    
-    // ok
-    
-    /** @typedef {number} Qux */
-    var Qux = 2;
-    
-    /** @typedef {number} Quid */
-    exports.Quid = 2;
-    ~~~~~~~
-!!! error TS2304: Cannot find name 'exports'.
-    
-    /** @typedef {number} Quack */
-    module.exports = {
-    ~~~~~~
-!!! error TS2580: Cannot find name 'module'. Do you need to install type definitions for node? Try `npm i --save-dev @types/node`.
-    ~~~~~~~~~~~~~~~~~~
-        Quack: 2
-    ~~~~~~~~~~~~
-    }
-    ~
-!!! error TS2300: Duplicate identifier 'export='.
+mod1.js(3,23): error TS2395: Individual declarations in merged declaration 'Foo' must be all exported or all local.
+mod1.js(4,7): error TS2395: Individual declarations in merged declaration 'Foo' must be all exported or all local.
+mod1.js(7,1): error TS2304: Cannot find name 'exports'.
+mod1.js(10,1): error TS2580: Cannot find name 'module'. Do you need to install type definitions for node? Try `npm i --save-dev @types/node`.
+mod1.js(10,1): error TS2300: Duplicate identifier 'export='.
+mod1.js(10,1): error TS2309: An export assignment cannot be used in a module with other exported elements.
+mod1.js(20,1): error TS2304: Cannot find name 'exports'.
+mod1.js(23,1): error TS2580: Cannot find name 'module'. Do you need to install type definitions for node? Try `npm i --save-dev @types/node`.
+mod1.js(23,1): error TS2300: Duplicate identifier 'export='.
+
+
+==== use.js (0 errors) ====
+    var mod = require('./mod1.js');
+    /** @type {import("./mod1.js").Baz} */
+    var b;
+    /** @type {mod.Baz} */
+    var bb;
+    var bbb = new mod.Baz();
+    
+==== mod1.js (9 errors) ====
+    // error
+    
+    /** @typedef {number} Foo */
+                          ~~~
+!!! error TS2395: Individual declarations in merged declaration 'Foo' must be all exported or all local.
+    class Foo { } // should error
+          ~~~
+!!! error TS2395: Individual declarations in merged declaration 'Foo' must be all exported or all local.
+    
+    /** @typedef {number} Bar */
+    exports.Bar = class { }
+    ~~~~~~~
+!!! error TS2304: Cannot find name 'exports'.
+    
+    /** @typedef {number} Baz */
+    module.exports = {
+    ~~~~~~
+!!! error TS2580: Cannot find name 'module'. Do you need to install type definitions for node? Try `npm i --save-dev @types/node`.
+    ~~~~~~~~~~~~~~~~~~
+    ~~~~~~~~~~~~~~~~~~
+        Baz: class { }
+    ~~~~~~~~~~~~~~~~~~
+    ~~~~~~~~~~~~~~~~~~
+    }
+    ~
+!!! error TS2300: Duplicate identifier 'export='.
+    ~
+!!! error TS2309: An export assignment cannot be used in a module with other exported elements.
+    
+    // ok
+    
+    /** @typedef {number} Qux */
+    var Qux = 2;
+    
+    /** @typedef {number} Quid */
+    exports.Quid = 2;
+    ~~~~~~~
+!!! error TS2304: Cannot find name 'exports'.
+    
+    /** @typedef {number} Quack */
+    module.exports = {
+    ~~~~~~
+!!! error TS2580: Cannot find name 'module'. Do you need to install type definitions for node? Try `npm i --save-dev @types/node`.
+    ~~~~~~~~~~~~~~~~~~
+        Quack: 2
+    ~~~~~~~~~~~~
+    }
+    ~
+!!! error TS2300: Duplicate identifier 'export='.
     