--- conflicted
+++ resolved
@@ -1,85 +1,81 @@
-//// [tests/cases/conformance/types/typeRelationships/subtypesAndSuperTypes/subtypingWithObjectMembersOptionality3.ts] ////
-
-=== subtypingWithObjectMembersOptionality3.ts ===
-// Base property is optional and derived type has no property of that name
-
-interface Base { foo: string; }
->Base : Symbol(Base, Decl(subtypingWithObjectMembersOptionality3.ts, 0, 0))
->foo : Symbol(Base.foo, Decl(subtypingWithObjectMembersOptionality3.ts, 2, 16))
-
-interface Derived extends Base { bar: string; }
->Derived : Symbol(Derived, Decl(subtypingWithObjectMembersOptionality3.ts, 2, 31))
->Base : Symbol(Base, Decl(subtypingWithObjectMembersOptionality3.ts, 0, 0))
->bar : Symbol(Derived.bar, Decl(subtypingWithObjectMembersOptionality3.ts, 3, 32))
-
-interface T {
->T : Symbol(T, Decl(subtypingWithObjectMembersOptionality3.ts, 3, 47))
-
-    Foo?: Base;
->Foo : Symbol(T.Foo, Decl(subtypingWithObjectMembersOptionality3.ts, 5, 13))
->Base : Symbol(Base, Decl(subtypingWithObjectMembersOptionality3.ts, 0, 0))
-}
-
-interface S extends T {
->S : Symbol(S, Decl(subtypingWithObjectMembersOptionality3.ts, 7, 1))
->T : Symbol(T, Decl(subtypingWithObjectMembersOptionality3.ts, 3, 47))
-
-    Foo2: Derived // ok
->Foo2 : Symbol(S.Foo2, Decl(subtypingWithObjectMembersOptionality3.ts, 9, 23))
->Derived : Symbol(Derived, Decl(subtypingWithObjectMembersOptionality3.ts, 2, 31))
-}
-
-interface T2 {
->T2 : Symbol(T2, Decl(subtypingWithObjectMembersOptionality3.ts, 11, 1))
-
-    1?: Base;
->1 : Symbol(T2[1], Decl(subtypingWithObjectMembersOptionality3.ts, 13, 14))
->Base : Symbol(Base, Decl(subtypingWithObjectMembersOptionality3.ts, 0, 0))
-}
-
-interface S2 extends T2 {
->S2 : Symbol(S2, Decl(subtypingWithObjectMembersOptionality3.ts, 15, 1))
->T2 : Symbol(T2, Decl(subtypingWithObjectMembersOptionality3.ts, 11, 1))
-
-    2: Derived; // ok
->2 : Symbol(S2[2], Decl(subtypingWithObjectMembersOptionality3.ts, 17, 25))
->Derived : Symbol(Derived, Decl(subtypingWithObjectMembersOptionality3.ts, 2, 31))
-}
-
-interface T3 {
->T3 : Symbol(T3, Decl(subtypingWithObjectMembersOptionality3.ts, 19, 1))
-
-    '1'?: Base;
->'1' : Symbol(T3['1'], Decl(subtypingWithObjectMembersOptionality3.ts, 21, 14))
->Base : Symbol(Base, Decl(subtypingWithObjectMembersOptionality3.ts, 0, 0))
-}
-
-interface S3 extends T3 {
->S3 : Symbol(S3, Decl(subtypingWithObjectMembersOptionality3.ts, 23, 1))
->T3 : Symbol(T3, Decl(subtypingWithObjectMembersOptionality3.ts, 19, 1))
-
-    '1.0': Derived; // ok
-<<<<<<< HEAD
->'1.0' : Symbol(S3['10'], Decl(subtypingWithObjectMembersOptionality3.ts, 25, 25))
-=======
->'1.0' : Symbol(S3["1.0"], Decl(subtypingWithObjectMembersOptionality3.ts, 25, 25))
->>>>>>> d38f992c
->Derived : Symbol(Derived, Decl(subtypingWithObjectMembersOptionality3.ts, 2, 31))
-}
-
-// object literal case
-var a: { Foo?: Base; }
->a : Symbol(a, Decl(subtypingWithObjectMembersOptionality3.ts, 30, 3))
->Foo : Symbol(Foo, Decl(subtypingWithObjectMembersOptionality3.ts, 30, 8))
->Base : Symbol(Base, Decl(subtypingWithObjectMembersOptionality3.ts, 0, 0))
-
-var b: { Foo2: Derived; }
->b : Symbol(b, Decl(subtypingWithObjectMembersOptionality3.ts, 31, 3))
->Foo2 : Symbol(Foo2, Decl(subtypingWithObjectMembersOptionality3.ts, 31, 8))
->Derived : Symbol(Derived, Decl(subtypingWithObjectMembersOptionality3.ts, 2, 31))
-
-var r = true ? a : b; // ok
->r : Symbol(r, Decl(subtypingWithObjectMembersOptionality3.ts, 32, 3))
->a : Symbol(a, Decl(subtypingWithObjectMembersOptionality3.ts, 30, 3))
->b : Symbol(b, Decl(subtypingWithObjectMembersOptionality3.ts, 31, 3))
-
+//// [tests/cases/conformance/types/typeRelationships/subtypesAndSuperTypes/subtypingWithObjectMembersOptionality3.ts] ////
+
+=== subtypingWithObjectMembersOptionality3.ts ===
+// Base property is optional and derived type has no property of that name
+
+interface Base { foo: string; }
+>Base : Symbol(Base, Decl(subtypingWithObjectMembersOptionality3.ts, 0, 0))
+>foo : Symbol(Base.foo, Decl(subtypingWithObjectMembersOptionality3.ts, 2, 16))
+
+interface Derived extends Base { bar: string; }
+>Derived : Symbol(Derived, Decl(subtypingWithObjectMembersOptionality3.ts, 2, 31))
+>Base : Symbol(Base, Decl(subtypingWithObjectMembersOptionality3.ts, 0, 0))
+>bar : Symbol(Derived.bar, Decl(subtypingWithObjectMembersOptionality3.ts, 3, 32))
+
+interface T {
+>T : Symbol(T, Decl(subtypingWithObjectMembersOptionality3.ts, 3, 47))
+
+    Foo?: Base;
+>Foo : Symbol(T.Foo, Decl(subtypingWithObjectMembersOptionality3.ts, 5, 13))
+>Base : Symbol(Base, Decl(subtypingWithObjectMembersOptionality3.ts, 0, 0))
+}
+
+interface S extends T {
+>S : Symbol(S, Decl(subtypingWithObjectMembersOptionality3.ts, 7, 1))
+>T : Symbol(T, Decl(subtypingWithObjectMembersOptionality3.ts, 3, 47))
+
+    Foo2: Derived // ok
+>Foo2 : Symbol(S.Foo2, Decl(subtypingWithObjectMembersOptionality3.ts, 9, 23))
+>Derived : Symbol(Derived, Decl(subtypingWithObjectMembersOptionality3.ts, 2, 31))
+}
+
+interface T2 {
+>T2 : Symbol(T2, Decl(subtypingWithObjectMembersOptionality3.ts, 11, 1))
+
+    1?: Base;
+>1 : Symbol(T2[1], Decl(subtypingWithObjectMembersOptionality3.ts, 13, 14))
+>Base : Symbol(Base, Decl(subtypingWithObjectMembersOptionality3.ts, 0, 0))
+}
+
+interface S2 extends T2 {
+>S2 : Symbol(S2, Decl(subtypingWithObjectMembersOptionality3.ts, 15, 1))
+>T2 : Symbol(T2, Decl(subtypingWithObjectMembersOptionality3.ts, 11, 1))
+
+    2: Derived; // ok
+>2 : Symbol(S2[2], Decl(subtypingWithObjectMembersOptionality3.ts, 17, 25))
+>Derived : Symbol(Derived, Decl(subtypingWithObjectMembersOptionality3.ts, 2, 31))
+}
+
+interface T3 {
+>T3 : Symbol(T3, Decl(subtypingWithObjectMembersOptionality3.ts, 19, 1))
+
+    '1'?: Base;
+>'1' : Symbol(T3['1'], Decl(subtypingWithObjectMembersOptionality3.ts, 21, 14))
+>Base : Symbol(Base, Decl(subtypingWithObjectMembersOptionality3.ts, 0, 0))
+}
+
+interface S3 extends T3 {
+>S3 : Symbol(S3, Decl(subtypingWithObjectMembersOptionality3.ts, 23, 1))
+>T3 : Symbol(T3, Decl(subtypingWithObjectMembersOptionality3.ts, 19, 1))
+
+    '1.0': Derived; // ok
+>'1.0' : Symbol(S3['1.0'], Decl(subtypingWithObjectMembersOptionality3.ts, 25, 25))
+>Derived : Symbol(Derived, Decl(subtypingWithObjectMembersOptionality3.ts, 2, 31))
+}
+
+// object literal case
+var a: { Foo?: Base; }
+>a : Symbol(a, Decl(subtypingWithObjectMembersOptionality3.ts, 30, 3))
+>Foo : Symbol(Foo, Decl(subtypingWithObjectMembersOptionality3.ts, 30, 8))
+>Base : Symbol(Base, Decl(subtypingWithObjectMembersOptionality3.ts, 0, 0))
+
+var b: { Foo2: Derived; }
+>b : Symbol(b, Decl(subtypingWithObjectMembersOptionality3.ts, 31, 3))
+>Foo2 : Symbol(Foo2, Decl(subtypingWithObjectMembersOptionality3.ts, 31, 8))
+>Derived : Symbol(Derived, Decl(subtypingWithObjectMembersOptionality3.ts, 2, 31))
+
+var r = true ? a : b; // ok
+>r : Symbol(r, Decl(subtypingWithObjectMembersOptionality3.ts, 32, 3))
+>a : Symbol(a, Decl(subtypingWithObjectMembersOptionality3.ts, 30, 3))
+>b : Symbol(b, Decl(subtypingWithObjectMembersOptionality3.ts, 31, 3))
+