--- conflicted
+++ resolved
@@ -1,82 +1,58 @@
-//// [tests/cases/conformance/salsa/moduleExportAssignment.ts] ////
-
-=== use.js ===
-var npmlog = require('./npmlog')
->npmlog : Symbol(npmlog, Decl(use.js, 0, 3))
->require : Symbol(require)
->'./npmlog' : Symbol(npmlog, Decl(npmlog.js, 0, 0))
-
-npmlog.x
->npmlog : Symbol(npmlog, Decl(use.js, 0, 3))
-
-npmlog.on
->npmlog : Symbol(npmlog, Decl(use.js, 0, 3))
-
-=== npmlog.js ===
-class EE {
->EE : Symbol(EE, Decl(npmlog.js, 0, 0))
-
-    /** @param {string} s */
-    on(s) { }
->on : Symbol(EE.on, Decl(npmlog.js, 0, 10))
->s : Symbol(s, Decl(npmlog.js, 2, 7))
-}
-var npmlog = module.exports = new EE()
->npmlog : Symbol(npmlog, Decl(npmlog.js, 4, 3))
-<<<<<<< HEAD
->module.exports : Symbol("./npmlog", Decl(npmlog.js, 0, 0))
->module : Symbol(module.exports)
->exports : Symbol("./npmlog", Decl(npmlog.js, 0, 0))
-=======
->module.exports : Symbol("npmlog", Decl(npmlog.js, 0, 0))
->module : Symbol("npmlog", Decl(npmlog.js, 0, 0))
->exports : Symbol("npmlog", Decl(npmlog.js, 0, 0))
->>>>>>> 7cf22f66
->EE : Symbol(EE, Decl(npmlog.js, 0, 0))
-
-npmlog.on('hi') // both references should see EE.on
->npmlog.on : Symbol(EE.on, Decl(npmlog.js, 0, 10))
->npmlog : Symbol(npmlog, Decl(npmlog.js, 4, 3))
->on : Symbol(EE.on, Decl(npmlog.js, 0, 10))
-
-module.exports.on('hi') // here too
-<<<<<<< HEAD
->module.exports : Symbol("./npmlog", Decl(npmlog.js, 0, 0))
->module : Symbol(module.exports)
->exports : Symbol("./npmlog", Decl(npmlog.js, 0, 0))
-=======
->module.exports : Symbol("npmlog", Decl(npmlog.js, 0, 0))
->module : Symbol("npmlog", Decl(npmlog.js, 0, 0))
->exports : Symbol("npmlog", Decl(npmlog.js, 0, 0))
->>>>>>> 7cf22f66
-
-npmlog.x = 1
->npmlog : Symbol(npmlog, Decl(npmlog.js, 4, 3))
-
-module.exports.y = 2
->module.exports.y : Symbol(y, Decl(npmlog.js, 9, 12))
-<<<<<<< HEAD
->module.exports : Symbol("./npmlog", Decl(npmlog.js, 0, 0))
->module : Symbol(module.exports)
->exports : Symbol("./npmlog", Decl(npmlog.js, 0, 0))
-=======
->module.exports : Symbol("npmlog", Decl(npmlog.js, 0, 0))
->module : Symbol("npmlog", Decl(npmlog.js, 0, 0))
->exports : Symbol("npmlog", Decl(npmlog.js, 0, 0))
->>>>>>> 7cf22f66
->y : Symbol(y, Decl(npmlog.js, 9, 12))
-
-npmlog.y
->npmlog : Symbol(npmlog, Decl(npmlog.js, 4, 3))
-
-module.exports.x
-<<<<<<< HEAD
->module.exports : Symbol("./npmlog", Decl(npmlog.js, 0, 0))
->module : Symbol(module.exports)
->exports : Symbol("./npmlog", Decl(npmlog.js, 0, 0))
-=======
->module.exports : Symbol("npmlog", Decl(npmlog.js, 0, 0))
->module : Symbol("npmlog", Decl(npmlog.js, 0, 0))
->exports : Symbol("npmlog", Decl(npmlog.js, 0, 0))
->>>>>>> 7cf22f66
-
+//// [tests/cases/conformance/salsa/moduleExportAssignment.ts] ////
+
+=== use.js ===
+var npmlog = require('./npmlog')
+>npmlog : Symbol(npmlog, Decl(use.js, 0, 3))
+>require : Symbol(require)
+>'./npmlog' : Symbol(npmlog, Decl(npmlog.js, 0, 0))
+
+npmlog.x
+>npmlog : Symbol(npmlog, Decl(use.js, 0, 3))
+
+npmlog.on
+>npmlog : Symbol(npmlog, Decl(use.js, 0, 3))
+
+=== npmlog.js ===
+class EE {
+>EE : Symbol(EE, Decl(npmlog.js, 0, 0))
+
+    /** @param {string} s */
+    on(s) { }
+>on : Symbol(EE.on, Decl(npmlog.js, 0, 10))
+>s : Symbol(s, Decl(npmlog.js, 2, 7))
+}
+var npmlog = module.exports = new EE()
+>npmlog : Symbol(npmlog, Decl(npmlog.js, 4, 3))
+>module.exports : Symbol("./npmlog", Decl(npmlog.js, 0, 0))
+>module : Symbol("./npmlog", Decl(npmlog.js, 0, 0))
+>exports : Symbol("./npmlog", Decl(npmlog.js, 0, 0))
+>EE : Symbol(EE, Decl(npmlog.js, 0, 0))
+
+npmlog.on('hi') // both references should see EE.on
+>npmlog.on : Symbol(EE.on, Decl(npmlog.js, 0, 10))
+>npmlog : Symbol(npmlog, Decl(npmlog.js, 4, 3))
+>on : Symbol(EE.on, Decl(npmlog.js, 0, 10))
+
+module.exports.on('hi') // here too
+>module.exports : Symbol("./npmlog", Decl(npmlog.js, 0, 0))
+>module : Symbol("./npmlog", Decl(npmlog.js, 0, 0))
+>exports : Symbol("./npmlog", Decl(npmlog.js, 0, 0))
+
+npmlog.x = 1
+>npmlog : Symbol(npmlog, Decl(npmlog.js, 4, 3))
+
+module.exports.y = 2
+>module.exports.y : Symbol(y, Decl(npmlog.js, 9, 12))
+>module.exports : Symbol("./npmlog", Decl(npmlog.js, 0, 0))
+>module : Symbol("./npmlog", Decl(npmlog.js, 0, 0))
+>exports : Symbol("./npmlog", Decl(npmlog.js, 0, 0))
+>y : Symbol(y, Decl(npmlog.js, 9, 12))
+
+npmlog.y
+>npmlog : Symbol(npmlog, Decl(npmlog.js, 4, 3))
+
+module.exports.x
+>module.exports : Symbol("./npmlog", Decl(npmlog.js, 0, 0))
+>module : Symbol("./npmlog", Decl(npmlog.js, 0, 0))
+>exports : Symbol("./npmlog", Decl(npmlog.js, 0, 0))
+