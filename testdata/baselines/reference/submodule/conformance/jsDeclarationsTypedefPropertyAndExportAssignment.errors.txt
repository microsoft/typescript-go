<<<<<<< HEAD
index.js(1,47): error TS2497: This module can only be referenced with ECMAScript imports/exports by turning on the 'esModuleInterop' flag and referencing its default export.
=======
index.js(1,39): error TS2580: Cannot find name 'require'. Do you need to install type definitions for node? Try `npm i --save-dev @types/node`.
index.js(3,22): error TS2307: Cannot find module './module.js' or its corresponding type declarations.
>>>>>>> 09b95922
index.js(21,1): error TS2580: Cannot find name 'module'. Do you need to install type definitions for node? Try `npm i --save-dev @types/node`.
module.js(27,1): error TS2580: Cannot find name 'module'. Do you need to install type definitions for node? Try `npm i --save-dev @types/node`.


==== index.js (3 errors) ====
    const {taskGroups, taskNameToGroup} = require('./module.js');
                                                  ~~~~~~~~~~~~~
!!! error TS2497: This module can only be referenced with ECMAScript imports/exports by turning on the 'esModuleInterop' flag and referencing its default export.
    
    /** @typedef {import('./module.js').TaskGroup} TaskGroup */
                         ~~~~~~~~~~~~~
!!! error TS2307: Cannot find module './module.js' or its corresponding type declarations.
    
    /**
     * @typedef TaskNode
     * @prop {TaskNode[]} children
     * @prop {TaskNode|undefined} parent
     * @prop {TaskGroup} group
     */
    
    /** @typedef {{timers: Map<string, TaskNode>}} PriorTaskData */
    class MainThreadTasks {
        /**
         * @param {TaskGroup} x
         * @param {TaskNode} y
         */
        constructor(x, y){}
    }
    
    module.exports = MainThreadTasks;
    ~~~~~~
!!! error TS2580: Cannot find name 'module'. Do you need to install type definitions for node? Try `npm i --save-dev @types/node`.
==== module.js (1 errors) ====
    /** @typedef {'parseHTML'|'styleLayout'} TaskGroupIds */
    
    /**
     * @typedef TaskGroup
     * @property {TaskGroupIds} id
     * @property {string} label
     * @property {string[]} traceEventNames
     */
    
    /**
     * @type {{[P in TaskGroupIds]: {id: P, label: string}}}
     */
    const taskGroups = {
        parseHTML: {
            id: 'parseHTML',
            label: 'Parse HTML & CSS'
        },
        styleLayout: {
            id: 'styleLayout',
            label: 'Style & Layout'
        },
    }
    
    /** @type {Object<string, TaskGroup>} */
    const taskNameToGroup = {};
    
    module.exports = {
    ~~~~~~
!!! error TS2580: Cannot find name 'module'. Do you need to install type definitions for node? Try `npm i --save-dev @types/node`.
        taskGroups,
        taskNameToGroup,
    };<|MERGE_RESOLUTION|>--- conflicted
+++ resolved
@@ -1,71 +1,76 @@
-<<<<<<< HEAD
-index.js(1,47): error TS2497: This module can only be referenced with ECMAScript imports/exports by turning on the 'esModuleInterop' flag and referencing its default export.
-=======
-index.js(1,39): error TS2580: Cannot find name 'require'. Do you need to install type definitions for node? Try `npm i --save-dev @types/node`.
-index.js(3,22): error TS2307: Cannot find module './module.js' or its corresponding type declarations.
->>>>>>> 09b95922
-index.js(21,1): error TS2580: Cannot find name 'module'. Do you need to install type definitions for node? Try `npm i --save-dev @types/node`.
-module.js(27,1): error TS2580: Cannot find name 'module'. Do you need to install type definitions for node? Try `npm i --save-dev @types/node`.
-
-
-==== index.js (3 errors) ====
-    const {taskGroups, taskNameToGroup} = require('./module.js');
-                                                  ~~~~~~~~~~~~~
-!!! error TS2497: This module can only be referenced with ECMAScript imports/exports by turning on the 'esModuleInterop' flag and referencing its default export.
-    
-    /** @typedef {import('./module.js').TaskGroup} TaskGroup */
-                         ~~~~~~~~~~~~~
-!!! error TS2307: Cannot find module './module.js' or its corresponding type declarations.
-    
-    /**
-     * @typedef TaskNode
-     * @prop {TaskNode[]} children
-     * @prop {TaskNode|undefined} parent
-     * @prop {TaskGroup} group
-     */
-    
-    /** @typedef {{timers: Map<string, TaskNode>}} PriorTaskData */
-    class MainThreadTasks {
-        /**
-         * @param {TaskGroup} x
-         * @param {TaskNode} y
-         */
-        constructor(x, y){}
-    }
-    
-    module.exports = MainThreadTasks;
-    ~~~~~~
-!!! error TS2580: Cannot find name 'module'. Do you need to install type definitions for node? Try `npm i --save-dev @types/node`.
-==== module.js (1 errors) ====
-    /** @typedef {'parseHTML'|'styleLayout'} TaskGroupIds */
-    
-    /**
-     * @typedef TaskGroup
-     * @property {TaskGroupIds} id
-     * @property {string} label
-     * @property {string[]} traceEventNames
-     */
-    
-    /**
-     * @type {{[P in TaskGroupIds]: {id: P, label: string}}}
-     */
-    const taskGroups = {
-        parseHTML: {
-            id: 'parseHTML',
-            label: 'Parse HTML & CSS'
-        },
-        styleLayout: {
-            id: 'styleLayout',
-            label: 'Style & Layout'
-        },
-    }
-    
-    /** @type {Object<string, TaskGroup>} */
-    const taskNameToGroup = {};
-    
-    module.exports = {
-    ~~~~~~
-!!! error TS2580: Cannot find name 'module'. Do you need to install type definitions for node? Try `npm i --save-dev @types/node`.
-        taskGroups,
-        taskNameToGroup,
-    };+index.js(21,1): error TS2580: Cannot find name 'module'. Do you need to install type definitions for node? Try `npm i --save-dev @types/node`.
+index.js(21,1): error TS2309: An export assignment cannot be used in a module with other exported elements.
+module.js(11,38): error TS2304: Cannot find name 'P'.
+module.js(24,12): error TS2315: Type 'Object' is not generic.
+module.js(27,1): error TS2580: Cannot find name 'module'. Do you need to install type definitions for node? Try `npm i --save-dev @types/node`.
+module.js(27,1): error TS2309: An export assignment cannot be used in a module with other exported elements.
+
+
+==== index.js (2 errors) ====
+    const {taskGroups, taskNameToGroup} = require('./module.js');
+    
+    /** @typedef {import('./module.js').TaskGroup} TaskGroup */
+    
+    /**
+     * @typedef TaskNode
+     * @prop {TaskNode[]} children
+     * @prop {TaskNode|undefined} parent
+     * @prop {TaskGroup} group
+     */
+    
+    /** @typedef {{timers: Map<string, TaskNode>}} PriorTaskData */
+    class MainThreadTasks {
+        /**
+         * @param {TaskGroup} x
+         * @param {TaskNode} y
+         */
+        constructor(x, y){}
+    }
+    
+    module.exports = MainThreadTasks;
+    ~~~~~~
+!!! error TS2580: Cannot find name 'module'. Do you need to install type definitions for node? Try `npm i --save-dev @types/node`.
+    ~~~~~~~~~~~~~~~~~~~~~~~~~~~~~~~~
+!!! error TS2309: An export assignment cannot be used in a module with other exported elements.
+==== module.js (4 errors) ====
+    /** @typedef {'parseHTML'|'styleLayout'} TaskGroupIds */
+    
+    /**
+     * @typedef TaskGroup
+     * @property {TaskGroupIds} id
+     * @property {string} label
+     * @property {string[]} traceEventNames
+     */
+    
+    /**
+     * @type {{[P in TaskGroupIds]: {id: P, label: string}}}
+                                         ~
+!!! error TS2304: Cannot find name 'P'.
+     */
+    const taskGroups = {
+        parseHTML: {
+            id: 'parseHTML',
+            label: 'Parse HTML & CSS'
+        },
+        styleLayout: {
+            id: 'styleLayout',
+            label: 'Style & Layout'
+        },
+    }
+    
+    /** @type {Object<string, TaskGroup>} */
+               ~~~~~~~~~~~~~~~~~~~~~~~~~
+!!! error TS2315: Type 'Object' is not generic.
+    const taskNameToGroup = {};
+    
+    module.exports = {
+    ~~~~~~
+!!! error TS2580: Cannot find name 'module'. Do you need to install type definitions for node? Try `npm i --save-dev @types/node`.
+    ~~~~~~~~~~~~~~~~~~
+        taskGroups,
+    ~~~~~~~~~~~~~~~
+        taskNameToGroup,
+    ~~~~~~~~~~~~~~~~~~~~
+    };
+    ~
+!!! error TS2309: An export assignment cannot be used in a module with other exported elements.