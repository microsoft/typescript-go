<<<<<<< HEAD
module.js(11,38): error TS2304: Cannot find name 'P'.
=======
index.js(3,37): error TS2694: Namespace '"module".export=' has no exported member 'TaskGroup'.
index.js(21,1): error TS2309: An export assignment cannot be used in a module with other exported elements.
>>>>>>> 12cbd189
module.js(24,12): error TS2315: Type 'Object' is not generic.


==== index.js (0 errors) ====
    const {taskGroups, taskNameToGroup} = require('./module.js');
    
    /** @typedef {import('./module.js').TaskGroup} TaskGroup */
    
    /**
     * @typedef TaskNode
     * @prop {TaskNode[]} children
     * @prop {TaskNode|undefined} parent
     * @prop {TaskGroup} group
     */
    
    /** @typedef {{timers: Map<string, TaskNode>}} PriorTaskData */
    class MainThreadTasks {
        /**
         * @param {TaskGroup} x
         * @param {TaskNode} y
         */
        constructor(x, y){}
    }
    
    module.exports = MainThreadTasks;
<<<<<<< HEAD
=======
    ~~~~~~~~~~~~~~~~~~~~~~~~~~~~~~~~
!!! error TS2309: An export assignment cannot be used in a module with other exported elements.
>>>>>>> 12cbd189
==== module.js (2 errors) ====
    /** @typedef {'parseHTML'|'styleLayout'} TaskGroupIds */
    
    /**
     * @typedef TaskGroup
     * @property {TaskGroupIds} id
     * @property {string} label
     * @property {string[]} traceEventNames
     */
    
    /**
     * @type {{[P in TaskGroupIds]: {id: P, label: string}}}
     */
    const taskGroups = {
        parseHTML: {
            id: 'parseHTML',
            label: 'Parse HTML & CSS'
        },
        styleLayout: {
            id: 'styleLayout',
            label: 'Style & Layout'
        },
    }
    
    /** @type {Object<string, TaskGroup>} */
               ~~~~~~~~~~~~~~~~~~~~~~~~~
!!! error TS2315: Type 'Object' is not generic.
    const taskNameToGroup = {};
    
    module.exports = {
        taskGroups,
        taskNameToGroup,
    };<|MERGE_RESOLUTION|>--- conflicted
+++ resolved
@@ -1,69 +1,58 @@
-<<<<<<< HEAD
-module.js(11,38): error TS2304: Cannot find name 'P'.
-=======
-index.js(3,37): error TS2694: Namespace '"module".export=' has no exported member 'TaskGroup'.
-index.js(21,1): error TS2309: An export assignment cannot be used in a module with other exported elements.
->>>>>>> 12cbd189
-module.js(24,12): error TS2315: Type 'Object' is not generic.
-
-
-==== index.js (0 errors) ====
-    const {taskGroups, taskNameToGroup} = require('./module.js');
-    
-    /** @typedef {import('./module.js').TaskGroup} TaskGroup */
-    
-    /**
-     * @typedef TaskNode
-     * @prop {TaskNode[]} children
-     * @prop {TaskNode|undefined} parent
-     * @prop {TaskGroup} group
-     */
-    
-    /** @typedef {{timers: Map<string, TaskNode>}} PriorTaskData */
-    class MainThreadTasks {
-        /**
-         * @param {TaskGroup} x
-         * @param {TaskNode} y
-         */
-        constructor(x, y){}
-    }
-    
-    module.exports = MainThreadTasks;
-<<<<<<< HEAD
-=======
-    ~~~~~~~~~~~~~~~~~~~~~~~~~~~~~~~~
-!!! error TS2309: An export assignment cannot be used in a module with other exported elements.
->>>>>>> 12cbd189
-==== module.js (2 errors) ====
-    /** @typedef {'parseHTML'|'styleLayout'} TaskGroupIds */
-    
-    /**
-     * @typedef TaskGroup
-     * @property {TaskGroupIds} id
-     * @property {string} label
-     * @property {string[]} traceEventNames
-     */
-    
-    /**
-     * @type {{[P in TaskGroupIds]: {id: P, label: string}}}
-     */
-    const taskGroups = {
-        parseHTML: {
-            id: 'parseHTML',
-            label: 'Parse HTML & CSS'
-        },
-        styleLayout: {
-            id: 'styleLayout',
-            label: 'Style & Layout'
-        },
-    }
-    
-    /** @type {Object<string, TaskGroup>} */
-               ~~~~~~~~~~~~~~~~~~~~~~~~~
-!!! error TS2315: Type 'Object' is not generic.
-    const taskNameToGroup = {};
-    
-    module.exports = {
-        taskGroups,
-        taskNameToGroup,
+module.js(24,12): error TS2315: Type 'Object' is not generic.
+
+
+==== index.js (0 errors) ====
+    const {taskGroups, taskNameToGroup} = require('./module.js');
+    
+    /** @typedef {import('./module.js').TaskGroup} TaskGroup */
+    
+    /**
+     * @typedef TaskNode
+     * @prop {TaskNode[]} children
+     * @prop {TaskNode|undefined} parent
+     * @prop {TaskGroup} group
+     */
+    
+    /** @typedef {{timers: Map<string, TaskNode>}} PriorTaskData */
+    class MainThreadTasks {
+        /**
+         * @param {TaskGroup} x
+         * @param {TaskNode} y
+         */
+        constructor(x, y){}
+    }
+    
+    module.exports = MainThreadTasks;
+==== module.js (1 errors) ====
+    /** @typedef {'parseHTML'|'styleLayout'} TaskGroupIds */
+    
+    /**
+     * @typedef TaskGroup
+     * @property {TaskGroupIds} id
+     * @property {string} label
+     * @property {string[]} traceEventNames
+     */
+    
+    /**
+     * @type {{[P in TaskGroupIds]: {id: P, label: string}}}
+     */
+    const taskGroups = {
+        parseHTML: {
+            id: 'parseHTML',
+            label: 'Parse HTML & CSS'
+        },
+        styleLayout: {
+            id: 'styleLayout',
+            label: 'Style & Layout'
+        },
+    }
+    
+    /** @type {Object<string, TaskGroup>} */
+               ~~~~~~~~~~~~~~~~~~~~~~~~~
+!!! error TS2315: Type 'Object' is not generic.
+    const taskNameToGroup = {};
+    
+    module.exports = {
+        taskGroups,
+        taskNameToGroup,
     };