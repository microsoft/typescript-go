//// [tests/cases/conformance/jsdoc/jsdocTypeFromChainedAssignment2.ts] ////

=== use.js ===
var mod = require('./mod');
>mod : Symbol(mod, Decl(use.js, 0, 3))
>require : Symbol(require)
>'./mod' : Symbol(mod, Decl(mod.js, 0, 0))

mod.f('no')
>mod.f : Symbol(mod.f, Decl(mod.js, 0, 0))
>mod : Symbol(mod, Decl(use.js, 0, 3))
>f : Symbol(mod.f, Decl(mod.js, 0, 0))

mod.g('also no')
>mod : Symbol(mod, Decl(use.js, 0, 3))

mod.h(0)
>mod.h : Symbol(mod.h, Decl(mod.js, 3, 1))
>mod : Symbol(mod, Decl(use.js, 0, 3))
>h : Symbol(mod.h, Decl(mod.js, 3, 1))

mod.i(1)
>mod : Symbol(mod, Decl(use.js, 0, 3))

=== mod.js ===
/** @param {number} n */
exports.f = exports.g = function fg(n) {
>exports.f : Symbol(f, Decl(mod.js, 0, 0))
>exports : Symbol("./mod", Decl(mod.js, 0, 0))
>f : Symbol(f, Decl(mod.js, 0, 0))
>exports : Symbol("./mod", Decl(mod.js, 0, 0))
>fg : Symbol(fg, Decl(mod.js, 1, 23))
>n : Symbol(n, Decl(mod.js, 1, 36))

    return n + 1
>n : Symbol(n, Decl(mod.js, 1, 36))
}
/** @param {string} mom */
module.exports.h = module.exports.i = function hi(mom) {
>module.exports.h : Symbol(h, Decl(mod.js, 3, 1))
<<<<<<< HEAD
>module.exports : Symbol("./mod", Decl(mod.js, 0, 0))
>module : Symbol(module.exports)
>exports : Symbol("./mod", Decl(mod.js, 0, 0))
>h : Symbol(h, Decl(mod.js, 3, 1))
>module.exports : Symbol("./mod", Decl(mod.js, 0, 0))
>module : Symbol(module.exports)
>exports : Symbol("./mod", Decl(mod.js, 0, 0))
=======
>module.exports : Symbol("mod", Decl(mod.js, 0, 0))
>module : Symbol("mod", Decl(mod.js, 0, 0))
>exports : Symbol("mod", Decl(mod.js, 0, 0))
>h : Symbol(h, Decl(mod.js, 3, 1))
>module.exports : Symbol("mod", Decl(mod.js, 0, 0))
>module : Symbol("mod", Decl(mod.js, 0, 0))
>exports : Symbol("mod", Decl(mod.js, 0, 0))
>>>>>>> 7cf22f66
>hi : Symbol(hi, Decl(mod.js, 5, 37))
>mom : Symbol(mom, Decl(mod.js, 5, 50))

    return `hi, ${mom}!`;
>mom : Symbol(mom, Decl(mod.js, 5, 50))
}

<|MERGE_RESOLUTION|>--- conflicted
+++ resolved
@@ -1,64 +1,54 @@
-//// [tests/cases/conformance/jsdoc/jsdocTypeFromChainedAssignment2.ts] ////
-
-=== use.js ===
-var mod = require('./mod');
->mod : Symbol(mod, Decl(use.js, 0, 3))
->require : Symbol(require)
->'./mod' : Symbol(mod, Decl(mod.js, 0, 0))
-
-mod.f('no')
->mod.f : Symbol(mod.f, Decl(mod.js, 0, 0))
->mod : Symbol(mod, Decl(use.js, 0, 3))
->f : Symbol(mod.f, Decl(mod.js, 0, 0))
-
-mod.g('also no')
->mod : Symbol(mod, Decl(use.js, 0, 3))
-
-mod.h(0)
->mod.h : Symbol(mod.h, Decl(mod.js, 3, 1))
->mod : Symbol(mod, Decl(use.js, 0, 3))
->h : Symbol(mod.h, Decl(mod.js, 3, 1))
-
-mod.i(1)
->mod : Symbol(mod, Decl(use.js, 0, 3))
-
-=== mod.js ===
-/** @param {number} n */
-exports.f = exports.g = function fg(n) {
->exports.f : Symbol(f, Decl(mod.js, 0, 0))
->exports : Symbol("./mod", Decl(mod.js, 0, 0))
->f : Symbol(f, Decl(mod.js, 0, 0))
->exports : Symbol("./mod", Decl(mod.js, 0, 0))
->fg : Symbol(fg, Decl(mod.js, 1, 23))
->n : Symbol(n, Decl(mod.js, 1, 36))
-
-    return n + 1
->n : Symbol(n, Decl(mod.js, 1, 36))
-}
-/** @param {string} mom */
-module.exports.h = module.exports.i = function hi(mom) {
->module.exports.h : Symbol(h, Decl(mod.js, 3, 1))
-<<<<<<< HEAD
->module.exports : Symbol("./mod", Decl(mod.js, 0, 0))
->module : Symbol(module.exports)
->exports : Symbol("./mod", Decl(mod.js, 0, 0))
->h : Symbol(h, Decl(mod.js, 3, 1))
->module.exports : Symbol("./mod", Decl(mod.js, 0, 0))
->module : Symbol(module.exports)
->exports : Symbol("./mod", Decl(mod.js, 0, 0))
-=======
->module.exports : Symbol("mod", Decl(mod.js, 0, 0))
->module : Symbol("mod", Decl(mod.js, 0, 0))
->exports : Symbol("mod", Decl(mod.js, 0, 0))
->h : Symbol(h, Decl(mod.js, 3, 1))
->module.exports : Symbol("mod", Decl(mod.js, 0, 0))
->module : Symbol("mod", Decl(mod.js, 0, 0))
->exports : Symbol("mod", Decl(mod.js, 0, 0))
->>>>>>> 7cf22f66
->hi : Symbol(hi, Decl(mod.js, 5, 37))
->mom : Symbol(mom, Decl(mod.js, 5, 50))
-
-    return `hi, ${mom}!`;
->mom : Symbol(mom, Decl(mod.js, 5, 50))
-}
-
+//// [tests/cases/conformance/jsdoc/jsdocTypeFromChainedAssignment2.ts] ////
+
+=== use.js ===
+var mod = require('./mod');
+>mod : Symbol(mod, Decl(use.js, 0, 3))
+>require : Symbol(require)
+>'./mod' : Symbol(mod, Decl(mod.js, 0, 0))
+
+mod.f('no')
+>mod.f : Symbol(mod.f, Decl(mod.js, 0, 0))
+>mod : Symbol(mod, Decl(use.js, 0, 3))
+>f : Symbol(mod.f, Decl(mod.js, 0, 0))
+
+mod.g('also no')
+>mod : Symbol(mod, Decl(use.js, 0, 3))
+
+mod.h(0)
+>mod.h : Symbol(mod.h, Decl(mod.js, 3, 1))
+>mod : Symbol(mod, Decl(use.js, 0, 3))
+>h : Symbol(mod.h, Decl(mod.js, 3, 1))
+
+mod.i(1)
+>mod : Symbol(mod, Decl(use.js, 0, 3))
+
+=== mod.js ===
+/** @param {number} n */
+exports.f = exports.g = function fg(n) {
+>exports.f : Symbol(f, Decl(mod.js, 0, 0))
+>exports : Symbol("./mod", Decl(mod.js, 0, 0))
+>f : Symbol(f, Decl(mod.js, 0, 0))
+>exports : Symbol("./mod", Decl(mod.js, 0, 0))
+>fg : Symbol(fg, Decl(mod.js, 1, 23))
+>n : Symbol(n, Decl(mod.js, 1, 36))
+
+    return n + 1
+>n : Symbol(n, Decl(mod.js, 1, 36))
+}
+/** @param {string} mom */
+module.exports.h = module.exports.i = function hi(mom) {
+>module.exports.h : Symbol(h, Decl(mod.js, 3, 1))
+>module.exports : Symbol("./mod", Decl(mod.js, 0, 0))
+>module : Symbol("./mod", Decl(mod.js, 0, 0))
+>exports : Symbol("./mod", Decl(mod.js, 0, 0))
+>h : Symbol(h, Decl(mod.js, 3, 1))
+>module.exports : Symbol("./mod", Decl(mod.js, 0, 0))
+>module : Symbol("./mod", Decl(mod.js, 0, 0))
+>exports : Symbol("./mod", Decl(mod.js, 0, 0))
+>hi : Symbol(hi, Decl(mod.js, 5, 37))
+>mom : Symbol(mom, Decl(mod.js, 5, 50))
+
+    return `hi, ${mom}!`;
+>mom : Symbol(mom, Decl(mod.js, 5, 50))
+}
+