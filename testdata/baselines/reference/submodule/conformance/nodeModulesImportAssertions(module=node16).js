//// [tests/cases/conformance/node/nodeModulesImportAssertions.ts] ////

//// [index.ts]
import json from "./package.json" assert { type: "json" };
//// [otherc.cts]
import json from "./package.json" assert { type: "json" }; // should error, cjs mode imports don't support assertions
const json2 = import("./package.json", { assert: { type: "json" } }); // should be fine
//// [package.json]
{
    "name": "pkg",
    "private": true,
    "type": "module"
}

//// [index.js]
export {};
//// [otherc.cjs]
<<<<<<< HEAD
const json2 = import("./package.json", { assert: { type: "json" } }); // should be fine
export {};

=======
"use strict";
Object.defineProperty(exports, "__esModule", { value: true });
const json2 = import("./package.json", { assert: { type: "json" } });

>>>>>>> ffa05826
<|MERGE_RESOLUTION|>--- conflicted
+++ resolved
@@ -1,27 +1,20 @@
-//// [tests/cases/conformance/node/nodeModulesImportAssertions.ts] ////
-
-//// [index.ts]
-import json from "./package.json" assert { type: "json" };
-//// [otherc.cts]
+//// [tests/cases/conformance/node/nodeModulesImportAssertions.ts] ////
+
+//// [index.ts]
+import json from "./package.json" assert { type: "json" };
+//// [otherc.cts]
 import json from "./package.json" assert { type: "json" }; // should error, cjs mode imports don't support assertions
-const json2 = import("./package.json", { assert: { type: "json" } }); // should be fine
-//// [package.json]
+const json2 = import("./package.json", { assert: { type: "json" } }); // should be fine
+//// [package.json]
 {
     "name": "pkg",
     "private": true,
     "type": "module"
-}
-
-//// [index.js]
-export {};
-//// [otherc.cjs]
-<<<<<<< HEAD
-const json2 = import("./package.json", { assert: { type: "json" } }); // should be fine
-export {};
-
-=======
-"use strict";
-Object.defineProperty(exports, "__esModule", { value: true });
-const json2 = import("./package.json", { assert: { type: "json" } });
-
->>>>>>> ffa05826
+}
+
+//// [index.js]
+export {};
+//// [otherc.cjs]
+"use strict";
+Object.defineProperty(exports, "__esModule", { value: true });
+const json2 = import("./package.json", { assert: { type: "json" } }); // should be fine