file.js(4,11): error TS2315: Type 'Object' is not generic.
file.js(10,51): error TS2300: Duplicate identifier 'myTypes'.
file.js(13,13): error TS2300: Duplicate identifier 'myTypes'.
file.js(14,15): error TS2702: 'myTypes' only refers to a type, but is being used as a namespace here.
file.js(18,15): error TS2702: 'myTypes' only refers to a type, but is being used as a namespace here.
file.js(18,39): error TS2300: Duplicate identifier 'myTypes'.
file.js(20,9): error TS2300: Duplicate identifier 'myTypes'.
file2.js(6,11): error TS2315: Type 'Object' is not generic.
file2.js(12,23): error TS2702: 'myTypes' only refers to a type, but is being used as a namespace here.
file2.js(17,12): error TS2702: 'testFnTypes' only refers to a type, but is being used as a namespace here.


==== file2.js (3 errors) ====
    const {myTypes} = require('./file.js');
    
    /**
     * @namespace testFnTypes
     * @global
     * @type {Object<string,*>}
              ~~~~~~~~~~~~~~~~
!!! error TS2315: Type 'Object' is not generic.
     */
    const testFnTypes = {
        // SOME PROPS HERE
    };
    
    /** @typedef {boolean|myTypes.typeC} testFnTypes.input */
                          ~~~~~~~
!!! error TS2702: 'myTypes' only refers to a type, but is being used as a namespace here.
    
    /**
     * @function testFn
     * @description A test function.
     * @param {testFnTypes.input} input - Input.
               ~~~~~~~~~~~
!!! error TS2702: 'testFnTypes' only refers to a type, but is being used as a namespace here.
     * @returns {number|null} Result.
     */
    function testFn(input) {
        if (typeof input === 'number') {
            return 2 * input;
        } else {
            return null;
        }
    }
    
    module.exports = {testFn, testFnTypes};
<<<<<<< HEAD
=======
    ~~~~~~~~~~~~~~~~~~~~~~~~~~~~~~~~~~~~~~
!!! error TS2309: An export assignment cannot be used in a module with other exported elements.
>>>>>>> 12cbd189
==== file.js (6 errors) ====
    /**
     * @namespace myTypes
     * @global
     * @type {Object<string,*>}
              ~~~~~~~~~~~~~~~~
!!! error TS2315: Type 'Object' is not generic.
     */
    const myTypes = {
        // SOME PROPS HERE
    };
    
    /** @typedef {string|RegExp|Array<string|RegExp>} myTypes.typeA */
                                                      ~~~~~~~
!!! error TS2300: Duplicate identifier 'myTypes'.
    
    /**
     * @typedef myTypes.typeB
                ~~~~~~~
!!! error TS2300: Duplicate identifier 'myTypes'.
     * @property {myTypes.typeA}    prop1 - Prop 1.
                  ~~~~~~~
!!! error TS2702: 'myTypes' only refers to a type, but is being used as a namespace here.
     * @property {string}           prop2 - Prop 2.
     */
    
    /** @typedef {myTypes.typeB|Function} myTypes.typeC */
                  ~~~~~~~
!!! error TS2702: 'myTypes' only refers to a type, but is being used as a namespace here.
                                          ~~~~~~~
!!! error TS2300: Duplicate identifier 'myTypes'.
    
    exports.myTypes = myTypes;
            ~~~~~~~
!!! error TS2300: Duplicate identifier 'myTypes'.<|MERGE_RESOLUTION|>--- conflicted
+++ resolved
@@ -1,87 +1,82 @@
-file.js(4,11): error TS2315: Type 'Object' is not generic.
-file.js(10,51): error TS2300: Duplicate identifier 'myTypes'.
-file.js(13,13): error TS2300: Duplicate identifier 'myTypes'.
-file.js(14,15): error TS2702: 'myTypes' only refers to a type, but is being used as a namespace here.
-file.js(18,15): error TS2702: 'myTypes' only refers to a type, but is being used as a namespace here.
-file.js(18,39): error TS2300: Duplicate identifier 'myTypes'.
-file.js(20,9): error TS2300: Duplicate identifier 'myTypes'.
-file2.js(6,11): error TS2315: Type 'Object' is not generic.
-file2.js(12,23): error TS2702: 'myTypes' only refers to a type, but is being used as a namespace here.
-file2.js(17,12): error TS2702: 'testFnTypes' only refers to a type, but is being used as a namespace here.
-
-
-==== file2.js (3 errors) ====
-    const {myTypes} = require('./file.js');
-    
-    /**
-     * @namespace testFnTypes
-     * @global
-     * @type {Object<string,*>}
-              ~~~~~~~~~~~~~~~~
-!!! error TS2315: Type 'Object' is not generic.
-     */
-    const testFnTypes = {
-        // SOME PROPS HERE
-    };
-    
-    /** @typedef {boolean|myTypes.typeC} testFnTypes.input */
-                          ~~~~~~~
-!!! error TS2702: 'myTypes' only refers to a type, but is being used as a namespace here.
-    
-    /**
-     * @function testFn
-     * @description A test function.
-     * @param {testFnTypes.input} input - Input.
-               ~~~~~~~~~~~
-!!! error TS2702: 'testFnTypes' only refers to a type, but is being used as a namespace here.
-     * @returns {number|null} Result.
-     */
-    function testFn(input) {
-        if (typeof input === 'number') {
-            return 2 * input;
-        } else {
-            return null;
-        }
-    }
-    
-    module.exports = {testFn, testFnTypes};
-<<<<<<< HEAD
-=======
-    ~~~~~~~~~~~~~~~~~~~~~~~~~~~~~~~~~~~~~~
-!!! error TS2309: An export assignment cannot be used in a module with other exported elements.
->>>>>>> 12cbd189
-==== file.js (6 errors) ====
-    /**
-     * @namespace myTypes
-     * @global
-     * @type {Object<string,*>}
-              ~~~~~~~~~~~~~~~~
-!!! error TS2315: Type 'Object' is not generic.
-     */
-    const myTypes = {
-        // SOME PROPS HERE
-    };
-    
-    /** @typedef {string|RegExp|Array<string|RegExp>} myTypes.typeA */
-                                                      ~~~~~~~
-!!! error TS2300: Duplicate identifier 'myTypes'.
-    
-    /**
-     * @typedef myTypes.typeB
-                ~~~~~~~
-!!! error TS2300: Duplicate identifier 'myTypes'.
-     * @property {myTypes.typeA}    prop1 - Prop 1.
-                  ~~~~~~~
-!!! error TS2702: 'myTypes' only refers to a type, but is being used as a namespace here.
-     * @property {string}           prop2 - Prop 2.
-     */
-    
-    /** @typedef {myTypes.typeB|Function} myTypes.typeC */
-                  ~~~~~~~
-!!! error TS2702: 'myTypes' only refers to a type, but is being used as a namespace here.
-                                          ~~~~~~~
-!!! error TS2300: Duplicate identifier 'myTypes'.
-    
-    exports.myTypes = myTypes;
-            ~~~~~~~
+file.js(4,11): error TS2315: Type 'Object' is not generic.
+file.js(10,51): error TS2300: Duplicate identifier 'myTypes'.
+file.js(13,13): error TS2300: Duplicate identifier 'myTypes'.
+file.js(14,15): error TS2702: 'myTypes' only refers to a type, but is being used as a namespace here.
+file.js(18,15): error TS2702: 'myTypes' only refers to a type, but is being used as a namespace here.
+file.js(18,39): error TS2300: Duplicate identifier 'myTypes'.
+file.js(20,9): error TS2300: Duplicate identifier 'myTypes'.
+file2.js(6,11): error TS2315: Type 'Object' is not generic.
+file2.js(12,23): error TS2702: 'myTypes' only refers to a type, but is being used as a namespace here.
+file2.js(17,12): error TS2702: 'testFnTypes' only refers to a type, but is being used as a namespace here.
+
+
+==== file2.js (3 errors) ====
+    const {myTypes} = require('./file.js');
+    
+    /**
+     * @namespace testFnTypes
+     * @global
+     * @type {Object<string,*>}
+              ~~~~~~~~~~~~~~~~
+!!! error TS2315: Type 'Object' is not generic.
+     */
+    const testFnTypes = {
+        // SOME PROPS HERE
+    };
+    
+    /** @typedef {boolean|myTypes.typeC} testFnTypes.input */
+                          ~~~~~~~
+!!! error TS2702: 'myTypes' only refers to a type, but is being used as a namespace here.
+    
+    /**
+     * @function testFn
+     * @description A test function.
+     * @param {testFnTypes.input} input - Input.
+               ~~~~~~~~~~~
+!!! error TS2702: 'testFnTypes' only refers to a type, but is being used as a namespace here.
+     * @returns {number|null} Result.
+     */
+    function testFn(input) {
+        if (typeof input === 'number') {
+            return 2 * input;
+        } else {
+            return null;
+        }
+    }
+    
+    module.exports = {testFn, testFnTypes};
+==== file.js (7 errors) ====
+    /**
+     * @namespace myTypes
+     * @global
+     * @type {Object<string,*>}
+              ~~~~~~~~~~~~~~~~
+!!! error TS2315: Type 'Object' is not generic.
+     */
+    const myTypes = {
+        // SOME PROPS HERE
+    };
+    
+    /** @typedef {string|RegExp|Array<string|RegExp>} myTypes.typeA */
+                                                      ~~~~~~~
+!!! error TS2300: Duplicate identifier 'myTypes'.
+    
+    /**
+     * @typedef myTypes.typeB
+                ~~~~~~~
+!!! error TS2300: Duplicate identifier 'myTypes'.
+     * @property {myTypes.typeA}    prop1 - Prop 1.
+                  ~~~~~~~
+!!! error TS2702: 'myTypes' only refers to a type, but is being used as a namespace here.
+     * @property {string}           prop2 - Prop 2.
+     */
+    
+    /** @typedef {myTypes.typeB|Function} myTypes.typeC */
+                  ~~~~~~~
+!!! error TS2702: 'myTypes' only refers to a type, but is being used as a namespace here.
+                                          ~~~~~~~
+!!! error TS2300: Duplicate identifier 'myTypes'.
+    
+    exports.myTypes = myTypes;
+            ~~~~~~~
 !!! error TS2300: Duplicate identifier 'myTypes'.