--- conflicted
+++ resolved
@@ -1,28 +1,6 @@
 --- old.nodeModulesDynamicImport(module=node16).js
 +++ new.nodeModulesDynamicImport(module=node16).js
-<<<<<<< HEAD
-@@= skipped -23, +23 lines =@@
- declare module "fs";
- 
- //// [index.js]
--"use strict";
--Object.defineProperty(exports, "__esModule", { value: true });
--exports.main = main;
- // cjs format file
--async function main() {
-+export async function main() {
-=======
-@@= skipped -26, +26 lines =@@
- "use strict";
- Object.defineProperty(exports, "__esModule", { value: true });
- exports.main = main;
--// cjs format file
- async function main() {
->>>>>>> ffa05826
-     const { readFile } = await import("fs");
- }
- //// [index.js]
-@@= skipped -12, +9 lines =@@
+@@= skipped -35, +35 lines =@@
  export async function main() {
      const { readFile } = await import("fs");
  }
