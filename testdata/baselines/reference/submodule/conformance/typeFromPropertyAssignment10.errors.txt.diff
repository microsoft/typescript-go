--- old.typeFromPropertyAssignment10.errors.txt
+++ new.typeFromPropertyAssignment10.errors.txt
@@= skipped -0, +-1 lines =@@
-<no content>
@@= skipped --1, +1 lines =@@
<<<<<<< HEAD
+error TS2318: Cannot find global type 'Array'.
+error TS2318: Cannot find global type 'Function'.
+error TS2318: Cannot find global type 'IArguments'.
+error TS2318: Cannot find global type 'RegExp'.
+error TS2318: Cannot find global type 'String'.
+error TS2552: Cannot find name 'Boolean'. Did you mean 'boolean'?
+error TS2552: Cannot find name 'Number'. Did you mean 'number'?
+error TS2552: Cannot find name 'Object'. Did you mean 'object'?
+main.js(4,12): error TS2503: Cannot find namespace 'Outer'.
=======
>>>>>>> d508afb7
+someview.js(10,14): error TS2339: Property 'y' does not exist on type 'Inner'.
+
+
+==== module.js (0 errors) ====
+    var Outer = Outer || {};
+    Outer.app = Outer.app || {};
+    
+==== someview.js (1 errors) ====
+    Outer.app.SomeView = (function () {
+        var SomeView = function() {
+            var me = this;
+        }
+        return SomeView;
+    })();
+    Outer.app.Inner = class {
+        constructor() {
+            /** @type {number} */
+            this.y = 12;
+                 ~
+!!! error TS2339: Property 'y' does not exist on type 'Inner'.
+        }
+    }
+    var example = new Outer.app.Inner();
+    example.y;
+    /** @param {number} k */
+    Outer.app.statische = function (k) {
+        return k ** k;
+    }
+==== application.js (0 errors) ====
+    Outer.app.Application = (function () {
+    
+        /**
+         * Application main class.
+         * Will be instantiated & initialized by HTML page
+         */
+        var Application = function () {
+            var me = this;
+            me.view = new Outer.app.SomeView();
+        };
+        return Application;
+    })();
+==== main.js (1 errors) ====
+    var app = new Outer.app.Application();
+    var inner = new Outer.app.Inner();
+    inner.y;
+    /** @type {Outer.app.Inner} */
+               ~~~~~
+!!! error TS2503: Cannot find namespace 'Outer'.
+    var x;
+    x.y;
+    Outer.app.statische(101); // Infinity, duh
+    <|MERGE_RESOLUTION|>--- conflicted
+++ resolved
@@ -3,18 +3,7 @@
 @@= skipped -0, +-1 lines =@@
 -<no content>
 @@= skipped --1, +1 lines =@@
-<<<<<<< HEAD
-+error TS2318: Cannot find global type 'Array'.
-+error TS2318: Cannot find global type 'Function'.
-+error TS2318: Cannot find global type 'IArguments'.
-+error TS2318: Cannot find global type 'RegExp'.
-+error TS2318: Cannot find global type 'String'.
-+error TS2552: Cannot find name 'Boolean'. Did you mean 'boolean'?
-+error TS2552: Cannot find name 'Number'. Did you mean 'number'?
-+error TS2552: Cannot find name 'Object'. Did you mean 'object'?
 +main.js(4,12): error TS2503: Cannot find namespace 'Outer'.
-=======
->>>>>>> d508afb7
 +someview.js(10,14): error TS2339: Property 'y' does not exist on type 'Inner'.
 +
 +
