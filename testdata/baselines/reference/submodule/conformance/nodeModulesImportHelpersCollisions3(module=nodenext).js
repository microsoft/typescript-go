--- conflicted
+++ resolved
@@ -1,40 +1,36 @@
-//// [tests/cases/conformance/node/nodeModulesImportHelpersCollisions3.ts] ////
-
-//// [index.ts]
+//// [tests/cases/conformance/node/nodeModulesImportHelpersCollisions3.ts] ////
+
+//// [index.ts]
 // cjs format file
-export {default} from "fs";
-//// [index.ts]
+export {default} from "fs";
+//// [index.ts]
 // esm format file
-export {default} from "fs";
-//// [package.json]
+export {default} from "fs";
+//// [package.json]
 {
     "name": "package",
     "private": true,
     "type": "module"
-}
-//// [package.json]
+}
+//// [package.json]
 {
     "type": "commonjs"
-}
-//// [types.d.ts]
+}
+//// [types.d.ts]
 declare module "fs";
 declare module "tslib" {
     export {};
     // intentionally missing all helpers
-}
-
-//// [index.js]
-<<<<<<< HEAD
-// cjs format file
-export { default } from "fs";
-=======
-"use strict";
-Object.defineProperty(exports, "__esModule", { value: true });
-exports.default = void 0;
-const tslib_1 = require("tslib");
-const fs_1 = require("fs");
-Object.defineProperty(exports, "default", { enumerable: true, get: function () { return tslib_1.__importDefault(fs_1).default; } });
->>>>>>> ffa05826
-//// [index.js]
-// esm format file
-export { default } from "fs";
+}
+
+//// [index.js]
+"use strict";
+Object.defineProperty(exports, "__esModule", { value: true });
+exports.default = void 0;
+const tslib_1 = require("tslib");
+// cjs format file
+const fs_1 = require("fs");
+Object.defineProperty(exports, "default", { enumerable: true, get: function () { return tslib_1.__importDefault(fs_1).default; } });
+//// [index.js]
+// esm format file
+export { default } from "fs";