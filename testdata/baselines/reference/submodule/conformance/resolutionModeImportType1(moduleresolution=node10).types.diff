--- old.resolutionModeImportType1(moduleresolution=node10).types
+++ new.resolutionModeImportType1(moduleresolution=node10).types
@@= skipped -9, +9 lines =@@

 === /app.ts ===
 type Default = typeof import("foo").x;
->Default : any
+>Default : "module"
 >x : any
<<<<<<< HEAD
 
 type Import = typeof import("foo", { assert: { "resolution-mode": "import" } }).x;
=======

 type Import = typeof import("foo", { assert: { "resolution-mode": "import" } }).x;
->Import : "module"
+>Import : "script"
 >x : any

 type Require = typeof import("foo", { assert: { "resolution-mode": "require" } }).x;
>>>>>>> 360255e6
<|MERGE_RESOLUTION|>--- conflicted
+++ resolved
@@ -7,15 +7,5 @@
 ->Default : any
 +>Default : "module"
  >x : any
-<<<<<<< HEAD
- 
- type Import = typeof import("foo", { assert: { "resolution-mode": "import" } }).x;
-=======
 
- type Import = typeof import("foo", { assert: { "resolution-mode": "import" } }).x;
-->Import : "module"
-+>Import : "script"
- >x : any
-
- type Require = typeof import("foo", { assert: { "resolution-mode": "require" } }).x;
->>>>>>> 360255e6
+ type Import = typeof import("foo", { assert: { "resolution-mode": "import" } }).x;