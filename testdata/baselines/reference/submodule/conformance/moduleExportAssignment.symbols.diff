--- old.moduleExportAssignment.symbols
+++ new.moduleExportAssignment.symbols
@@= skipped -3, +3 lines =@@
 var npmlog = require('./npmlog')
 >npmlog : Symbol(npmlog, Decl(use.js, 0, 3))
 >require : Symbol(require)
->'./npmlog' : Symbol("npmlog", Decl(npmlog.js, 0, 0))
+>'./npmlog' : Symbol(npmlog, Decl(npmlog.js, 0, 0))

 npmlog.x
->npmlog.x : Symbol(npmlog.x, Decl(npmlog.js, 7, 23))
 >npmlog : Symbol(npmlog, Decl(use.js, 0, 3))
->x : Symbol(npmlog.x, Decl(npmlog.js, 7, 23))

 npmlog.on
->npmlog.on : Symbol(EE.on, Decl(npmlog.js, 0, 10))
 >npmlog : Symbol(npmlog, Decl(use.js, 0, 3))
->on : Symbol(EE.on, Decl(npmlog.js, 0, 10))

 === npmlog.js ===
 class EE {
@@= skipped -23, +19 lines =@@
 }
 var npmlog = module.exports = new EE()
 >npmlog : Symbol(npmlog, Decl(npmlog.js, 4, 3))
->module.exports : Symbol(module.exports, Decl(npmlog.js, 0, 0))
->module : Symbol(npmlog, Decl(npmlog.js, 4, 12))
->exports : Symbol(npmlog, Decl(npmlog.js, 4, 12))
<<<<<<< HEAD
+>module.exports : Symbol("./npmlog", Decl(npmlog.js, 0, 0))
+>module : Symbol(module.exports)
+>exports : Symbol("./npmlog", Decl(npmlog.js, 0, 0))
=======
+>module.exports : Symbol("npmlog", Decl(npmlog.js, 0, 0))
+>module : Symbol("npmlog", Decl(npmlog.js, 0, 0))
+>exports : Symbol("npmlog", Decl(npmlog.js, 0, 0))
>>>>>>> 7cf22f66
 >EE : Symbol(EE, Decl(npmlog.js, 0, 0))

 npmlog.on('hi') // both references should see EE.on
@@= skipped -11, +11 lines =@@
 >on : Symbol(EE.on, Decl(npmlog.js, 0, 10))

 module.exports.on('hi') // here too
->module.exports.on : Symbol(EE.on, Decl(npmlog.js, 0, 10))
->module.exports : Symbol(module.exports, Decl(npmlog.js, 0, 0))
->module : Symbol(module, Decl(npmlog.js, 4, 12))
->exports : Symbol(module.exports, Decl(npmlog.js, 0, 0))
->on : Symbol(EE.on, Decl(npmlog.js, 0, 10))
<<<<<<< HEAD
+>module.exports : Symbol("./npmlog", Decl(npmlog.js, 0, 0))
+>module : Symbol(module.exports)
+>exports : Symbol("./npmlog", Decl(npmlog.js, 0, 0))
=======
+>module.exports : Symbol("npmlog", Decl(npmlog.js, 0, 0))
+>module : Symbol("npmlog", Decl(npmlog.js, 0, 0))
+>exports : Symbol("npmlog", Decl(npmlog.js, 0, 0))
>>>>>>> 7cf22f66

 npmlog.x = 1
->npmlog.x : Symbol(x, Decl(npmlog.js, 7, 23))
 >npmlog : Symbol(npmlog, Decl(npmlog.js, 4, 3))
->x : Symbol(x, Decl(npmlog.js, 7, 23))

 module.exports.y = 2
 >module.exports.y : Symbol(y, Decl(npmlog.js, 9, 12))
->module.exports : Symbol(y, Decl(npmlog.js, 9, 12))
->module : Symbol(module, Decl(npmlog.js, 4, 12))
->exports : Symbol(module.exports, Decl(npmlog.js, 0, 0))
<<<<<<< HEAD
+>module.exports : Symbol("./npmlog", Decl(npmlog.js, 0, 0))
+>module : Symbol(module.exports)
+>exports : Symbol("./npmlog", Decl(npmlog.js, 0, 0))
=======
+>module.exports : Symbol("npmlog", Decl(npmlog.js, 0, 0))
+>module : Symbol("npmlog", Decl(npmlog.js, 0, 0))
+>exports : Symbol("npmlog", Decl(npmlog.js, 0, 0))
>>>>>>> 7cf22f66
 >y : Symbol(y, Decl(npmlog.js, 9, 12))

 npmlog.y
->npmlog.y : Symbol(y, Decl(npmlog.js, 9, 12))
 >npmlog : Symbol(npmlog, Decl(npmlog.js, 4, 3))
->y : Symbol(y, Decl(npmlog.js, 9, 12))

 module.exports.x
->module.exports.x : Symbol(x, Decl(npmlog.js, 7, 23))
->module.exports : Symbol(module.exports, Decl(npmlog.js, 0, 0))
->module : Symbol(module, Decl(npmlog.js, 4, 12))
->exports : Symbol(module.exports, Decl(npmlog.js, 0, 0))
->x : Symbol(x, Decl(npmlog.js, 7, 23))
<<<<<<< HEAD
+>module.exports : Symbol("./npmlog", Decl(npmlog.js, 0, 0))
+>module : Symbol(module.exports)
+>exports : Symbol("./npmlog", Decl(npmlog.js, 0, 0))
=======
+>module.exports : Symbol("npmlog", Decl(npmlog.js, 0, 0))
+>module : Symbol("npmlog", Decl(npmlog.js, 0, 0))
+>exports : Symbol("npmlog", Decl(npmlog.js, 0, 0))
>>>>>>> 7cf22f66
<|MERGE_RESOLUTION|>--- conflicted
+++ resolved
@@ -26,15 +26,9 @@
 ->module.exports : Symbol(module.exports, Decl(npmlog.js, 0, 0))
 ->module : Symbol(npmlog, Decl(npmlog.js, 4, 12))
 ->exports : Symbol(npmlog, Decl(npmlog.js, 4, 12))
-<<<<<<< HEAD
 +>module.exports : Symbol("./npmlog", Decl(npmlog.js, 0, 0))
-+>module : Symbol(module.exports)
++>module : Symbol("./npmlog", Decl(npmlog.js, 0, 0))
 +>exports : Symbol("./npmlog", Decl(npmlog.js, 0, 0))
-=======
-+>module.exports : Symbol("npmlog", Decl(npmlog.js, 0, 0))
-+>module : Symbol("npmlog", Decl(npmlog.js, 0, 0))
-+>exports : Symbol("npmlog", Decl(npmlog.js, 0, 0))
->>>>>>> 7cf22f66
  >EE : Symbol(EE, Decl(npmlog.js, 0, 0))
 
  npmlog.on('hi') // both references should see EE.on
@@ -47,15 +41,9 @@
 ->module : Symbol(module, Decl(npmlog.js, 4, 12))
 ->exports : Symbol(module.exports, Decl(npmlog.js, 0, 0))
 ->on : Symbol(EE.on, Decl(npmlog.js, 0, 10))
-<<<<<<< HEAD
 +>module.exports : Symbol("./npmlog", Decl(npmlog.js, 0, 0))
-+>module : Symbol(module.exports)
++>module : Symbol("./npmlog", Decl(npmlog.js, 0, 0))
 +>exports : Symbol("./npmlog", Decl(npmlog.js, 0, 0))
-=======
-+>module.exports : Symbol("npmlog", Decl(npmlog.js, 0, 0))
-+>module : Symbol("npmlog", Decl(npmlog.js, 0, 0))
-+>exports : Symbol("npmlog", Decl(npmlog.js, 0, 0))
->>>>>>> 7cf22f66
 
  npmlog.x = 1
 ->npmlog.x : Symbol(x, Decl(npmlog.js, 7, 23))
@@ -67,15 +55,9 @@
 ->module.exports : Symbol(y, Decl(npmlog.js, 9, 12))
 ->module : Symbol(module, Decl(npmlog.js, 4, 12))
 ->exports : Symbol(module.exports, Decl(npmlog.js, 0, 0))
-<<<<<<< HEAD
 +>module.exports : Symbol("./npmlog", Decl(npmlog.js, 0, 0))
-+>module : Symbol(module.exports)
++>module : Symbol("./npmlog", Decl(npmlog.js, 0, 0))
 +>exports : Symbol("./npmlog", Decl(npmlog.js, 0, 0))
-=======
-+>module.exports : Symbol("npmlog", Decl(npmlog.js, 0, 0))
-+>module : Symbol("npmlog", Decl(npmlog.js, 0, 0))
-+>exports : Symbol("npmlog", Decl(npmlog.js, 0, 0))
->>>>>>> 7cf22f66
  >y : Symbol(y, Decl(npmlog.js, 9, 12))
 
  npmlog.y
@@ -89,12 +71,6 @@
 ->module : Symbol(module, Decl(npmlog.js, 4, 12))
 ->exports : Symbol(module.exports, Decl(npmlog.js, 0, 0))
 ->x : Symbol(x, Decl(npmlog.js, 7, 23))
-<<<<<<< HEAD
 +>module.exports : Symbol("./npmlog", Decl(npmlog.js, 0, 0))
-+>module : Symbol(module.exports)
-+>exports : Symbol("./npmlog", Decl(npmlog.js, 0, 0))
-=======
-+>module.exports : Symbol("npmlog", Decl(npmlog.js, 0, 0))
-+>module : Symbol("npmlog", Decl(npmlog.js, 0, 0))
-+>exports : Symbol("npmlog", Decl(npmlog.js, 0, 0))
->>>>>>> 7cf22f66
++>module : Symbol("./npmlog", Decl(npmlog.js, 0, 0))
++>exports : Symbol("./npmlog", Decl(npmlog.js, 0, 0))