//// [tests/cases/conformance/node/nodeModulesPackagePatternExportsExclude.ts] ////

//// [index.ts]
// esm format file
import * as cjsi from "inner/cjs/exclude/index";
import * as mjsi from "inner/mjs/exclude/index";
import * as typei from "inner/js/exclude/index";
cjsi;
mjsi;
typei;
import * as cjsi2 from "inner/cjs/index";
import * as mjsi2 from "inner/mjs/index";
import * as typei2 from "inner/js/index";
cjsi2;
mjsi2;
typei2;
//// [index.mts]
// esm format file
import * as cjsi from "inner/cjs/exclude/index";
import * as mjsi from "inner/mjs/exclude/index";
import * as typei from "inner/js/exclude/index";
cjsi;
mjsi;
typei;
import * as cjsi2 from "inner/cjs/index";
import * as mjsi2 from "inner/mjs/index";
import * as typei2 from "inner/js/index";
cjsi2;
mjsi2;
typei2;
//// [index.cts]
// cjs format file
import * as cjsi from "inner/cjs/exclude/index";
import * as mjsi from "inner/mjs/exclude/index";
import * as typei from "inner/js/exclude/index";
cjsi;
mjsi;
typei;
import * as cjsi2 from "inner/cjs/index";
import * as mjsi2 from "inner/mjs/index";
import * as typei2 from "inner/js/index";
cjsi2;
mjsi2;
typei2;
//// [index.d.ts]
// cjs format file
import * as cjs from "inner/cjs/exclude/index";
import * as mjs from "inner/mjs/exclude/index";
import * as type from "inner/js/exclude/index";
export { cjs };
export { mjs };
export { type };
//// [index.d.mts]
// esm format file
import * as cjs from "inner/cjs/exclude/index";
import * as mjs from "inner/mjs/exclude/index";
import * as type from "inner/js/exclude/index";
export { cjs };
export { mjs };
export { type };
//// [index.d.cts]
// cjs format file
import * as cjs from "inner/cjs/exclude/index";
import * as mjs from "inner/mjs/exclude/index";
import * as type from "inner/js/exclude/index";
export { cjs };
export { mjs };
export { type };
//// [index.d.ts]
// cjs format file
import * as cjs from "inner/cjs/index";
import * as mjs from "inner/mjs/index";
import * as type from "inner/js/index";
export { cjs };
export { mjs };
export { type };
//// [index.d.mts]
// esm format file
import * as cjs from "inner/cjs/index";
import * as mjs from "inner/mjs/index";
import * as type from "inner/js/index";
export { cjs };
export { mjs };
export { type };
//// [index.d.cts]
// cjs format file
import * as cjs from "inner/cjs/index";
import * as mjs from "inner/mjs/index";
import * as type from "inner/js/index";
export { cjs };
export { mjs };
export { type };
//// [package.json]
{
    "name": "package",
    "private": true,
    "type": "module"
}
//// [package.json]
{
    "name": "inner",
    "private": true,
    "exports": {
        "./cjs/*": "./*.cjs",
        "./cjs/exclude/*": null,
        "./mjs/*": "./*.mjs",
        "./mjs/exclude/*": null,
        "./js/*": "./*.js",
        "./js/exclude/*": null
    }
} 

//// [index.js]
// esm format file
import * as cjsi from "inner/cjs/exclude/index";
import * as mjsi from "inner/mjs/exclude/index";
import * as typei from "inner/js/exclude/index";
cjsi;
mjsi;
typei;
import * as cjsi2 from "inner/cjs/index";
import * as mjsi2 from "inner/mjs/index";
import * as typei2 from "inner/js/index";
cjsi2;
mjsi2;
typei2;
//// [index.mjs]
// esm format file
import * as cjsi from "inner/cjs/exclude/index";
import * as mjsi from "inner/mjs/exclude/index";
import * as typei from "inner/js/exclude/index";
cjsi;
mjsi;
typei;
import * as cjsi2 from "inner/cjs/index";
import * as mjsi2 from "inner/mjs/index";
import * as typei2 from "inner/js/index";
cjsi2;
mjsi2;
typei2;
//// [index.cjs]
<<<<<<< HEAD
// cjs format file
import * as cjsi from "inner/cjs/exclude/index";
import * as mjsi from "inner/mjs/exclude/index";
import * as typei from "inner/js/exclude/index";
=======
"use strict";
var __createBinding = (this && this.__createBinding) || (Object.create ? (function(o, m, k, k2) {
    if (k2 === undefined) k2 = k;
    var desc = Object.getOwnPropertyDescriptor(m, k);
    if (!desc || ("get" in desc ? !m.__esModule : desc.writable || desc.configurable)) {
      desc = { enumerable: true, get: function() { return m[k]; } };
    }
    Object.defineProperty(o, k2, desc);
}) : (function(o, m, k, k2) {
    if (k2 === undefined) k2 = k;
    o[k2] = m[k];
}));
var __setModuleDefault = (this && this.__setModuleDefault) || (Object.create ? (function(o, v) {
    Object.defineProperty(o, "default", { enumerable: true, value: v });
}) : function(o, v) {
    o["default"] = v;
});
var __importStar = (this && this.__importStar) || function (mod) {
    if (mod && mod.__esModule) return mod;
    var result = {};
    if (mod != null) for (var k in mod) if (k !== "default" && Object.prototype.hasOwnProperty.call(mod, k)) __createBinding(result, mod, k);
    __setModuleDefault(result, mod);
    return result;
};
Object.defineProperty(exports, "__esModule", { value: true });
const cjsi = __importStar(require("inner/cjs/exclude/index"));
const mjsi = __importStar(require("inner/mjs/exclude/index"));
const typei = __importStar(require("inner/js/exclude/index"));
>>>>>>> ffa05826
cjsi;
mjsi;
typei;
const cjsi2 = __importStar(require("inner/cjs/index"));
const mjsi2 = __importStar(require("inner/mjs/index"));
const typei2 = __importStar(require("inner/js/index"));
cjsi2;
mjsi2;
typei2;
<|MERGE_RESOLUTION|>--- conflicted
+++ resolved
@@ -1,6 +1,6 @@
-//// [tests/cases/conformance/node/nodeModulesPackagePatternExportsExclude.ts] ////
-
-//// [index.ts]
+//// [tests/cases/conformance/node/nodeModulesPackagePatternExportsExclude.ts] ////
+
+//// [index.ts]
 // esm format file
 import * as cjsi from "inner/cjs/exclude/index";
 import * as mjsi from "inner/mjs/exclude/index";
@@ -13,8 +13,8 @@
 import * as typei2 from "inner/js/index";
 cjsi2;
 mjsi2;
-typei2;
-//// [index.mts]
+typei2;
+//// [index.mts]
 // esm format file
 import * as cjsi from "inner/cjs/exclude/index";
 import * as mjsi from "inner/mjs/exclude/index";
@@ -27,8 +27,8 @@
 import * as typei2 from "inner/js/index";
 cjsi2;
 mjsi2;
-typei2;
-//// [index.cts]
+typei2;
+//// [index.cts]
 // cjs format file
 import * as cjsi from "inner/cjs/exclude/index";
 import * as mjsi from "inner/mjs/exclude/index";
@@ -41,62 +41,62 @@
 import * as typei2 from "inner/js/index";
 cjsi2;
 mjsi2;
-typei2;
-//// [index.d.ts]
+typei2;
+//// [index.d.ts]
 // cjs format file
 import * as cjs from "inner/cjs/exclude/index";
 import * as mjs from "inner/mjs/exclude/index";
 import * as type from "inner/js/exclude/index";
 export { cjs };
 export { mjs };
-export { type };
-//// [index.d.mts]
+export { type };
+//// [index.d.mts]
 // esm format file
 import * as cjs from "inner/cjs/exclude/index";
 import * as mjs from "inner/mjs/exclude/index";
 import * as type from "inner/js/exclude/index";
 export { cjs };
 export { mjs };
-export { type };
-//// [index.d.cts]
+export { type };
+//// [index.d.cts]
 // cjs format file
 import * as cjs from "inner/cjs/exclude/index";
 import * as mjs from "inner/mjs/exclude/index";
 import * as type from "inner/js/exclude/index";
 export { cjs };
 export { mjs };
-export { type };
-//// [index.d.ts]
+export { type };
+//// [index.d.ts]
 // cjs format file
 import * as cjs from "inner/cjs/index";
 import * as mjs from "inner/mjs/index";
 import * as type from "inner/js/index";
 export { cjs };
 export { mjs };
-export { type };
-//// [index.d.mts]
+export { type };
+//// [index.d.mts]
 // esm format file
 import * as cjs from "inner/cjs/index";
 import * as mjs from "inner/mjs/index";
 import * as type from "inner/js/index";
 export { cjs };
 export { mjs };
-export { type };
-//// [index.d.cts]
+export { type };
+//// [index.d.cts]
 // cjs format file
 import * as cjs from "inner/cjs/index";
 import * as mjs from "inner/mjs/index";
 import * as type from "inner/js/index";
 export { cjs };
 export { mjs };
-export { type };
-//// [package.json]
+export { type };
+//// [package.json]
 {
     "name": "package",
     "private": true,
     "type": "module"
-}
-//// [package.json]
+}
+//// [package.json]
 {
     "name": "inner",
     "private": true,
@@ -108,78 +108,72 @@
         "./js/*": "./*.js",
         "./js/exclude/*": null
     }
-} 
-
-//// [index.js]
-// esm format file
-import * as cjsi from "inner/cjs/exclude/index";
-import * as mjsi from "inner/mjs/exclude/index";
-import * as typei from "inner/js/exclude/index";
-cjsi;
-mjsi;
-typei;
-import * as cjsi2 from "inner/cjs/index";
-import * as mjsi2 from "inner/mjs/index";
-import * as typei2 from "inner/js/index";
-cjsi2;
-mjsi2;
-typei2;
-//// [index.mjs]
-// esm format file
-import * as cjsi from "inner/cjs/exclude/index";
-import * as mjsi from "inner/mjs/exclude/index";
-import * as typei from "inner/js/exclude/index";
-cjsi;
-mjsi;
-typei;
-import * as cjsi2 from "inner/cjs/index";
-import * as mjsi2 from "inner/mjs/index";
-import * as typei2 from "inner/js/index";
-cjsi2;
-mjsi2;
-typei2;
-//// [index.cjs]
-<<<<<<< HEAD
-// cjs format file
-import * as cjsi from "inner/cjs/exclude/index";
-import * as mjsi from "inner/mjs/exclude/index";
-import * as typei from "inner/js/exclude/index";
-=======
-"use strict";
-var __createBinding = (this && this.__createBinding) || (Object.create ? (function(o, m, k, k2) {
-    if (k2 === undefined) k2 = k;
-    var desc = Object.getOwnPropertyDescriptor(m, k);
-    if (!desc || ("get" in desc ? !m.__esModule : desc.writable || desc.configurable)) {
-      desc = { enumerable: true, get: function() { return m[k]; } };
-    }
-    Object.defineProperty(o, k2, desc);
-}) : (function(o, m, k, k2) {
-    if (k2 === undefined) k2 = k;
-    o[k2] = m[k];
-}));
-var __setModuleDefault = (this && this.__setModuleDefault) || (Object.create ? (function(o, v) {
-    Object.defineProperty(o, "default", { enumerable: true, value: v });
-}) : function(o, v) {
-    o["default"] = v;
-});
-var __importStar = (this && this.__importStar) || function (mod) {
-    if (mod && mod.__esModule) return mod;
-    var result = {};
-    if (mod != null) for (var k in mod) if (k !== "default" && Object.prototype.hasOwnProperty.call(mod, k)) __createBinding(result, mod, k);
-    __setModuleDefault(result, mod);
-    return result;
-};
-Object.defineProperty(exports, "__esModule", { value: true });
-const cjsi = __importStar(require("inner/cjs/exclude/index"));
-const mjsi = __importStar(require("inner/mjs/exclude/index"));
-const typei = __importStar(require("inner/js/exclude/index"));
->>>>>>> ffa05826
-cjsi;
-mjsi;
-typei;
-const cjsi2 = __importStar(require("inner/cjs/index"));
-const mjsi2 = __importStar(require("inner/mjs/index"));
-const typei2 = __importStar(require("inner/js/index"));
-cjsi2;
-mjsi2;
-typei2;
+} 
+
+//// [index.js]
+// esm format file
+import * as cjsi from "inner/cjs/exclude/index";
+import * as mjsi from "inner/mjs/exclude/index";
+import * as typei from "inner/js/exclude/index";
+cjsi;
+mjsi;
+typei;
+import * as cjsi2 from "inner/cjs/index";
+import * as mjsi2 from "inner/mjs/index";
+import * as typei2 from "inner/js/index";
+cjsi2;
+mjsi2;
+typei2;
+//// [index.mjs]
+// esm format file
+import * as cjsi from "inner/cjs/exclude/index";
+import * as mjsi from "inner/mjs/exclude/index";
+import * as typei from "inner/js/exclude/index";
+cjsi;
+mjsi;
+typei;
+import * as cjsi2 from "inner/cjs/index";
+import * as mjsi2 from "inner/mjs/index";
+import * as typei2 from "inner/js/index";
+cjsi2;
+mjsi2;
+typei2;
+//// [index.cjs]
+"use strict";
+var __createBinding = (this && this.__createBinding) || (Object.create ? (function(o, m, k, k2) {
+    if (k2 === undefined) k2 = k;
+    var desc = Object.getOwnPropertyDescriptor(m, k);
+    if (!desc || ("get" in desc ? !m.__esModule : desc.writable || desc.configurable)) {
+      desc = { enumerable: true, get: function() { return m[k]; } };
+    }
+    Object.defineProperty(o, k2, desc);
+}) : (function(o, m, k, k2) {
+    if (k2 === undefined) k2 = k;
+    o[k2] = m[k];
+}));
+var __setModuleDefault = (this && this.__setModuleDefault) || (Object.create ? (function(o, v) {
+    Object.defineProperty(o, "default", { enumerable: true, value: v });
+}) : function(o, v) {
+    o["default"] = v;
+});
+var __importStar = (this && this.__importStar) || function (mod) {
+    if (mod && mod.__esModule) return mod;
+    var result = {};
+    if (mod != null) for (var k in mod) if (k !== "default" && Object.prototype.hasOwnProperty.call(mod, k)) __createBinding(result, mod, k);
+    __setModuleDefault(result, mod);
+    return result;
+};
+Object.defineProperty(exports, "__esModule", { value: true });
+// cjs format file
+const cjsi = __importStar(require("inner/cjs/exclude/index"));
+const mjsi = __importStar(require("inner/mjs/exclude/index"));
+const typei = __importStar(require("inner/js/exclude/index"));
+cjsi;
+mjsi;
+typei;
+const cjsi2 = __importStar(require("inner/cjs/index"));
+const mjsi2 = __importStar(require("inner/mjs/index"));
+const typei2 = __importStar(require("inner/js/index"));
+cjsi2;
+mjsi2;
+typei2;