--- old.genericRestParameters1.types
+++ new.genericRestParameters1.types
@@= skipped -571, +571 lines =@@
 >f23 : () => string[]
 
 declare const g20: (x: number, y?: string, z?: boolean) => string[];
->g20 : (x: number, y?: string, z?: boolean) => string[]
+>g20 : (x: number, y?: string | undefined, z?: boolean | undefined) => string[]
 >x : number
 >y : string | undefined
 >z : boolean | undefined
@@= skipped -9, +9 lines =@@
 >g21 : (y?: string | undefined, z?: boolean | undefined) => string[]
 >bind(g20, 42) : (y?: string | undefined, z?: boolean | undefined) => string[]
 >bind : <T, U extends unknown[], V>(f: (x: T, ...rest: U) => V, x: T) => (...rest: U) => V
->g20 : (x: number, y?: string, z?: boolean) => string[]
+>g20 : (x: number, y?: string | undefined, z?: boolean | undefined) => string[]
 >42 : 42
 
 const g22 = bind(g21, "hello");  // (z: boolean) => string[]
@@= skipped -19, +19 lines =@@
 
 g20(42, "hello", true);
 >g20(42, "hello", true) : string[]
->g20 : (x: number, y?: string, z?: boolean) => string[]
+>g20 : (x: number, y?: string | undefined, z?: boolean | undefined) => string[]
 >42 : 42
 >"hello" : "hello"
 >true : true
 
 g20(42, "hello");
 >g20(42, "hello") : string[]
->g20 : (x: number, y?: string, z?: boolean) => string[]
+>g20 : (x: number, y?: string | undefined, z?: boolean | undefined) => string[]
 >42 : 42
 >"hello" : "hello"
 
 g20(42);
 >g20(42) : string[]
->g20 : (x: number, y?: string, z?: boolean) => string[]
+>g20 : (x: number, y?: string | undefined, z?: boolean | undefined) => string[]
 >42 : 42
 
 g21("hello", true);
<<<<<<< HEAD
@@= skipped -112, +112 lines =@@
 >move : [number, "left" | "right"]
 
   jump: [number, 'up' | 'down'];
->jump : [number, "up" | "down"]
+>jump : [number, "down" | "up"]
 
   stop: string;
 >stop : string
@@= skipped -13, +13 lines =@@
=======
 >g21("hello", true) : string[]
->g21 : (y?: string | undefined, z?: boolean | undefined) => string[]
+>g21 : (...rest: [y?: string | undefined, z?: boolean | undefined]) => string[]
 >"hello" : "hello"
 >true : true
 
 g21("hello");
 >g21("hello") : string[]
->g21 : (y?: string | undefined, z?: boolean | undefined) => string[]
+>g21 : (...rest: [y?: string | undefined, z?: boolean | undefined]) => string[]
 >"hello" : "hello"
 
 g21();
 >g21() : string[]
->g21 : (y?: string | undefined, z?: boolean | undefined) => string[]
+>g21 : (...rest: [y?: string | undefined, z?: boolean | undefined]) => string[]
 
 g22(true);
 >g22(true) : string[]
->g22 : (z?: boolean | undefined) => string[]
+>g22 : (...rest: [z?: boolean | undefined]) => string[]
 >true : true
 
 g22();
 >g22() : string[]
->g22 : (z?: boolean | undefined) => string[]
+>g22 : (...rest: [z?: boolean | undefined]) => string[]
 
 g23();
 >g23() : string[]
->g23 : () => string[]
+>g23 : (...rest: []) => string[]
 
 declare function f30<T, U extends ((x: T) => any)[]>(x: T, ...args: U): U;
 >f30 : <T, U extends ((x: T) => any)[]>(x: T, ...args: U) => U
@@= skipped -167, +167 lines =@@
>>>>>>> de4e75af
 >EventType : EventType<T>
 
   emit<K extends keyof T = keyof T>(e: K, ...payload: T[K] extends any[] ? T[K] : [T[K]]): void; 
->emit : <K extends keyof T = keyof T>(e: K, ...payload: T[K] extends any[] ? T[K] : [T[K]]) => void
+>emit : <K extends keyof T>(e: K, ...payload: T[K] extends any[] ? T[K] : [T[K]]) => void
 >e : K
 >payload : T[K] extends any[] ? T[K] : [T[K]]
 }
@@= skipped -10, +10 lines =@@
 
 events.emit('move', 10, 'left');
 >events.emit('move', 10, 'left') : void
->events.emit : <K extends keyof Record1 = keyof Record1>(e: K, ...payload: Record1[K] extends any[] ? Record1[K] : [Record1[K]]) => void
+>events.emit : <K extends keyof Record1>(e: K, ...payload: Record1[K] extends any[] ? Record1[K] : [Record1[K]]) => void
 >events : EventType<Record1>
->emit : <K extends keyof Record1 = keyof Record1>(e: K, ...payload: Record1[K] extends any[] ? Record1[K] : [Record1[K]]) => void
+>emit : <K extends keyof Record1>(e: K, ...payload: Record1[K] extends any[] ? Record1[K] : [Record1[K]]) => void
 >'move' : "move"
 >10 : 10
 >'left' : "left"
 
 events.emit('jump', 20, 'up');
 >events.emit('jump', 20, 'up') : void
->events.emit : <K extends keyof Record1 = keyof Record1>(e: K, ...payload: Record1[K] extends any[] ? Record1[K] : [Record1[K]]) => void
+>events.emit : <K extends keyof Record1>(e: K, ...payload: Record1[K] extends any[] ? Record1[K] : [Record1[K]]) => void
 >events : EventType<Record1>
->emit : <K extends keyof Record1 = keyof Record1>(e: K, ...payload: Record1[K] extends any[] ? Record1[K] : [Record1[K]]) => void
+>emit : <K extends keyof Record1>(e: K, ...payload: Record1[K] extends any[] ? Record1[K] : [Record1[K]]) => void
 >'jump' : "jump"
 >20 : 20
 >'up' : "up"
 
 events.emit('stop', 'Bye!');
 >events.emit('stop', 'Bye!') : void
->events.emit : <K extends keyof Record1 = keyof Record1>(e: K, ...payload: Record1[K] extends any[] ? Record1[K] : [Record1[K]]) => void
+>events.emit : <K extends keyof Record1>(e: K, ...payload: Record1[K] extends any[] ? Record1[K] : [Record1[K]]) => void
 >events : EventType<Record1>
->emit : <K extends keyof Record1 = keyof Record1>(e: K, ...payload: Record1[K] extends any[] ? Record1[K] : [Record1[K]]) => void
+>emit : <K extends keyof Record1>(e: K, ...payload: Record1[K] extends any[] ? Record1[K] : [Record1[K]]) => void
 >'stop' : "stop"
 >'Bye!' : "Bye!"
 
 events.emit('done');
 >events.emit('done') : void
->events.emit : <K extends keyof Record1 = keyof Record1>(e: K, ...payload: Record1[K] extends any[] ? Record1[K] : [Record1[K]]) => void
+>events.emit : <K extends keyof Record1>(e: K, ...payload: Record1[K] extends any[] ? Record1[K] : [Record1[K]]) => void
 >events : EventType<Record1>
->emit : <K extends keyof Record1 = keyof Record1>(e: K, ...payload: Record1[K] extends any[] ? Record1[K] : [Record1[K]]) => void
+>emit : <K extends keyof Record1>(e: K, ...payload: Record1[K] extends any[] ? Record1[K] : [Record1[K]]) => void
 >'done' : "done"
 
 // Repro from #25871<|MERGE_RESOLUTION|>--- conflicted
+++ resolved
@@ -42,55 +42,7 @@
  >42 : 42
  
  g21("hello", true);
-<<<<<<< HEAD
-@@= skipped -112, +112 lines =@@
- >move : [number, "left" | "right"]
- 
-   jump: [number, 'up' | 'down'];
-->jump : [number, "up" | "down"]
-+>jump : [number, "down" | "up"]
- 
-   stop: string;
- >stop : string
-@@= skipped -13, +13 lines =@@
-=======
- >g21("hello", true) : string[]
-->g21 : (y?: string | undefined, z?: boolean | undefined) => string[]
-+>g21 : (...rest: [y?: string | undefined, z?: boolean | undefined]) => string[]
- >"hello" : "hello"
- >true : true
- 
- g21("hello");
- >g21("hello") : string[]
-->g21 : (y?: string | undefined, z?: boolean | undefined) => string[]
-+>g21 : (...rest: [y?: string | undefined, z?: boolean | undefined]) => string[]
- >"hello" : "hello"
- 
- g21();
- >g21() : string[]
-->g21 : (y?: string | undefined, z?: boolean | undefined) => string[]
-+>g21 : (...rest: [y?: string | undefined, z?: boolean | undefined]) => string[]
- 
- g22(true);
- >g22(true) : string[]
-->g22 : (z?: boolean | undefined) => string[]
-+>g22 : (...rest: [z?: boolean | undefined]) => string[]
- >true : true
- 
- g22();
- >g22() : string[]
-->g22 : (z?: boolean | undefined) => string[]
-+>g22 : (...rest: [z?: boolean | undefined]) => string[]
- 
- g23();
- >g23() : string[]
-->g23 : () => string[]
-+>g23 : (...rest: []) => string[]
- 
- declare function f30<T, U extends ((x: T) => any)[]>(x: T, ...args: U): U;
- >f30 : <T, U extends ((x: T) => any)[]>(x: T, ...args: U) => U
-@@= skipped -167, +167 lines =@@
->>>>>>> de4e75af
+@@= skipped -125, +125 lines =@@
  >EventType : EventType<T>
  
    emit<K extends keyof T = keyof T>(e: K, ...payload: T[K] extends any[] ? T[K] : [T[K]]): void; 
