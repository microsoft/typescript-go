--- conflicted
+++ resolved
@@ -1,30 +1,18 @@
-//// [tests/cases/conformance/types/thisType/thisTypeOptionalCall.ts] ////
-
-=== thisTypeOptionalCall.ts ===
-function maybeBind<T, A extends any[], R>(obj: T, fn: ((this: T, ...args: A) => R) | undefined): ((...args: A) => R) | undefined {
-<<<<<<< HEAD
->maybeBind : <T, A extends any[], R>(obj: T, fn: ((...args: A) => R) | undefined) => ((...args: A) => R) | undefined
->obj : T
->fn : ((...args: A) => R) | undefined
-=======
->maybeBind : <T, A extends any[], R>(obj: T, fn: (this: T, ...args: A) => R | undefined) => (...args: A) => R | undefined
->obj : T
->fn : (this: T, ...args: A) => R | undefined
->>>>>>> da4e1211
->this : T
->args : A
->args : A
-
-    return fn?.bind(obj);
->fn?.bind(obj) : any
-<<<<<<< HEAD
->fn?.bind : ((thisArg: any, ...argArray: any[]) => any) | undefined
->fn : ((...args: A) => R) | undefined
->bind : ((thisArg: any, ...argArray: any[]) => any) | undefined
-=======
->fn?.bind : (this: Function, thisArg: any, ...argArray: any[]) => any | undefined
->fn : (this: T, ...args: A) => R | undefined
->bind : (this: Function, thisArg: any, ...argArray: any[]) => any | undefined
->>>>>>> da4e1211
->obj : T
-}
+//// [tests/cases/conformance/types/thisType/thisTypeOptionalCall.ts] ////
+
+=== thisTypeOptionalCall.ts ===
+function maybeBind<T, A extends any[], R>(obj: T, fn: ((this: T, ...args: A) => R) | undefined): ((...args: A) => R) | undefined {
+>maybeBind : <T, A extends any[], R>(obj: T, fn: ((this: T, ...args: A) => R) | undefined) => ((...args: A) => R) | undefined
+>obj : T
+>fn : ((this: T, ...args: A) => R) | undefined
+>this : T
+>args : A
+>args : A
+
+    return fn?.bind(obj);
+>fn?.bind(obj) : any
+>fn?.bind : ((this: Function, thisArg: any, ...argArray: any[]) => any) | undefined
+>fn : ((this: T, ...args: A) => R) | undefined
+>bind : ((this: Function, thisArg: any, ...argArray: any[]) => any) | undefined
+>obj : T
+}