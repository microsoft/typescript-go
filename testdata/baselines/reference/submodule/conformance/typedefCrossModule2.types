--- conflicted
+++ resolved
@@ -1,92 +1,80 @@
-//// [tests/cases/conformance/jsdoc/typedefCrossModule2.ts] ////
-
-=== use.js ===
-var mod = require('./mod1.js');
->mod : { Baz: typeof Baz; }
->require('./mod1.js') : { Baz: typeof Baz; }
->require : any
->'./mod1.js' : "./mod1.js"
-
-/** @type {import("./mod1.js").Baz} */
-var b;
->b : number
-
-/** @type {mod.Baz} */
-var bb;
->bb : mod.Baz
-
-var bbb = new mod.Baz();
->bbb : Baz
->new mod.Baz() : Baz
->mod.Baz : typeof Baz
->mod : { Baz: typeof Baz; }
->Baz : typeof Baz
-
-=== mod1.js ===
-// error
-
-/** @typedef {number} Foo */
-class Foo { } // should error
->Foo : Foo
-
-/** @typedef {number} Bar */
-exports.Bar = class { }
->exports.Bar = class { } : typeof Bar
-<<<<<<< HEAD
->exports.Bar : any
->exports : typeof import("./mod1")
->Bar : any
-=======
->exports.Bar : typeof Bar
->exports : typeof import("mod1")
->Bar : typeof Bar
->>>>>>> 7cf22f66
->class { } : typeof Bar
-
-/** @typedef {number} Baz */
-module.exports = {
->module.exports = {    Baz: class { }} : { Baz: typeof Baz; }
->module.exports : { Baz: typeof Baz; }
->module : { "export=": { Baz: typeof Baz; }; }
->exports : { Baz: typeof Baz; }
->{    Baz: class { }} : { Baz: typeof Baz; }
-
-    Baz: class { }
->Baz : typeof Baz
->class { } : typeof Baz
-}
-
-// ok
-
-/** @typedef {number} Qux */
-var Qux = 2;
->Qux : number
->2 : 2
-
-/** @typedef {number} Quid */
-exports.Quid = 2;
->exports.Quid = 2 : 2
-<<<<<<< HEAD
->exports.Quid : any
->exports : typeof import("./mod1")
->Quid : any
-=======
->exports.Quid : 2
->exports : typeof import("mod1")
->Quid : 2
->>>>>>> 7cf22f66
->2 : 2
-
-/** @typedef {number} Quack */
-module.exports = {
->module.exports = {    Quack: 2} : { Quack: number; }
->module.exports : { Baz: typeof Baz; }
->module : { "export=": { Baz: typeof Baz; }; }
->exports : { Baz: typeof Baz; }
->{    Quack: 2} : { Quack: number; }
-
-    Quack: 2
->Quack : number
->2 : 2
-}
-
+//// [tests/cases/conformance/jsdoc/typedefCrossModule2.ts] ////
+
+=== use.js ===
+var mod = require('./mod1.js');
+>mod : { Baz: typeof Baz; }
+>require('./mod1.js') : { Baz: typeof Baz; }
+>require : any
+>'./mod1.js' : "./mod1.js"
+
+/** @type {import("./mod1.js").Baz} */
+var b;
+>b : number
+
+/** @type {mod.Baz} */
+var bb;
+>bb : mod.Baz
+
+var bbb = new mod.Baz();
+>bbb : Baz
+>new mod.Baz() : Baz
+>mod.Baz : typeof Baz
+>mod : { Baz: typeof Baz; }
+>Baz : typeof Baz
+
+=== mod1.js ===
+// error
+
+/** @typedef {number} Foo */
+class Foo { } // should error
+>Foo : Foo
+
+/** @typedef {number} Bar */
+exports.Bar = class { }
+>exports.Bar = class { } : typeof Bar
+>exports.Bar : typeof Bar
+>exports : typeof import("./mod1")
+>Bar : typeof Bar
+>class { } : typeof Bar
+
+/** @typedef {number} Baz */
+module.exports = {
+>module.exports = {    Baz: class { }} : { Baz: typeof Baz; }
+>module.exports : { Baz: typeof Baz; }
+>module : { "export=": { Baz: typeof Baz; }; }
+>exports : { Baz: typeof Baz; }
+>{    Baz: class { }} : { Baz: typeof Baz; }
+
+    Baz: class { }
+>Baz : typeof Baz
+>class { } : typeof Baz
+}
+
+// ok
+
+/** @typedef {number} Qux */
+var Qux = 2;
+>Qux : number
+>2 : 2
+
+/** @typedef {number} Quid */
+exports.Quid = 2;
+>exports.Quid = 2 : 2
+>exports.Quid : 2
+>exports : typeof import("./mod1")
+>Quid : 2
+>2 : 2
+
+/** @typedef {number} Quack */
+module.exports = {
+>module.exports = {    Quack: 2} : { Quack: number; }
+>module.exports : { Baz: typeof Baz; }
+>module : { "export=": { Baz: typeof Baz; }; }
+>exports : { Baz: typeof Baz; }
+>{    Quack: 2} : { Quack: number; }
+
+    Quack: 2
+>Quack : number
+>2 : 2
+}
+