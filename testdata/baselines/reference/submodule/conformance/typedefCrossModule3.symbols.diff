--- old.typedefCrossModule3.symbols
+++ new.typedefCrossModule3.symbols
@@= skipped -2, +2 lines =@@
 === mod2.js ===
 /** @typedef {number} Foo */
 const ns = {};
->ns : Symbol(ns, Decl(mod2.js, 1, 5), Decl(mod2.js, 1, 14))
+>ns : Symbol(ns, Decl(mod2.js, 1, 5))

 ns.Foo = class {}
->ns.Foo : Symbol(Foo, Decl(mod2.js, 1, 14), Decl(mod2.js, 0, 4))
->ns : Symbol(ns, Decl(mod2.js, 1, 5), Decl(mod2.js, 1, 14))
->Foo : Symbol(Foo, Decl(mod2.js, 1, 14), Decl(mod2.js, 0, 4))
+>ns.Foo : Symbol(Foo, Decl(mod2.js, 1, 14))
+>ns : Symbol(ns, Decl(mod2.js, 1, 5))
<<<<<<< HEAD
+>Foo : Symbol(Foo, Decl(mod2.js, 1, 14))
 
=======

>>>>>>> b0e1b84a
 module.exports = ns;
->module.exports : Symbol(module.exports, Decl(mod2.js, 0, 0))
->module : Symbol(export=, Decl(mod2.js, 2, 17))
->exports : Symbol(export=, Decl(mod2.js, 2, 17))
->ns : Symbol(ns, Decl(mod2.js, 1, 5), Decl(mod2.js, 1, 14))
+>module.exports : Symbol(ns, Decl(mod2.js, 1, 5))
+>module : Symbol(module.exports)
+>exports : Symbol(ns, Decl(mod2.js, 1, 5))
+>ns : Symbol(ns, Decl(mod2.js, 1, 5))
<|MERGE_RESOLUTION|>--- conflicted
+++ resolved
@@ -13,12 +13,8 @@
 ->Foo : Symbol(Foo, Decl(mod2.js, 1, 14), Decl(mod2.js, 0, 4))
 +>ns.Foo : Symbol(Foo, Decl(mod2.js, 1, 14))
 +>ns : Symbol(ns, Decl(mod2.js, 1, 5))
-<<<<<<< HEAD
 +>Foo : Symbol(Foo, Decl(mod2.js, 1, 14))
- 
-=======
 
->>>>>>> b0e1b84a
  module.exports = ns;
 ->module.exports : Symbol(module.exports, Decl(mod2.js, 0, 0))
 ->module : Symbol(export=, Decl(mod2.js, 2, 17))
