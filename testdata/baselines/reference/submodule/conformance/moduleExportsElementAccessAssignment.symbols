--- conflicted
+++ resolved
@@ -1,88 +1,72 @@
-//// [tests/cases/conformance/jsdoc/moduleExportsElementAccessAssignment.ts] ////
-
-=== mod2.js ===
-const mod1 = require("./mod1");
->mod1 : Symbol(mod1, Decl(mod2.js, 0, 5))
->require : Symbol(require)
->"./mod1" : Symbol(mod1, Decl(mod1.js, 0, 0))
-
-mod1.a;
->mod1.a : Symbol(mod1.a, Decl(mod1.js, 0, 0))
->mod1 : Symbol(mod1, Decl(mod2.js, 0, 5))
->a : Symbol(mod1.a, Decl(mod1.js, 0, 0))
-
-mod1.b;
->mod1.b : Symbol(mod1["b"], Decl(mod1.js, 0, 23))
->mod1 : Symbol(mod1, Decl(mod2.js, 0, 5))
->b : Symbol(mod1["b"], Decl(mod1.js, 0, 23))
-
-mod1.c;
->mod1.c : Symbol(mod1["c"], Decl(mod1.js, 2, 32))
->mod1 : Symbol(mod1, Decl(mod2.js, 0, 5))
->c : Symbol(mod1["c"], Decl(mod1.js, 2, 32))
-
-mod1.d;
->mod1.d : Symbol(mod1["d"], Decl(mod1.js, 3, 33))
->mod1 : Symbol(mod1, Decl(mod2.js, 0, 5))
->d : Symbol(mod1["d"], Decl(mod1.js, 3, 33))
-
-mod1.d.e;
->mod1.d : Symbol(mod1["d"], Decl(mod1.js, 3, 33))
->mod1 : Symbol(mod1, Decl(mod2.js, 0, 5))
->d : Symbol(mod1["d"], Decl(mod1.js, 3, 33))
-
-mod1.default;
->mod1.default : Symbol(mod1.default, Decl(mod1.js, 1, 26))
->mod1 : Symbol(mod1, Decl(mod2.js, 0, 5))
->default : Symbol(mod1.default, Decl(mod1.js, 1, 26))
-
-=== mod1.js ===
-exports.a = { x: "x" };
->exports.a : Symbol(a, Decl(mod1.js, 0, 0))
->exports : Symbol("./mod1", Decl(mod1.js, 0, 0))
->a : Symbol(a, Decl(mod1.js, 0, 0))
->x : Symbol(x, Decl(mod1.js, 0, 13))
-
-exports["b"] = { x: "x" };
->exports : Symbol("./mod1", Decl(mod1.js, 0, 0))
->"b" : Symbol("b", Decl(mod1.js, 0, 23))
->x : Symbol(x, Decl(mod1.js, 1, 16))
-
-exports["default"] = { x: "x" };
->exports : Symbol("./mod1", Decl(mod1.js, 0, 0))
->"default" : Symbol("default", Decl(mod1.js, 1, 26))
->x : Symbol(x, Decl(mod1.js, 2, 22))
-
-module.exports["c"] = { x: "x" };
-<<<<<<< HEAD
->module.exports : Symbol("./mod1", Decl(mod1.js, 0, 0))
->module : Symbol(module.exports)
->exports : Symbol("./mod1", Decl(mod1.js, 0, 0))
-=======
->module.exports : Symbol("mod1", Decl(mod1.js, 0, 0))
->module : Symbol("mod1", Decl(mod1.js, 0, 0))
->exports : Symbol("mod1", Decl(mod1.js, 0, 0))
->>>>>>> 7cf22f66
->"c" : Symbol("c", Decl(mod1.js, 2, 32))
->x : Symbol(x, Decl(mod1.js, 3, 23))
-
-module["exports"]["d"] = {};
-<<<<<<< HEAD
->module : Symbol(module.exports)
->"exports" : Symbol("./mod1", Decl(mod1.js, 0, 0))
->"d" : Symbol("d", Decl(mod1.js, 3, 33))
-
-module["exports"]["d"].e = 0;
->module : Symbol(module.exports)
->"exports" : Symbol("./mod1", Decl(mod1.js, 0, 0))
-=======
->module : Symbol("mod1", Decl(mod1.js, 0, 0))
->"exports" : Symbol("mod1", Decl(mod1.js, 0, 0))
->"d" : Symbol("d", Decl(mod1.js, 3, 33))
-
-module["exports"]["d"].e = 0;
->module : Symbol("mod1", Decl(mod1.js, 0, 0))
->"exports" : Symbol("mod1", Decl(mod1.js, 0, 0))
->>>>>>> 7cf22f66
->"d" : Symbol("d", Decl(mod1.js, 3, 33))
-
+//// [tests/cases/conformance/jsdoc/moduleExportsElementAccessAssignment.ts] ////
+
+=== mod2.js ===
+const mod1 = require("./mod1");
+>mod1 : Symbol(mod1, Decl(mod2.js, 0, 5))
+>require : Symbol(require)
+>"./mod1" : Symbol(mod1, Decl(mod1.js, 0, 0))
+
+mod1.a;
+>mod1.a : Symbol(mod1.a, Decl(mod1.js, 0, 0))
+>mod1 : Symbol(mod1, Decl(mod2.js, 0, 5))
+>a : Symbol(mod1.a, Decl(mod1.js, 0, 0))
+
+mod1.b;
+>mod1.b : Symbol(mod1["b"], Decl(mod1.js, 0, 23))
+>mod1 : Symbol(mod1, Decl(mod2.js, 0, 5))
+>b : Symbol(mod1["b"], Decl(mod1.js, 0, 23))
+
+mod1.c;
+>mod1.c : Symbol(mod1["c"], Decl(mod1.js, 2, 32))
+>mod1 : Symbol(mod1, Decl(mod2.js, 0, 5))
+>c : Symbol(mod1["c"], Decl(mod1.js, 2, 32))
+
+mod1.d;
+>mod1.d : Symbol(mod1["d"], Decl(mod1.js, 3, 33))
+>mod1 : Symbol(mod1, Decl(mod2.js, 0, 5))
+>d : Symbol(mod1["d"], Decl(mod1.js, 3, 33))
+
+mod1.d.e;
+>mod1.d : Symbol(mod1["d"], Decl(mod1.js, 3, 33))
+>mod1 : Symbol(mod1, Decl(mod2.js, 0, 5))
+>d : Symbol(mod1["d"], Decl(mod1.js, 3, 33))
+
+mod1.default;
+>mod1.default : Symbol(mod1.default, Decl(mod1.js, 1, 26))
+>mod1 : Symbol(mod1, Decl(mod2.js, 0, 5))
+>default : Symbol(mod1.default, Decl(mod1.js, 1, 26))
+
+=== mod1.js ===
+exports.a = { x: "x" };
+>exports.a : Symbol(a, Decl(mod1.js, 0, 0))
+>exports : Symbol("./mod1", Decl(mod1.js, 0, 0))
+>a : Symbol(a, Decl(mod1.js, 0, 0))
+>x : Symbol(x, Decl(mod1.js, 0, 13))
+
+exports["b"] = { x: "x" };
+>exports : Symbol("./mod1", Decl(mod1.js, 0, 0))
+>"b" : Symbol("b", Decl(mod1.js, 0, 23))
+>x : Symbol(x, Decl(mod1.js, 1, 16))
+
+exports["default"] = { x: "x" };
+>exports : Symbol("./mod1", Decl(mod1.js, 0, 0))
+>"default" : Symbol("default", Decl(mod1.js, 1, 26))
+>x : Symbol(x, Decl(mod1.js, 2, 22))
+
+module.exports["c"] = { x: "x" };
+>module.exports : Symbol("./mod1", Decl(mod1.js, 0, 0))
+>module : Symbol("./mod1", Decl(mod1.js, 0, 0))
+>exports : Symbol("./mod1", Decl(mod1.js, 0, 0))
+>"c" : Symbol("c", Decl(mod1.js, 2, 32))
+>x : Symbol(x, Decl(mod1.js, 3, 23))
+
+module["exports"]["d"] = {};
+>module : Symbol("./mod1", Decl(mod1.js, 0, 0))
+>"exports" : Symbol("./mod1", Decl(mod1.js, 0, 0))
+>"d" : Symbol("d", Decl(mod1.js, 3, 33))
+
+module["exports"]["d"].e = 0;
+>module : Symbol("./mod1", Decl(mod1.js, 0, 0))
+>"exports" : Symbol("./mod1", Decl(mod1.js, 0, 0))
+>"d" : Symbol("d", Decl(mod1.js, 3, 33))
+