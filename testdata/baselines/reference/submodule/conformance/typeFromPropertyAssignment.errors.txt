--- conflicted
+++ resolved
@@ -1,31 +1,27 @@
-<<<<<<< HEAD
-a.js(4,7): error TS2339: Property 'Inner' does not exist on type '{ new (): O; prototype: O; }'.
-a.js(8,12): error TS2749: 'Outer' refers to a value, but is being used as a type here. Did you mean 'typeof Outer'?
-a.js(11,12): error TS2503: Cannot find namespace 'Outer'.
-=======
-a.js(4,7): error TS2339: Property 'Inner' does not exist on type 'typeof O'.
->>>>>>> 8b5072c5
-
-
-==== a.js (3 errors) ====
-    var Outer = class O {
-        m(x, y) { }
-    }
-    Outer.Inner = class I {
-          ~~~~~
-!!! error TS2339: Property 'Inner' does not exist on type 'typeof O'.
-        n(a, b) { }
-    
-    }
-    /** @type {Outer} */
-               ~~~~~
-!!! error TS2749: 'Outer' refers to a value, but is being used as a type here. Did you mean 'typeof Outer'?
-    var si
-    si.m
-    /** @type {Outer.Inner} */
-               ~~~~~
-!!! error TS2503: Cannot find namespace 'Outer'.
-    var oi
-    oi.n
-    
+a.js(4,7): error TS2339: Property 'Inner' does not exist on type 'typeof O'.
+a.js(8,12): error TS2749: 'Outer' refers to a value, but is being used as a type here. Did you mean 'typeof Outer'?
+a.js(11,12): error TS2503: Cannot find namespace 'Outer'.
+
+
+==== a.js (3 errors) ====
+    var Outer = class O {
+        m(x, y) { }
+    }
+    Outer.Inner = class I {
+          ~~~~~
+!!! error TS2339: Property 'Inner' does not exist on type 'typeof O'.
+        n(a, b) { }
+    
+    }
+    /** @type {Outer} */
+               ~~~~~
+!!! error TS2749: 'Outer' refers to a value, but is being used as a type here. Did you mean 'typeof Outer'?
+    var si
+    si.m
+    /** @type {Outer.Inner} */
+               ~~~~~
+!!! error TS2503: Cannot find namespace 'Outer'.
+    var oi
+    oi.n
+    
     