--- old.exportPropertyAssignmentNameResolution.symbols
+++ new.exportPropertyAssignmentNameResolution.symbols
@@= skipped -2, +2 lines =@@
 === bug24492.js ===
 module.exports.D = class { }
 >module.exports.D : Symbol(D, Decl(bug24492.js, 0, 0))
->module.exports : Symbol(D, Decl(bug24492.js, 0, 0))
->module : Symbol(module, Decl(bug24492.js, 0, 0))
->exports : Symbol(module.exports, Decl(bug24492.js, 0, 0))
<<<<<<< HEAD
+>module.exports : Symbol("./bug24492", Decl(bug24492.js, 0, 0))
+>module : Symbol(module.exports)
+>exports : Symbol("./bug24492", Decl(bug24492.js, 0, 0))
=======
+>module.exports : Symbol("bug24492", Decl(bug24492.js, 0, 0))
+>module : Symbol("bug24492", Decl(bug24492.js, 0, 0))
+>exports : Symbol("bug24492", Decl(bug24492.js, 0, 0))
>>>>>>> 7cf22f66
 >D : Symbol(D, Decl(bug24492.js, 0, 0))

 new D()
+>D : Symbol(D, Decl(bug24492.js, 0, 0))<|MERGE_RESOLUTION|>--- conflicted
+++ resolved
@@ -7,15 +7,9 @@
 ->module.exports : Symbol(D, Decl(bug24492.js, 0, 0))
 ->module : Symbol(module, Decl(bug24492.js, 0, 0))
 ->exports : Symbol(module.exports, Decl(bug24492.js, 0, 0))
-<<<<<<< HEAD
 +>module.exports : Symbol("./bug24492", Decl(bug24492.js, 0, 0))
-+>module : Symbol(module.exports)
++>module : Symbol("./bug24492", Decl(bug24492.js, 0, 0))
 +>exports : Symbol("./bug24492", Decl(bug24492.js, 0, 0))
-=======
-+>module.exports : Symbol("bug24492", Decl(bug24492.js, 0, 0))
-+>module : Symbol("bug24492", Decl(bug24492.js, 0, 0))
-+>exports : Symbol("bug24492", Decl(bug24492.js, 0, 0))
->>>>>>> 7cf22f66
  >D : Symbol(D, Decl(bug24492.js, 0, 0))
 
  new D()
