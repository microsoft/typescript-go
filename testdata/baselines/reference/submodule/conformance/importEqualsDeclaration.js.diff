--- old.importEqualsDeclaration.js
+++ new.importEqualsDeclaration.js
@@= skipped -20, +20 lines =@@
 //// [a.js]
 "use strict";
 class A {
+    a;
 }
 module.exports = A;
 //// [b.js]
@@= skipped -10, +11 lines =@@
 //// [c.js]
 "use strict";
 Object.defineProperty(exports, "__esModule", { value: true });
-var type = require("./b"); // Ok
+const type = require("./b"); // Ok
 A.prototype; // Error
 const a = { a: 'a' }; // Ok
 void type; // Ok
<<<<<<< HEAD
@@= skipped -8, +8 lines =@@

 //// [a.d.ts]
 declare class A {
-    a: string;
+    a!: string;
 }
 export = A;
 //// [b.d.ts]
=======
@@= skipped -16, +16 lines =@@
 }
 export = SomeClass;
 //// [c.d.ts]
-import type A = require('./a');
-export declare const AConstructor: typeof A;
+import type A = require('./a'); // Ok
+export declare const AConstructor: typeof A; // Ok
>>>>>>> 00315a5e
<|MERGE_RESOLUTION|>--- conflicted
+++ resolved
@@ -16,24 +16,4 @@
 +const type = require("./b"); // Ok
  A.prototype; // Error
  const a = { a: 'a' }; // Ok
- void type; // Ok
-<<<<<<< HEAD
-@@= skipped -8, +8 lines =@@
-
- //// [a.d.ts]
- declare class A {
--    a: string;
-+    a!: string;
- }
- export = A;
- //// [b.d.ts]
-=======
-@@= skipped -16, +16 lines =@@
- }
- export = SomeClass;
- //// [c.d.ts]
--import type A = require('./a');
--export declare const AConstructor: typeof A;
-+import type A = require('./a'); // Ok
-+export declare const AConstructor: typeof A; // Ok
->>>>>>> 00315a5e
+ void type; // Ok