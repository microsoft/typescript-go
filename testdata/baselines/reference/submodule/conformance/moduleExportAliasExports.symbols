--- conflicted
+++ resolved
@@ -1,30 +1,23 @@
-//// [tests/cases/conformance/salsa/moduleExportAliasExports.ts] ////
-
-=== Eloquent.js ===
-// bug #27365, crashes from github.com/marijnh/Eloquent-JavaScript
-(function() {
-exports.bigOak = 1
->exports.bigOak : Symbol(bigOak, Decl(Eloquent.js, 1, 13))
->exports : Symbol("./Eloquent", Decl(Eloquent.js, 0, 0))
->bigOak : Symbol(bigOak, Decl(Eloquent.js, 1, 13))
-
-exports.everywhere = 2
->exports.everywhere : Symbol(everywhere, Decl(Eloquent.js, 2, 18))
->exports : Symbol("./Eloquent", Decl(Eloquent.js, 0, 0))
->everywhere : Symbol(everywhere, Decl(Eloquent.js, 2, 18))
-
-module.exports = exports
-<<<<<<< HEAD
->module.exports : Symbol("./Eloquent", Decl(Eloquent.js, 0, 0))
->module : Symbol(module.exports)
->exports : Symbol("./Eloquent", Decl(Eloquent.js, 0, 0))
->exports : Symbol("./Eloquent", Decl(Eloquent.js, 0, 0))
-=======
->module.exports : Symbol("Eloquent", Decl(Eloquent.js, 0, 0))
->module : Symbol("Eloquent", Decl(Eloquent.js, 0, 0))
->exports : Symbol("Eloquent", Decl(Eloquent.js, 0, 0))
->exports : Symbol("Eloquent", Decl(Eloquent.js, 0, 0))
->>>>>>> 7cf22f66
-
-})()
-
+//// [tests/cases/conformance/salsa/moduleExportAliasExports.ts] ////
+
+=== Eloquent.js ===
+// bug #27365, crashes from github.com/marijnh/Eloquent-JavaScript
+(function() {
+exports.bigOak = 1
+>exports.bigOak : Symbol(bigOak, Decl(Eloquent.js, 1, 13))
+>exports : Symbol("./Eloquent", Decl(Eloquent.js, 0, 0))
+>bigOak : Symbol(bigOak, Decl(Eloquent.js, 1, 13))
+
+exports.everywhere = 2
+>exports.everywhere : Symbol(everywhere, Decl(Eloquent.js, 2, 18))
+>exports : Symbol("./Eloquent", Decl(Eloquent.js, 0, 0))
+>everywhere : Symbol(everywhere, Decl(Eloquent.js, 2, 18))
+
+module.exports = exports
+>module.exports : Symbol("./Eloquent", Decl(Eloquent.js, 0, 0))
+>module : Symbol("./Eloquent", Decl(Eloquent.js, 0, 0))
+>exports : Symbol("./Eloquent", Decl(Eloquent.js, 0, 0))
+>exports : Symbol("./Eloquent", Decl(Eloquent.js, 0, 0))
+
+})()
+