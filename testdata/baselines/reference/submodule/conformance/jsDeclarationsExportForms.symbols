--- conflicted
+++ resolved
@@ -1,125 +1,113 @@
-//// [tests/cases/conformance/jsdoc/declarations/jsDeclarationsExportForms.ts] ////
-
-=== cls.js ===
-export class Foo {}
->Foo : Symbol(Foo, Decl(cls.js, 0, 0))
-
-=== func.js ===
-export function func() {}
->func : Symbol(func, Decl(func.js, 0, 0))
-
-=== bar.js ===
-
-export * from "./cls";
-
-=== bar2.js ===
-
-export * from "./func";
-export * from "./cls";
-
-=== baz.js ===
-import {Foo} from "./cls";
->Foo : Symbol(Foo, Decl(baz.js, 0, 8))
-
-export {Foo};
->Foo : Symbol(Foo, Decl(baz.js, 1, 8))
-
-=== bat.js ===
-import * as ns from "./cls";
->ns : Symbol(ns, Decl(bat.js, 0, 6))
-
-export default ns;
->ns : Symbol(ns, Decl(bat.js, 0, 6))
-
-=== ban.js ===
-import * as ns from "./cls";
->ns : Symbol(ns, Decl(ban.js, 0, 6))
-
-export {ns};
->ns : Symbol(ns, Decl(ban.js, 1, 8))
-
-=== bol.js ===
-import * as ns from "./cls";
->ns : Symbol(ns, Decl(bol.js, 0, 6))
-
-export { ns as classContainer };
->ns : Symbol(ns, Decl(bol.js, 0, 6))
->classContainer : Symbol(classContainer, Decl(bol.js, 1, 8))
-
-=== cjs.js ===
-const ns = require("./cls");
->ns : Symbol(ns, Decl(cjs.js, 0, 5))
->require : Symbol(require)
->"./cls" : Symbol(ns, Decl(cls.js, 0, 0))
-
-module.exports = { ns };
->module.exports : Symbol(export=, Decl(cjs.js, 0, 28))
->module : Symbol("cjs", Decl(cjs.js, 0, 0))
->exports : Symbol(export=, Decl(cjs.js, 0, 28))
->ns : Symbol(ns, Decl(cjs.js, 1, 18))
-
-=== cjs2.js ===
-const ns = require("./cls");
->ns : Symbol(ns, Decl(cjs2.js, 0, 5))
->require : Symbol(require)
->"./cls" : Symbol(ns, Decl(cls.js, 0, 0))
-
-module.exports = ns;
->module.exports : Symbol(ns, Decl(cls.js, 0, 0))
->module : Symbol("cjs2", Decl(cjs2.js, 0, 0))
->exports : Symbol(ns, Decl(cls.js, 0, 0))
->ns : Symbol(ns, Decl(cjs2.js, 0, 5))
-
-=== cjs3.js ===
-const ns = require("./cls");
->ns : Symbol(ns, Decl(cjs3.js, 0, 5))
->require : Symbol(require)
->"./cls" : Symbol(ns, Decl(cls.js, 0, 0))
-
-module.exports.ns = ns;
->module.exports.ns : Symbol(ns, Decl(cjs3.js, 0, 28))
-<<<<<<< HEAD
->module.exports : Symbol("./cjs3", Decl(cjs3.js, 0, 0))
->module : Symbol(module.exports)
->exports : Symbol("./cjs3", Decl(cjs3.js, 0, 0))
-=======
->module.exports : Symbol("cjs3", Decl(cjs3.js, 0, 0))
->module : Symbol("cjs3", Decl(cjs3.js, 0, 0))
->exports : Symbol("cjs3", Decl(cjs3.js, 0, 0))
->>>>>>> 7cf22f66
->ns : Symbol(ns, Decl(cjs3.js, 0, 28))
->ns : Symbol(ns, Decl(cjs3.js, 0, 5))
-
-=== cjs4.js ===
-const ns = require("./cls");
->ns : Symbol(ns, Decl(cjs4.js, 0, 5))
->require : Symbol(require)
->"./cls" : Symbol(ns, Decl(cls.js, 0, 0))
-
-module.exports.names = ns;
->module.exports.names : Symbol(names, Decl(cjs4.js, 0, 28))
-<<<<<<< HEAD
->module.exports : Symbol("./cjs4", Decl(cjs4.js, 0, 0))
->module : Symbol(module.exports)
->exports : Symbol("./cjs4", Decl(cjs4.js, 0, 0))
-=======
->module.exports : Symbol("cjs4", Decl(cjs4.js, 0, 0))
->module : Symbol("cjs4", Decl(cjs4.js, 0, 0))
->exports : Symbol("cjs4", Decl(cjs4.js, 0, 0))
->>>>>>> 7cf22f66
->names : Symbol(names, Decl(cjs4.js, 0, 28))
->ns : Symbol(ns, Decl(cjs4.js, 0, 5))
-
-=== includeAll.js ===
-
-import "./cjs4";
-import "./cjs3";
-import "./cjs2";
-import "./cjs";
-import "./bol";
-import "./ban";
-import "./bat";
-import "./baz";
-import "./bar";
-import "./bar2";
-
+//// [tests/cases/conformance/jsdoc/declarations/jsDeclarationsExportForms.ts] ////
+
+=== cls.js ===
+export class Foo {}
+>Foo : Symbol(Foo, Decl(cls.js, 0, 0))
+
+=== func.js ===
+export function func() {}
+>func : Symbol(func, Decl(func.js, 0, 0))
+
+=== bar.js ===
+
+export * from "./cls";
+
+=== bar2.js ===
+
+export * from "./func";
+export * from "./cls";
+
+=== baz.js ===
+import {Foo} from "./cls";
+>Foo : Symbol(Foo, Decl(baz.js, 0, 8))
+
+export {Foo};
+>Foo : Symbol(Foo, Decl(baz.js, 1, 8))
+
+=== bat.js ===
+import * as ns from "./cls";
+>ns : Symbol(ns, Decl(bat.js, 0, 6))
+
+export default ns;
+>ns : Symbol(ns, Decl(bat.js, 0, 6))
+
+=== ban.js ===
+import * as ns from "./cls";
+>ns : Symbol(ns, Decl(ban.js, 0, 6))
+
+export {ns};
+>ns : Symbol(ns, Decl(ban.js, 1, 8))
+
+=== bol.js ===
+import * as ns from "./cls";
+>ns : Symbol(ns, Decl(bol.js, 0, 6))
+
+export { ns as classContainer };
+>ns : Symbol(ns, Decl(bol.js, 0, 6))
+>classContainer : Symbol(classContainer, Decl(bol.js, 1, 8))
+
+=== cjs.js ===
+const ns = require("./cls");
+>ns : Symbol(ns, Decl(cjs.js, 0, 5))
+>require : Symbol(require)
+>"./cls" : Symbol(ns, Decl(cls.js, 0, 0))
+
+module.exports = { ns };
+>module.exports : Symbol(export=, Decl(cjs.js, 0, 28))
+>module : Symbol("./cjs", Decl(cjs.js, 0, 0))
+>exports : Symbol(export=, Decl(cjs.js, 0, 28))
+>ns : Symbol(ns, Decl(cjs.js, 1, 18))
+
+=== cjs2.js ===
+const ns = require("./cls");
+>ns : Symbol(ns, Decl(cjs2.js, 0, 5))
+>require : Symbol(require)
+>"./cls" : Symbol(ns, Decl(cls.js, 0, 0))
+
+module.exports = ns;
+>module.exports : Symbol(ns, Decl(cls.js, 0, 0))
+>module : Symbol("./cjs2", Decl(cjs2.js, 0, 0))
+>exports : Symbol(ns, Decl(cls.js, 0, 0))
+>ns : Symbol(ns, Decl(cjs2.js, 0, 5))
+
+=== cjs3.js ===
+const ns = require("./cls");
+>ns : Symbol(ns, Decl(cjs3.js, 0, 5))
+>require : Symbol(require)
+>"./cls" : Symbol(ns, Decl(cls.js, 0, 0))
+
+module.exports.ns = ns;
+>module.exports.ns : Symbol(ns, Decl(cjs3.js, 0, 28))
+>module.exports : Symbol("./cjs3", Decl(cjs3.js, 0, 0))
+>module : Symbol("./cjs3", Decl(cjs3.js, 0, 0))
+>exports : Symbol("./cjs3", Decl(cjs3.js, 0, 0))
+>ns : Symbol(ns, Decl(cjs3.js, 0, 28))
+>ns : Symbol(ns, Decl(cjs3.js, 0, 5))
+
+=== cjs4.js ===
+const ns = require("./cls");
+>ns : Symbol(ns, Decl(cjs4.js, 0, 5))
+>require : Symbol(require)
+>"./cls" : Symbol(ns, Decl(cls.js, 0, 0))
+
+module.exports.names = ns;
+>module.exports.names : Symbol(names, Decl(cjs4.js, 0, 28))
+>module.exports : Symbol("./cjs4", Decl(cjs4.js, 0, 0))
+>module : Symbol("./cjs4", Decl(cjs4.js, 0, 0))
+>exports : Symbol("./cjs4", Decl(cjs4.js, 0, 0))
+>names : Symbol(names, Decl(cjs4.js, 0, 28))
+>ns : Symbol(ns, Decl(cjs4.js, 0, 5))
+
+=== includeAll.js ===
+
+import "./cjs4";
+import "./cjs3";
+import "./cjs2";
+import "./cjs";
+import "./bol";
+import "./ban";
+import "./bat";
+import "./baz";
+import "./bar";
+import "./bar2";
+