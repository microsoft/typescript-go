--- conflicted
+++ resolved
@@ -1,91 +1,88 @@
-//// [tests/cases/conformance/jsdoc/declarations/jsDeclarationsJSDocRedirectedLookups.ts] ////
-
-=== index.js ===
-// these are recognized as TS concepts by the checker
-/** @type {String} */const a = "";
->a : Symbol(a, Decl(index.js, 1, 26))
->String : Symbol(String)
-
-/** @type {Number} */const b = 0;
->b : Symbol(b, Decl(index.js, 2, 26))
->Number : Symbol(Number)
-
-/** @type {Boolean} */const c = true;
->c : Symbol(c, Decl(index.js, 3, 27))
->Boolean : Symbol(Boolean)
-
-/** @type {Void} */const d = undefined;
->d : Symbol(d, Decl(index.js, 4, 24))
->Void : Symbol(Void)
->undefined : Symbol(undefined)
-
-/** @type {Undefined} */const e = undefined;
->e : Symbol(e, Decl(index.js, 5, 29))
->Undefined : Symbol(Undefined)
->undefined : Symbol(undefined)
-
-/** @type {Null} */const f = null;
->f : Symbol(f, Decl(index.js, 6, 24))
->Null : Symbol(Null)
-
-/** @type {Function} */const g = () => void 0;
->g : Symbol(g, Decl(index.js, 8, 28))
->Function : Symbol(Function)
-
-/** @type {function} */const h = () => void 0;
->h : Symbol(h, Decl(index.js, 9, 28))
->function : Symbol(function)
-
-/** @type {array} */const i = [];
->i : Symbol(i, Decl(index.js, 10, 25))
->array : Symbol(array)
-
-/** @type {promise} */const j = Promise.resolve(0);
->j : Symbol(j, Decl(index.js, 11, 27))
-<<<<<<< HEAD
->promise : Symbol(promise)
-=======
->Promise.resolve : Symbol(resolve, Decl(lib.es2015.promise.d.ts, --, --), Decl(lib.es2015.promise.d.ts, --, --), Decl(lib.es2015.promise.d.ts, --, --))
->Promise : Symbol(Promise, Decl(lib.es5.d.ts, --, --), Decl(lib.es2015.iterable.d.ts, --, --), Decl(lib.es2015.promise.d.ts, --, --), Decl(lib.es2015.symbol.wellknown.d.ts, --, --))
->resolve : Symbol(resolve, Decl(lib.es2015.promise.d.ts, --, --), Decl(lib.es2015.promise.d.ts, --, --), Decl(lib.es2015.promise.d.ts, --, --))
->>>>>>> d508afb7
-
-/** @type {Object<string, string>} */const k = {x: "x"};
->k : Symbol(k, Decl(index.js, 12, 42))
->Object : Symbol(Object)
->x : Symbol(x, Decl(index.js, 12, 48))
-
-
-// these are not recognized as anything and should just be lookup failures
-// ignore the errors to try to ensure they're emitted as `any` in declaration emit
-// @ts-ignore
-/** @type {class} */const l = true;
->l : Symbol(l, Decl(index.js, 18, 25))
->class : Symbol(class)
-
-// @ts-ignore
-/** @type {bool} */const m = true;
->m : Symbol(m, Decl(index.js, 20, 24))
->bool : Symbol(bool)
-
-// @ts-ignore
-/** @type {int} */const n = true;
->n : Symbol(n, Decl(index.js, 22, 23))
->int : Symbol(int)
-
-// @ts-ignore
-/** @type {float} */const o = true;
->o : Symbol(o, Decl(index.js, 24, 25))
->float : Symbol(float)
-
-// @ts-ignore
-/** @type {integer} */const p = true;
->p : Symbol(p, Decl(index.js, 26, 27))
->integer : Symbol(integer)
-
-// or, in the case of `event` likely erroneously refers to the type of the global Event object
-/** @type {event} */const q = undefined;
->q : Symbol(q, Decl(index.js, 29, 25))
->event : Symbol(event)
->undefined : Symbol(undefined)
-
+//// [tests/cases/conformance/jsdoc/declarations/jsDeclarationsJSDocRedirectedLookups.ts] ////
+
+=== index.js ===
+// these are recognized as TS concepts by the checker
+/** @type {String} */const a = "";
+>a : Symbol(a, Decl(index.js, 1, 26))
+>String : Symbol(String, Decl(lib.es5.d.ts, --, --), Decl(lib.es5.d.ts, --, --), Decl(lib.es5.d.ts, --, --), Decl(lib.es2015.core.d.ts, --, --), Decl(lib.es2015.iterable.d.ts, --, --) ... and 1 more)
+
+/** @type {Number} */const b = 0;
+>b : Symbol(b, Decl(index.js, 2, 26))
+>Number : Symbol(Number, Decl(lib.es5.d.ts, --, --), Decl(lib.es5.d.ts, --, --), Decl(lib.es5.d.ts, --, --))
+
+/** @type {Boolean} */const c = true;
+>c : Symbol(c, Decl(index.js, 3, 27))
+>Boolean : Symbol(Boolean, Decl(lib.es5.d.ts, --, --), Decl(lib.es5.d.ts, --, --))
+
+/** @type {Void} */const d = undefined;
+>d : Symbol(d, Decl(index.js, 4, 24))
+>Void : Symbol(Void)
+>undefined : Symbol(undefined)
+
+/** @type {Undefined} */const e = undefined;
+>e : Symbol(e, Decl(index.js, 5, 29))
+>Undefined : Symbol(Undefined)
+>undefined : Symbol(undefined)
+
+/** @type {Null} */const f = null;
+>f : Symbol(f, Decl(index.js, 6, 24))
+>Null : Symbol(Null)
+
+/** @type {Function} */const g = () => void 0;
+>g : Symbol(g, Decl(index.js, 8, 28))
+>Function : Symbol(Function, Decl(lib.es5.d.ts, --, --), Decl(lib.es5.d.ts, --, --), Decl(lib.es2015.core.d.ts, --, --), Decl(lib.es2015.symbol.wellknown.d.ts, --, --))
+
+/** @type {function} */const h = () => void 0;
+>h : Symbol(h, Decl(index.js, 9, 28))
+>function : Symbol(function)
+
+/** @type {array} */const i = [];
+>i : Symbol(i, Decl(index.js, 10, 25))
+>array : Symbol(array)
+
+/** @type {promise} */const j = Promise.resolve(0);
+>j : Symbol(j, Decl(index.js, 11, 27))
+>promise : Symbol(promise)
+>Promise.resolve : Symbol(resolve, Decl(lib.es2015.promise.d.ts, --, --), Decl(lib.es2015.promise.d.ts, --, --), Decl(lib.es2015.promise.d.ts, --, --))
+>Promise : Symbol(Promise, Decl(lib.es5.d.ts, --, --), Decl(lib.es2015.iterable.d.ts, --, --), Decl(lib.es2015.promise.d.ts, --, --), Decl(lib.es2015.symbol.wellknown.d.ts, --, --))
+>resolve : Symbol(resolve, Decl(lib.es2015.promise.d.ts, --, --), Decl(lib.es2015.promise.d.ts, --, --), Decl(lib.es2015.promise.d.ts, --, --))
+
+/** @type {Object<string, string>} */const k = {x: "x"};
+>k : Symbol(k, Decl(index.js, 12, 42))
+>Object : Symbol(Object, Decl(lib.es5.d.ts, --, --), Decl(lib.es5.d.ts, --, --))
+>x : Symbol(x, Decl(index.js, 12, 48))
+
+
+// these are not recognized as anything and should just be lookup failures
+// ignore the errors to try to ensure they're emitted as `any` in declaration emit
+// @ts-ignore
+/** @type {class} */const l = true;
+>l : Symbol(l, Decl(index.js, 18, 25))
+>class : Symbol(class)
+
+// @ts-ignore
+/** @type {bool} */const m = true;
+>m : Symbol(m, Decl(index.js, 20, 24))
+>bool : Symbol(bool)
+
+// @ts-ignore
+/** @type {int} */const n = true;
+>n : Symbol(n, Decl(index.js, 22, 23))
+>int : Symbol(int)
+
+// @ts-ignore
+/** @type {float} */const o = true;
+>o : Symbol(o, Decl(index.js, 24, 25))
+>float : Symbol(float)
+
+// @ts-ignore
+/** @type {integer} */const p = true;
+>p : Symbol(p, Decl(index.js, 26, 27))
+>integer : Symbol(integer)
+
+// or, in the case of `event` likely erroneously refers to the type of the global Event object
+/** @type {event} */const q = undefined;
+>q : Symbol(q, Decl(index.js, 29, 25))
+>event : Symbol(event)
+>undefined : Symbol(undefined)
+