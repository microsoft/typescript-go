--- conflicted
+++ resolved
@@ -14,15 +14,9 @@
 ->exports : Symbol(module.exports, Decl(index.js, 0, 0))
 ->A : Symbol(A, Decl(index.js, 2, 42), Decl(index.js, 4, 15))
 +>module.exports.A : Symbol(A, Decl(index.js, 2, 42))
-<<<<<<< HEAD
 +>module.exports : Symbol(".", Decl(index.js, 0, 0))
-+>module : Symbol(module.exports)
++>module : Symbol(".", Decl(index.js, 0, 0))
 +>exports : Symbol(".", Decl(index.js, 0, 0))
-=======
-+>module.exports : Symbol("index", Decl(index.js, 0, 0))
-+>module : Symbol("index", Decl(index.js, 0, 0))
-+>exports : Symbol("index", Decl(index.js, 0, 0))
->>>>>>> 7cf22f66
 +>A : Symbol(A, Decl(index.js, 2, 42))
 
  module.exports.A.B = {
@@ -34,15 +28,9 @@
 ->A : Symbol(A, Decl(index.js, 2, 42), Decl(index.js, 4, 15))
 ->B : Symbol(A.B, Decl(index.js, 3, 21))
 +>module.exports.A : Symbol(A, Decl(index.js, 2, 42))
-<<<<<<< HEAD
 +>module.exports : Symbol(".", Decl(index.js, 0, 0))
-+>module : Symbol(module.exports)
++>module : Symbol(".", Decl(index.js, 0, 0))
 +>exports : Symbol(".", Decl(index.js, 0, 0))
-=======
-+>module.exports : Symbol("index", Decl(index.js, 0, 0))
-+>module : Symbol("index", Decl(index.js, 0, 0))
-+>exports : Symbol("index", Decl(index.js, 0, 0))
->>>>>>> 7cf22f66
 +>A : Symbol(A, Decl(index.js, 2, 42))
 
      thing: new Something()
