--- conflicted
+++ resolved
@@ -1,147 +1,142 @@
-//// [tests/cases/conformance/types/mapped/mappedTypeWithAny.ts] ////
-
-=== mappedTypeWithAny.ts ===
-type Item = { value: string };
->Item : Item
->value : string
-
-type ItemMap<T> = { [P in keyof T]: Item };
->ItemMap : ItemMap<T>
-
-declare let x0: keyof any;
->x0 : string | number | symbol
-
-declare let x1: { [P in any]: Item };
->x1 : { [x: string]: Item; [x: number]: Item; [x: symbol]: Item; }
-
-declare let x2: { [P in string]: Item };
->x2 : { [x: string]: Item; }
-
-declare let x3: { [P in keyof any]: Item };
->x3 : { [x: string]: Item; }
-
-declare let x4: ItemMap<any>;
->x4 : ItemMap<any>
-
-// Repro from #19152
-
-type Data = {
->Data : Data
-
-  value: string;
->value : string
-}
-
-type StrictDataMap<T> = {
->StrictDataMap : StrictDataMap<T>
-
-  [P in keyof T]: Data
-}
-
-declare let z: StrictDataMap<any>;
->z : StrictDataMap<any>
-
-for (let id in z) {
->id : string
->z : StrictDataMap<any>
-
-  let data = z[id];
->data : Data
->z[id] : Data
->z : StrictDataMap<any>
->id : string
-
-  let x = data.notAValue;  // Error
->x : any
->data.notAValue : any
->data : Data
->notAValue : any
-}
-
-// Issue #46169.
-// We want mapped types whose constraint is `keyof T` to
-// map over `any` differently, depending on whether `T`
-// is constrained to array and tuple types.
-type Arrayish<T extends unknown[]> = { [K in keyof T]: T[K] };
->Arrayish : Arrayish<T>
-
-type Objectish<T extends unknown> = { [K in keyof T]: T[K] };
->Objectish : Objectish<T>
-
-// When a mapped type whose constraint is `keyof T` is instantiated,
-// `T` may be instantiated with a `U` which is constrained to
-// array and tuple types. *Ideally*, when `U` is later instantiated with `any`,
-// the result should also be some sort of array; however, at the moment we don't seem
-// to have an easy way to preserve that information. More than just that, it would be
-// inconsistent for two instantiations of `Objectish<any>` to produce different outputs
-// depending on the usage-site. As a result, `IndirectArrayish` does not act like `Arrayish`.
-type IndirectArrayish<U extends unknown[]> = Objectish<U>;
->IndirectArrayish : Objectish<U>
-
-function bar(arrayish: Arrayish<any>, objectish: Objectish<any>, indirectArrayish: IndirectArrayish<any>) {
->bar : (arrayish: any[], objectish: Objectish<any>, indirectArrayish: Objectish<any>) => void
->arrayish : any[]
->objectish : Objectish<any>
->indirectArrayish : Objectish<any>
-
-    let arr: any[];
->arr : any[]
-
-    arr = arrayish;
->arr = arrayish : any[]
->arr : any[]
->arrayish : any[]
-
-    arr = objectish;
->arr = objectish : Objectish<any>
->arr : any[]
->objectish : Objectish<any>
-
-    arr = indirectArrayish;
->arr = indirectArrayish : Objectish<any>
->arr : any[]
->indirectArrayish : Objectish<any>
-}
-
-declare function stringifyArray<T extends readonly any[]>(arr: T): { -readonly [K in keyof T]: string };
->stringifyArray : <T extends readonly any[]>(arr: T) => { -readonly [K in keyof T]: string }
->arr : T
-
-let abc: any[] = stringifyArray(void 0 as any);
->abc : any[]
->stringifyArray(void 0 as any) : string[]
->stringifyArray : <T extends readonly any[]>(arr: T) => { -readonly [K in keyof T]: string }
->void 0 as any : any
->void 0 : undefined
->0 : 0
-
-declare function stringifyPair<T extends readonly [any, any]>(arr: T): { -readonly [K in keyof T]: string };
-<<<<<<< HEAD
->stringifyPair : <T extends readonly [any, any]>(arr: T) => { -readonly [K in keyof T]: string }
->T : T
-=======
->stringifyPair : <T extends [any, any]>(arr: T) => { -readonly [K in keyof T]: string }
->>>>>>> aff8d07f
->arr : T
-
-let def: [any, any] = stringifyPair(void 0 as any);
->def : [any, any]
->stringifyPair(void 0 as any) : string[]
->stringifyPair : <T extends readonly [any, any]>(arr: T) => { -readonly [K in keyof T]: string }
->void 0 as any : any
->void 0 : undefined
->0 : 0
-
-// Repro from #46582
-
-type Evolvable<E extends Evolver> = {
->Evolvable : Evolvable<E>
-
-  [P in keyof E]: never;
-};
-type Evolver<T extends Evolvable<any> = any> = {
->Evolver : Evolver<T>
-
-  [key in keyof Partial<T>]: never;
-};
-
+//// [tests/cases/conformance/types/mapped/mappedTypeWithAny.ts] ////
+
+=== mappedTypeWithAny.ts ===
+type Item = { value: string };
+>Item : Item
+>value : string
+
+type ItemMap<T> = { [P in keyof T]: Item };
+>ItemMap : ItemMap<T>
+
+declare let x0: keyof any;
+>x0 : string | number | symbol
+
+declare let x1: { [P in any]: Item };
+>x1 : { [x: string]: Item; [x: number]: Item; [x: symbol]: Item; }
+
+declare let x2: { [P in string]: Item };
+>x2 : { [x: string]: Item; }
+
+declare let x3: { [P in keyof any]: Item };
+>x3 : { [x: string]: Item; }
+
+declare let x4: ItemMap<any>;
+>x4 : ItemMap<any>
+
+// Repro from #19152
+
+type Data = {
+>Data : Data
+
+  value: string;
+>value : string
+}
+
+type StrictDataMap<T> = {
+>StrictDataMap : StrictDataMap<T>
+
+  [P in keyof T]: Data
+}
+
+declare let z: StrictDataMap<any>;
+>z : StrictDataMap<any>
+
+for (let id in z) {
+>id : string
+>z : StrictDataMap<any>
+
+  let data = z[id];
+>data : Data
+>z[id] : Data
+>z : StrictDataMap<any>
+>id : string
+
+  let x = data.notAValue;  // Error
+>x : any
+>data.notAValue : any
+>data : Data
+>notAValue : any
+}
+
+// Issue #46169.
+// We want mapped types whose constraint is `keyof T` to
+// map over `any` differently, depending on whether `T`
+// is constrained to array and tuple types.
+type Arrayish<T extends unknown[]> = { [K in keyof T]: T[K] };
+>Arrayish : Arrayish<T>
+
+type Objectish<T extends unknown> = { [K in keyof T]: T[K] };
+>Objectish : Objectish<T>
+
+// When a mapped type whose constraint is `keyof T` is instantiated,
+// `T` may be instantiated with a `U` which is constrained to
+// array and tuple types. *Ideally*, when `U` is later instantiated with `any`,
+// the result should also be some sort of array; however, at the moment we don't seem
+// to have an easy way to preserve that information. More than just that, it would be
+// inconsistent for two instantiations of `Objectish<any>` to produce different outputs
+// depending on the usage-site. As a result, `IndirectArrayish` does not act like `Arrayish`.
+type IndirectArrayish<U extends unknown[]> = Objectish<U>;
+>IndirectArrayish : Objectish<U>
+
+function bar(arrayish: Arrayish<any>, objectish: Objectish<any>, indirectArrayish: IndirectArrayish<any>) {
+>bar : (arrayish: any[], objectish: Objectish<any>, indirectArrayish: Objectish<any>) => void
+>arrayish : any[]
+>objectish : Objectish<any>
+>indirectArrayish : Objectish<any>
+
+    let arr: any[];
+>arr : any[]
+
+    arr = arrayish;
+>arr = arrayish : any[]
+>arr : any[]
+>arrayish : any[]
+
+    arr = objectish;
+>arr = objectish : Objectish<any>
+>arr : any[]
+>objectish : Objectish<any>
+
+    arr = indirectArrayish;
+>arr = indirectArrayish : Objectish<any>
+>arr : any[]
+>indirectArrayish : Objectish<any>
+}
+
+declare function stringifyArray<T extends readonly any[]>(arr: T): { -readonly [K in keyof T]: string };
+>stringifyArray : <T extends readonly any[]>(arr: T) => { -readonly [K in keyof T]: string }
+>arr : T
+
+let abc: any[] = stringifyArray(void 0 as any);
+>abc : any[]
+>stringifyArray(void 0 as any) : string[]
+>stringifyArray : <T extends readonly any[]>(arr: T) => { -readonly [K in keyof T]: string }
+>void 0 as any : any
+>void 0 : undefined
+>0 : 0
+
+declare function stringifyPair<T extends readonly [any, any]>(arr: T): { -readonly [K in keyof T]: string };
+>stringifyPair : <T extends [any, any]>(arr: T) => { -readonly [K in keyof T]: string }
+>arr : T
+
+let def: [any, any] = stringifyPair(void 0 as any);
+>def : [any, any]
+>stringifyPair(void 0 as any) : string[]
+>stringifyPair : <T extends [any, any]>(arr: T) => { -readonly [K in keyof T]: string }
+>void 0 as any : any
+>void 0 : undefined
+>0 : 0
+
+// Repro from #46582
+
+type Evolvable<E extends Evolver> = {
+>Evolvable : Evolvable<E>
+
+  [P in keyof E]: never;
+};
+type Evolver<T extends Evolvable<any> = any> = {
+>Evolver : Evolver<T>
+
+  [key in keyof Partial<T>]: never;
+};
+