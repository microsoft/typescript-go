--- conflicted
+++ resolved
@@ -332,30 +332,7 @@
  >call : (this: Function, thisArg: any, ...argArray: any[]) => any
  >benchmark : Benchmark
  >subBenchmark : (name: any, f: any) => void
-<<<<<<< HEAD
- 
-@@= skipped -75, +75 lines =@@
-=======
-@@= skipped -31, +31 lines =@@
- >i < benchmarks.length : boolean
- >i : number
- >benchmarks.length : number
-->benchmarks : (new () => Benchmark)[]
-+>benchmarks : new () => Benchmark[]
- >length : number
- >i++ : number
- >i : number
-@@= skipped -9, +9 lines =@@
- >b : Benchmark
- >new benchmarks[i]() : Benchmark
- >benchmarks[i] : new () => Benchmark
-->benchmarks : (new () => Benchmark)[]
-+>benchmarks : new () => Benchmark[]
- >i : number
- 
- 
-@@= skipped -34, +34 lines =@@
->>>>>>> da4e1211
+@@= skipped -74, +74 lines =@@
  
                      timeFunction(b);
  >timeFunction(b) : void
