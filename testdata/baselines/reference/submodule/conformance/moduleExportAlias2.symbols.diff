--- old.moduleExportAlias2.symbols
+++ new.moduleExportAlias2.symbols
@@= skipped -4, +4 lines =@@
 const C = require("./semver")
 >C : Symbol(C, Decl(index.js, 1, 5))
 >require : Symbol(require, Decl(node.d.ts, 0, 0))
->"./semver" : Symbol("semver", Decl(semver.js, 0, 0))
+>"./semver" : Symbol(C, Decl(semver.js, 0, 0))

 var two = C.f(1)
 >two : Symbol(two, Decl(index.js, 2, 3))
@@= skipped -27, +27 lines =@@
 === semver.js ===
 /// <reference path='node.d.ts' />
 exports = module.exports = C
->exports : Symbol("semver", Decl(semver.js, 0, 0))
->module.exports : Symbol(module.exports, Decl(semver.js, 0, 0))
->module : Symbol(export=, Decl(semver.js, 1, 9))
->exports : Symbol(export=, Decl(semver.js, 1, 9))
<<<<<<< HEAD
+>exports : Symbol("./semver", Decl(semver.js, 0, 0))
+>module.exports : Symbol("./semver", Decl(semver.js, 0, 0))
+>module : Symbol(module.exports)
+>exports : Symbol("./semver", Decl(semver.js, 0, 0))
=======
+>module.exports : Symbol("semver", Decl(semver.js, 0, 0))
+>module : Symbol("semver", Decl(semver.js, 0, 0))
+>exports : Symbol("semver", Decl(semver.js, 0, 0))
>>>>>>> 7cf22f66
 >C : Symbol(C, Decl(semver.js, 2, 22))

 exports.f = n => n + 1
 >exports.f : Symbol(f, Decl(semver.js, 1, 28))
->exports : Symbol(f, Decl(semver.js, 1, 28))
+>exports : Symbol("./semver", Decl(semver.js, 0, 0))
 >f : Symbol(f, Decl(semver.js, 1, 28))
 >n : Symbol(n, Decl(semver.js, 2, 11))
 >n : Symbol(n, Decl(semver.js, 2, 11))
@@= skipped -17, +17 lines =@@
 >C : Symbol(C, Decl(semver.js, 2, 22))

     this.p = 1
->this.p : Symbol(C.p, Decl(semver.js, 3, 14))
->this : Symbol(C, Decl(semver.js, 2, 22))
->p : Symbol(C.p, Decl(semver.js, 3, 14))
 }<|MERGE_RESOLUTION|>--- conflicted
+++ resolved
@@ -17,16 +17,10 @@
 ->module.exports : Symbol(module.exports, Decl(semver.js, 0, 0))
 ->module : Symbol(export=, Decl(semver.js, 1, 9))
 ->exports : Symbol(export=, Decl(semver.js, 1, 9))
-<<<<<<< HEAD
 +>exports : Symbol("./semver", Decl(semver.js, 0, 0))
 +>module.exports : Symbol("./semver", Decl(semver.js, 0, 0))
-+>module : Symbol(module.exports)
++>module : Symbol("./semver", Decl(semver.js, 0, 0))
 +>exports : Symbol("./semver", Decl(semver.js, 0, 0))
-=======
-+>module.exports : Symbol("semver", Decl(semver.js, 0, 0))
-+>module : Symbol("semver", Decl(semver.js, 0, 0))
-+>exports : Symbol("semver", Decl(semver.js, 0, 0))
->>>>>>> 7cf22f66
  >C : Symbol(C, Decl(semver.js, 2, 22))
 
  exports.f = n => n + 1
