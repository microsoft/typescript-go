--- conflicted
+++ resolved
@@ -1,38 +1,28 @@
-//// [tests/cases/conformance/jsdoc/paramTagTypeResolution2.ts] ////
-
-=== 38572.js ===
-/**
- * @template T
- * @param {T} a
- * @param {{[K in keyof T]: (value: T[K]) => void }} b
- */
-function f(a, b) {
->f : <T>(a: T, b: { [K in keyof T]: (value: T[K]) => void; }) => void
->a : T
->b : { [K in keyof T]: (value: T[K]) => void; }
-}
-
-f({ x: 42 }, { x(param) { param.toFixed() } });
->f({ x: 42 }, { x(param) { param.toFixed() } }) : void
->f : <T>(a: T, b: { [K in keyof T]: (value: T[K]) => void; }) => void
->{ x: 42 } : { x: number; }
->x : number
->42 : 42
-<<<<<<< HEAD
->{ x(param) { param.toFixed() } } : { x: (param: number) => void; }
->x : (param: number) => void
->param : number
->param.toFixed() : string
->param.toFixed : (fractionDigits?: number) => string
->param : number
->toFixed : (fractionDigits?: number) => string
-=======
->{ x(param) { param.toFixed() } } : { x(param: K): void; }
->x : (param: K) => void
->param : K
->param.toFixed() : any
->param.toFixed : any
->param : K
->toFixed : any
->>>>>>> e7a30f51
-
+//// [tests/cases/conformance/jsdoc/paramTagTypeResolution2.ts] ////
+
+=== 38572.js ===
+/**
+ * @template T
+ * @param {T} a
+ * @param {{[K in keyof T]: (value: T[K]) => void }} b
+ */
+function f(a, b) {
+>f : <T>(a: T, b: { [K in keyof T]: (value: T[K]) => void; }) => void
+>a : T
+>b : { [K in keyof T]: (value: T[K]) => void; }
+}
+
+f({ x: 42 }, { x(param) { param.toFixed() } });
+>f({ x: 42 }, { x(param) { param.toFixed() } }) : void
+>f : <T>(a: T, b: { [K in keyof T]: (value: T[K]) => void; }) => void
+>{ x: 42 } : { x: number; }
+>x : number
+>42 : 42
+>{ x(param) { param.toFixed() } } : { x(param: number): void; }
+>x : (param: number) => void
+>param : number
+>param.toFixed() : string
+>param.toFixed : (fractionDigits?: number) => string
+>param : number
+>toFixed : (fractionDigits?: number) => string
+