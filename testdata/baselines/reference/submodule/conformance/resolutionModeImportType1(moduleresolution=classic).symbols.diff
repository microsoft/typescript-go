--- conflicted
+++ resolved
@@ -4,21 +4,12 @@
  === /app.ts ===
  type Default = typeof import("foo").x;
  >Default : Symbol(Default, Decl(app.ts, 0, 0))
-<<<<<<< HEAD
 +>x : Symbol(x, Decl(index.d.mts, 0, 20))
- 
+
  type Import = typeof import("foo", { assert: { "resolution-mode": "import" } }).x;
  >Import : Symbol(Import, Decl(app.ts, 0, 38))
 +>x : Symbol(x, Decl(index.d.mts, 0, 20))
- 
-=======
-+>x : Symbol(x, Decl(index.d.cts, 0, 20))
 
- type Import = typeof import("foo", { assert: { "resolution-mode": "import" } }).x;
- >Import : Symbol(Import, Decl(app.ts, 0, 38))
-+>x : Symbol(x, Decl(index.d.cts, 0, 20))
-
->>>>>>> 360255e6
  type Require = typeof import("foo", { assert: { "resolution-mode": "require" } }).x;
  >Require : Symbol(Require, Decl(app.ts, 1, 82))
 +>x : Symbol(x, Decl(index.d.cts, 0, 20))
