--- conflicted
+++ resolved
@@ -1,51 +1,9 @@
 --- old.nodeModulesDeclarationEmitDynamicImportWithPackageExports.js
 +++ new.nodeModulesDeclarationEmitDynamicImportWithPackageExports.js
-@@= skipped -77, +77 lines =@@
- "use strict";
- Object.defineProperty(exports, "__esModule", { value: true });
- //// [other.js]
- // esm format file
- export const a = await import("package/cjs");
-@@= skipped -23, +22 lines =@@
- export const d = await import("inner/cjs");
- export const e = await import("inner/mjs");
- //// [other.cjs]
-<<<<<<< HEAD
--"use strict";
--Object.defineProperty(exports, "__esModule", { value: true });
--exports.f = exports.c = exports.b = exports.a = void 0;
+@@= skipped -112, +112 lines =@@
  // cjs format file, no TLA
--exports.a = import("package/cjs");
--exports.b = import("package/mjs");
--exports.c = import("package");
--exports.f = import("inner");
-+export const a = import("package/cjs");
-+export const b = import("package/mjs");
-+export const c = import("package");
-+export const f = import("inner");
- //// [other2.cjs]
--"use strict";
--Object.defineProperty(exports, "__esModule", { value: true });
--exports.e = exports.d = void 0;
- // cjs format file, no TLA
--exports.d = import("inner/cjs");
--exports.e = import("inner/mjs");
-=======
- "use strict";
- Object.defineProperty(exports, "__esModule", { value: true });
- exports.f = exports.c = exports.b = exports.a = void 0;
--// cjs format file, no TLA
- exports.a = import("package/cjs");
- exports.b = import("package/mjs");
- exports.c = import("package");
-@@= skipped -32, +27 lines =@@
- "use strict";
- Object.defineProperty(exports, "__esModule", { value: true });
- exports.e = exports.d = void 0;
--// cjs format file, no TLA
  exports.d = import("inner/cjs");
  exports.e = import("inner/mjs");
->>>>>>> ffa05826
 -
 -
 -//// [index.d.ts]
