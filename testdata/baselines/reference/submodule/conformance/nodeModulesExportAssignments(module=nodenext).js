--- conflicted
+++ resolved
@@ -1,33 +1,30 @@
-//// [tests/cases/conformance/node/nodeModulesExportAssignments.ts] ////
-
-//// [index.ts]
+//// [tests/cases/conformance/node/nodeModulesExportAssignments.ts] ////
+
+//// [index.ts]
 // cjs format file
 const a = {};
-export = a;
-//// [index.ts]
+export = a;
+//// [index.ts]
 // esm format file
 const a = {};
-export = a;
-//// [package.json]
+export = a;
+//// [package.json]
 {
     "name": "package",
     "private": true,
     "type": "module"
-}
-//// [package.json]
+}
+//// [package.json]
 {
     "type": "commonjs"
-}
-
-//// [index.js]
-<<<<<<< HEAD
-// cjs format file
-=======
-"use strict";
->>>>>>> ffa05826
-const a = {};
-module.exports = a;
-//// [index.js]
-// esm format file
-const a = {};
-export {};
+}
+
+//// [index.js]
+"use strict";
+// cjs format file
+const a = {};
+module.exports = a;
+//// [index.js]
+// esm format file
+const a = {};
+export {};