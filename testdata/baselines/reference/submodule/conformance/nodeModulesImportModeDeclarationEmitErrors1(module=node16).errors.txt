--- conflicted
+++ resolved
@@ -1,49 +1,43 @@
-/index.ts(2,45): error TS2821: Import assertions are only supported when the '--module' option is set to 'esnext', 'node18', 'nodenext', or 'preserve'.
-/index.ts(2,73): error TS1453: `resolution-mode` should be either `require` or `import`.
-<<<<<<< HEAD
-/index.ts(4,10): error TS2305: Module '"pkg"' has no exported member 'ImportInterface'.
-/index.ts(4,39): error TS2821: Import assertions are only supported when the '--module' option is set to 'esnext', 'nodenext', or 'preserve'.
-/index.ts(6,76): error TS2821: Import assertions are only supported when the '--module' option is set to 'esnext', 'nodenext', or 'preserve'.
-=======
-/index.ts(4,10): error TS2305: Module '"./node_modules/pkg/require"' has no exported member 'ImportInterface'.
-/index.ts(4,39): error TS2821: Import assertions are only supported when the '--module' option is set to 'esnext', 'node18', 'nodenext', or 'preserve'.
-/index.ts(6,76): error TS2821: Import assertions are only supported when the '--module' option is set to 'esnext', 'node18', 'nodenext', or 'preserve'.
->>>>>>> ae5c275a
-
-
-==== /index.ts (5 errors) ====
-    // incorrect mode
-    import type { RequireInterface } from "pkg" assert { "resolution-mode": "foobar" };
-                                                ~~~~~~~~~~~~~~~~~~~~~~~~~~~~~~~~~~~~~~
-!!! error TS2821: Import assertions are only supported when the '--module' option is set to 'esnext', 'node18', 'nodenext', or 'preserve'.
-                                                                            ~~~~~~~~
-!!! error TS1453: `resolution-mode` should be either `require` or `import`.
-    // not type-only
-    import { ImportInterface } from "pkg" assert { "resolution-mode": "import" };
-             ~~~~~~~~~~~~~~~
-!!! error TS2305: Module '"pkg"' has no exported member 'ImportInterface'.
-                                          ~~~~~~~~~~~~~~~~~~~~~~~~~~~~~~~~~~~~~~
-!!! error TS2821: Import assertions are only supported when the '--module' option is set to 'esnext', 'node18', 'nodenext', or 'preserve'.
-    // not exclusively type-only
-    import {type RequireInterface as Req, RequireInterface as Req2} from "pkg" assert { "resolution-mode": "require" };
-                                                                               ~~~~~~~~~~~~~~~~~~~~~~~~~~~~~~~~~~~~~~~
-!!! error TS2821: Import assertions are only supported when the '--module' option is set to 'esnext', 'node18', 'nodenext', or 'preserve'.
-    
-    export interface LocalInterface extends RequireInterface, ImportInterface {}
-    
-    
-    
-    
-==== /node_modules/pkg/package.json (0 errors) ====
-    {
-        "name": "pkg",
-        "version": "0.0.1",
-        "exports": {
-            "import": "./import.js",
-            "require": "./require.js"
-        }
-    }
-==== /node_modules/pkg/import.d.ts (0 errors) ====
-    export interface ImportInterface {}
-==== /node_modules/pkg/require.d.ts (0 errors) ====
+/index.ts(2,45): error TS2821: Import assertions are only supported when the '--module' option is set to 'esnext', 'node18', 'nodenext', or 'preserve'.
+/index.ts(2,73): error TS1453: `resolution-mode` should be either `require` or `import`.
+/index.ts(4,10): error TS2305: Module '"pkg"' has no exported member 'ImportInterface'.
+/index.ts(4,39): error TS2821: Import assertions are only supported when the '--module' option is set to 'esnext', 'node18', 'nodenext', or 'preserve'.
+/index.ts(6,76): error TS2821: Import assertions are only supported when the '--module' option is set to 'esnext', 'node18', 'nodenext', or 'preserve'.
+
+
+==== /index.ts (5 errors) ====
+    // incorrect mode
+    import type { RequireInterface } from "pkg" assert { "resolution-mode": "foobar" };
+                                                ~~~~~~~~~~~~~~~~~~~~~~~~~~~~~~~~~~~~~~
+!!! error TS2821: Import assertions are only supported when the '--module' option is set to 'esnext', 'node18', 'nodenext', or 'preserve'.
+                                                                            ~~~~~~~~
+!!! error TS1453: `resolution-mode` should be either `require` or `import`.
+    // not type-only
+    import { ImportInterface } from "pkg" assert { "resolution-mode": "import" };
+             ~~~~~~~~~~~~~~~
+!!! error TS2305: Module '"pkg"' has no exported member 'ImportInterface'.
+                                          ~~~~~~~~~~~~~~~~~~~~~~~~~~~~~~~~~~~~~~
+!!! error TS2821: Import assertions are only supported when the '--module' option is set to 'esnext', 'node18', 'nodenext', or 'preserve'.
+    // not exclusively type-only
+    import {type RequireInterface as Req, RequireInterface as Req2} from "pkg" assert { "resolution-mode": "require" };
+                                                                               ~~~~~~~~~~~~~~~~~~~~~~~~~~~~~~~~~~~~~~~
+!!! error TS2821: Import assertions are only supported when the '--module' option is set to 'esnext', 'node18', 'nodenext', or 'preserve'.
+    
+    export interface LocalInterface extends RequireInterface, ImportInterface {}
+    
+    
+    
+    
+==== /node_modules/pkg/package.json (0 errors) ====
+    {
+        "name": "pkg",
+        "version": "0.0.1",
+        "exports": {
+            "import": "./import.js",
+            "require": "./require.js"
+        }
+    }
+==== /node_modules/pkg/import.d.ts (0 errors) ====
+    export interface ImportInterface {}
+==== /node_modules/pkg/require.d.ts (0 errors) ====
     export interface RequireInterface {}