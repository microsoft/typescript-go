--- old.moduleExportAliasExports.symbols
+++ new.moduleExportAliasExports.symbols
@@= skipped -4, +4 lines =@@
 (function() {
 exports.bigOak = 1
 >exports.bigOak : Symbol(bigOak, Decl(Eloquent.js, 1, 13))
->exports : Symbol(bigOak, Decl(Eloquent.js, 1, 13))
+>exports : Symbol("./Eloquent", Decl(Eloquent.js, 0, 0))
 >bigOak : Symbol(bigOak, Decl(Eloquent.js, 1, 13))

 exports.everywhere = 2
 >exports.everywhere : Symbol(everywhere, Decl(Eloquent.js, 2, 18))
->exports : Symbol(everywhere, Decl(Eloquent.js, 2, 18))
+>exports : Symbol("./Eloquent", Decl(Eloquent.js, 0, 0))
 >everywhere : Symbol(everywhere, Decl(Eloquent.js, 2, 18))

 module.exports = exports
->module.exports : Symbol(module.exports, Decl(Eloquent.js, 0, 0))
->module : Symbol(export=, Decl(Eloquent.js, 3, 22))
->exports : Symbol(export=, Decl(Eloquent.js, 3, 22))
<<<<<<< HEAD
->exports : Symbol("Eloquent", Decl(Eloquent.js, 0, 0))
+>module.exports : Symbol("./Eloquent", Decl(Eloquent.js, 0, 0))
+>module : Symbol(module.exports)
+>exports : Symbol("./Eloquent", Decl(Eloquent.js, 0, 0))
+>exports : Symbol("./Eloquent", Decl(Eloquent.js, 0, 0))
=======
+>module.exports : Symbol("Eloquent", Decl(Eloquent.js, 0, 0))
+>module : Symbol("Eloquent", Decl(Eloquent.js, 0, 0))
+>exports : Symbol("Eloquent", Decl(Eloquent.js, 0, 0))
 >exports : Symbol("Eloquent", Decl(Eloquent.js, 0, 0))
>>>>>>> 7cf22f66

 })()<|MERGE_RESOLUTION|>--- conflicted
+++ resolved
@@ -18,17 +18,10 @@
 ->module.exports : Symbol(module.exports, Decl(Eloquent.js, 0, 0))
 ->module : Symbol(export=, Decl(Eloquent.js, 3, 22))
 ->exports : Symbol(export=, Decl(Eloquent.js, 3, 22))
-<<<<<<< HEAD
 ->exports : Symbol("Eloquent", Decl(Eloquent.js, 0, 0))
 +>module.exports : Symbol("./Eloquent", Decl(Eloquent.js, 0, 0))
-+>module : Symbol(module.exports)
++>module : Symbol("./Eloquent", Decl(Eloquent.js, 0, 0))
 +>exports : Symbol("./Eloquent", Decl(Eloquent.js, 0, 0))
 +>exports : Symbol("./Eloquent", Decl(Eloquent.js, 0, 0))
-=======
-+>module.exports : Symbol("Eloquent", Decl(Eloquent.js, 0, 0))
-+>module : Symbol("Eloquent", Decl(Eloquent.js, 0, 0))
-+>exports : Symbol("Eloquent", Decl(Eloquent.js, 0, 0))
- >exports : Symbol("Eloquent", Decl(Eloquent.js, 0, 0))
->>>>>>> 7cf22f66
 
  })()