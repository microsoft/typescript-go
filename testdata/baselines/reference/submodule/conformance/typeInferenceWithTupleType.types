//// [tests/cases/conformance/types/tuple/typeInferenceWithTupleType.ts] ////

=== typeInferenceWithTupleType.ts ===
function combine<T, U>(x: T, y: U): [T, U] {
>combine : <T, U>(x: T, y: U) => [T, U]
>x : T
>y : U

    return [x, y];
>[x, y] : [T, U]
>x : T
>y : U
}

var combineResult = combine("string", 10);
>combineResult : [string, number]
>combine("string", 10) : [string, number]
>combine : <T, U>(x: T, y: U) => [T, U]
>"string" : "string"
>10 : 10

var combineEle1 = combineResult[0]; // string
>combineEle1 : string
>combineResult[0] : string
>combineResult : [string, number]
>0 : 0

var combineEle2 = combineResult[1]; // number
>combineEle2 : number
>combineResult[1] : number
>combineResult : [string, number]
>1 : 1

function zip<T, U>(array1: T[], array2: U[]): [[T, U]] {
>zip : <T, U>(array1: T[], array2: U[]) => [[T, U]]
>array1 : T[]
>array2 : U[]

    if (array1.length != array2.length) {
>array1.length != array2.length : boolean
>array1.length : number
>array1 : T[]
>length : number
>array2.length : number
>array2 : U[]
>length : number

        return [[undefined, undefined]];
>[[undefined, undefined]] : [[undefined, undefined]]
>[undefined, undefined] : [undefined, undefined]
>undefined : undefined
>undefined : undefined
    }
    var length = array1.length;
>length : number
>array1.length : number
>array1 : T[]
>length : number

    var zipResult: [[T, U]];
>zipResult : [[T, U]]

    for (var i = 0; i < length; ++i) {
>i : number
>0 : 0
>i < length : boolean
>i : number
>length : number
>++i : number
>i : number

        zipResult.push([array1[i], array2[i]]);
>zipResult.push([array1[i], array2[i]]) : number
>zipResult.push : (...items: [T, U][]) => number
>zipResult : [[T, U]]
>push : (...items: [T, U][]) => number
>[array1[i], array2[i]] : [T, U]
>array1[i] : T
>array1 : T[]
>i : number
>array2[i] : U
>array2 : U[]
>i : number
    }
    return zipResult;
>zipResult : [[T, U]]
}

var zipResult = zip(["foo", "bar"], [5, 6]);
>zipResult : [[string, number]]
>zip(["foo", "bar"], [5, 6]) : [[string, number]]
>zip : <T, U>(array1: T[], array2: U[]) => [[T, U]]
>["foo", "bar"] : string[]
>"foo" : "foo"
>"bar" : "bar"
>[5, 6] : number[]
>5 : 5
>6 : 6

var zipResultEle = zipResult[0]; // [string, number]
>zipResultEle : [string, number]
>zipResult[0] : [string, number]
>zipResult : [[string, number]]
>0 : 0

var zipResultEleEle = zipResult[0][0]; // string
>zipResultEleEle : string
>zipResult[0][0] : string
>zipResult[0] : [string, number]
>zipResult : [[string, number]]
>0 : 0
>0 : 0

// #33559 and #33752

declare function f1<T1, T2>(values: [T1[], T2[]]): T1;
>f1 : <T1, T2>(values: [T1[], T2[]]) => T1
>values : [T1[], T2[]]

declare function f2<T1, T2>(values: readonly [T1[], T2[]]): T1;
<<<<<<< HEAD
>f2 : <T1, T2>(values: readonly [T1[], T2[]]) => T1
>T1 : T1
>T2 : T2
>values : readonly [T1[], T2[]]
=======
>f2 : <T1, T2>(values: [T1[], T2[]]) => T1
>values : [T1[], T2[]]
>>>>>>> aff8d07f

let expected: "a";
>expected : "a"

expected = f1(undefined as ["a"[], "b"[]]);
>expected = f1(undefined as ["a"[], "b"[]]) : "a"
>expected : "a"
>f1(undefined as ["a"[], "b"[]]) : "a"
>f1 : <T1, T2>(values: [T1[], T2[]]) => T1
>undefined as ["a"[], "b"[]] : ["a"[], "b"[]]
>undefined : undefined

expected = f2(undefined as ["a"[], "b"[]]);
>expected = f2(undefined as ["a"[], "b"[]]) : "a"
>expected : "a"
>f2(undefined as ["a"[], "b"[]]) : "a"
>f2 : <T1, T2>(values: readonly [T1[], T2[]]) => T1
>undefined as ["a"[], "b"[]] : ["a"[], "b"[]]
>undefined : undefined

<|MERGE_RESOLUTION|>--- conflicted
+++ resolved
@@ -1,149 +1,142 @@
-//// [tests/cases/conformance/types/tuple/typeInferenceWithTupleType.ts] ////
-
-=== typeInferenceWithTupleType.ts ===
-function combine<T, U>(x: T, y: U): [T, U] {
->combine : <T, U>(x: T, y: U) => [T, U]
->x : T
->y : U
-
-    return [x, y];
->[x, y] : [T, U]
->x : T
->y : U
-}
-
-var combineResult = combine("string", 10);
->combineResult : [string, number]
->combine("string", 10) : [string, number]
->combine : <T, U>(x: T, y: U) => [T, U]
->"string" : "string"
->10 : 10
-
-var combineEle1 = combineResult[0]; // string
->combineEle1 : string
->combineResult[0] : string
->combineResult : [string, number]
->0 : 0
-
-var combineEle2 = combineResult[1]; // number
->combineEle2 : number
->combineResult[1] : number
->combineResult : [string, number]
->1 : 1
-
-function zip<T, U>(array1: T[], array2: U[]): [[T, U]] {
->zip : <T, U>(array1: T[], array2: U[]) => [[T, U]]
->array1 : T[]
->array2 : U[]
-
-    if (array1.length != array2.length) {
->array1.length != array2.length : boolean
->array1.length : number
->array1 : T[]
->length : number
->array2.length : number
->array2 : U[]
->length : number
-
-        return [[undefined, undefined]];
->[[undefined, undefined]] : [[undefined, undefined]]
->[undefined, undefined] : [undefined, undefined]
->undefined : undefined
->undefined : undefined
-    }
-    var length = array1.length;
->length : number
->array1.length : number
->array1 : T[]
->length : number
-
-    var zipResult: [[T, U]];
->zipResult : [[T, U]]
-
-    for (var i = 0; i < length; ++i) {
->i : number
->0 : 0
->i < length : boolean
->i : number
->length : number
->++i : number
->i : number
-
-        zipResult.push([array1[i], array2[i]]);
->zipResult.push([array1[i], array2[i]]) : number
->zipResult.push : (...items: [T, U][]) => number
->zipResult : [[T, U]]
->push : (...items: [T, U][]) => number
->[array1[i], array2[i]] : [T, U]
->array1[i] : T
->array1 : T[]
->i : number
->array2[i] : U
->array2 : U[]
->i : number
-    }
-    return zipResult;
->zipResult : [[T, U]]
-}
-
-var zipResult = zip(["foo", "bar"], [5, 6]);
->zipResult : [[string, number]]
->zip(["foo", "bar"], [5, 6]) : [[string, number]]
->zip : <T, U>(array1: T[], array2: U[]) => [[T, U]]
->["foo", "bar"] : string[]
->"foo" : "foo"
->"bar" : "bar"
->[5, 6] : number[]
->5 : 5
->6 : 6
-
-var zipResultEle = zipResult[0]; // [string, number]
->zipResultEle : [string, number]
->zipResult[0] : [string, number]
->zipResult : [[string, number]]
->0 : 0
-
-var zipResultEleEle = zipResult[0][0]; // string
->zipResultEleEle : string
->zipResult[0][0] : string
->zipResult[0] : [string, number]
->zipResult : [[string, number]]
->0 : 0
->0 : 0
-
-// #33559 and #33752
-
-declare function f1<T1, T2>(values: [T1[], T2[]]): T1;
->f1 : <T1, T2>(values: [T1[], T2[]]) => T1
->values : [T1[], T2[]]
-
-declare function f2<T1, T2>(values: readonly [T1[], T2[]]): T1;
-<<<<<<< HEAD
->f2 : <T1, T2>(values: readonly [T1[], T2[]]) => T1
->T1 : T1
->T2 : T2
->values : readonly [T1[], T2[]]
-=======
->f2 : <T1, T2>(values: [T1[], T2[]]) => T1
->values : [T1[], T2[]]
->>>>>>> aff8d07f
-
-let expected: "a";
->expected : "a"
-
-expected = f1(undefined as ["a"[], "b"[]]);
->expected = f1(undefined as ["a"[], "b"[]]) : "a"
->expected : "a"
->f1(undefined as ["a"[], "b"[]]) : "a"
->f1 : <T1, T2>(values: [T1[], T2[]]) => T1
->undefined as ["a"[], "b"[]] : ["a"[], "b"[]]
->undefined : undefined
-
-expected = f2(undefined as ["a"[], "b"[]]);
->expected = f2(undefined as ["a"[], "b"[]]) : "a"
->expected : "a"
->f2(undefined as ["a"[], "b"[]]) : "a"
->f2 : <T1, T2>(values: readonly [T1[], T2[]]) => T1
->undefined as ["a"[], "b"[]] : ["a"[], "b"[]]
->undefined : undefined
-
+//// [tests/cases/conformance/types/tuple/typeInferenceWithTupleType.ts] ////
+
+=== typeInferenceWithTupleType.ts ===
+function combine<T, U>(x: T, y: U): [T, U] {
+>combine : <T, U>(x: T, y: U) => [T, U]
+>x : T
+>y : U
+
+    return [x, y];
+>[x, y] : [T, U]
+>x : T
+>y : U
+}
+
+var combineResult = combine("string", 10);
+>combineResult : [string, number]
+>combine("string", 10) : [string, number]
+>combine : <T, U>(x: T, y: U) => [T, U]
+>"string" : "string"
+>10 : 10
+
+var combineEle1 = combineResult[0]; // string
+>combineEle1 : string
+>combineResult[0] : string
+>combineResult : [string, number]
+>0 : 0
+
+var combineEle2 = combineResult[1]; // number
+>combineEle2 : number
+>combineResult[1] : number
+>combineResult : [string, number]
+>1 : 1
+
+function zip<T, U>(array1: T[], array2: U[]): [[T, U]] {
+>zip : <T, U>(array1: T[], array2: U[]) => [[T, U]]
+>array1 : T[]
+>array2 : U[]
+
+    if (array1.length != array2.length) {
+>array1.length != array2.length : boolean
+>array1.length : number
+>array1 : T[]
+>length : number
+>array2.length : number
+>array2 : U[]
+>length : number
+
+        return [[undefined, undefined]];
+>[[undefined, undefined]] : [[undefined, undefined]]
+>[undefined, undefined] : [undefined, undefined]
+>undefined : undefined
+>undefined : undefined
+    }
+    var length = array1.length;
+>length : number
+>array1.length : number
+>array1 : T[]
+>length : number
+
+    var zipResult: [[T, U]];
+>zipResult : [[T, U]]
+
+    for (var i = 0; i < length; ++i) {
+>i : number
+>0 : 0
+>i < length : boolean
+>i : number
+>length : number
+>++i : number
+>i : number
+
+        zipResult.push([array1[i], array2[i]]);
+>zipResult.push([array1[i], array2[i]]) : number
+>zipResult.push : (...items: [T, U][]) => number
+>zipResult : [[T, U]]
+>push : (...items: [T, U][]) => number
+>[array1[i], array2[i]] : [T, U]
+>array1[i] : T
+>array1 : T[]
+>i : number
+>array2[i] : U
+>array2 : U[]
+>i : number
+    }
+    return zipResult;
+>zipResult : [[T, U]]
+}
+
+var zipResult = zip(["foo", "bar"], [5, 6]);
+>zipResult : [[string, number]]
+>zip(["foo", "bar"], [5, 6]) : [[string, number]]
+>zip : <T, U>(array1: T[], array2: U[]) => [[T, U]]
+>["foo", "bar"] : string[]
+>"foo" : "foo"
+>"bar" : "bar"
+>[5, 6] : number[]
+>5 : 5
+>6 : 6
+
+var zipResultEle = zipResult[0]; // [string, number]
+>zipResultEle : [string, number]
+>zipResult[0] : [string, number]
+>zipResult : [[string, number]]
+>0 : 0
+
+var zipResultEleEle = zipResult[0][0]; // string
+>zipResultEleEle : string
+>zipResult[0][0] : string
+>zipResult[0] : [string, number]
+>zipResult : [[string, number]]
+>0 : 0
+>0 : 0
+
+// #33559 and #33752
+
+declare function f1<T1, T2>(values: [T1[], T2[]]): T1;
+>f1 : <T1, T2>(values: [T1[], T2[]]) => T1
+>values : [T1[], T2[]]
+
+declare function f2<T1, T2>(values: readonly [T1[], T2[]]): T1;
+>f2 : <T1, T2>(values: [T1[], T2[]]) => T1
+>values : [T1[], T2[]]
+
+let expected: "a";
+>expected : "a"
+
+expected = f1(undefined as ["a"[], "b"[]]);
+>expected = f1(undefined as ["a"[], "b"[]]) : "a"
+>expected : "a"
+>f1(undefined as ["a"[], "b"[]]) : "a"
+>f1 : <T1, T2>(values: [T1[], T2[]]) => T1
+>undefined as ["a"[], "b"[]] : ["a"[], "b"[]]
+>undefined : undefined
+
+expected = f2(undefined as ["a"[], "b"[]]);
+>expected = f2(undefined as ["a"[], "b"[]]) : "a"
+>expected : "a"
+>f2(undefined as ["a"[], "b"[]]) : "a"
+>f2 : <T1, T2>(values: [T1[], T2[]]) => T1
+>undefined as ["a"[], "b"[]] : ["a"[], "b"[]]
+>undefined : undefined
+