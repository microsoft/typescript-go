--- old.objectSpread.types
+++ new.objectSpread.types
@@= skipped -353, +353 lines =@@
 
 // own methods are enumerable
 let cplus: { p: number, plus(): void } = { ...c, plus() { return this.p + 1; } };
->cplus : { p: number; plus(): void; }
+>cplus : { p: number; plus: () => void; }
 >p : number
 >plus : () => void
->{ ...c, plus() { return this.p + 1; } } : { p: number; plus(): any; }
+>{ ...c, plus() { return this.p + 1; } } : { p: number; plus: () => any; }
 >c : C
 >plus : () => any
 >this.p + 1 : any
@@= skipped -15, +15 lines =@@
 cplus.plus();
 >cplus.plus() : void
 >cplus.plus : () => void
->cplus : { p: number; plus(): void; }
+>cplus : { p: number; plus: () => void; }
 >plus : () => void
 
 // new field's type conflicting with existing field is OK
@@= skipped -27, +27 lines =@@
 
 // optional
 function container(
->container : (definiteBoolean: { sn: boolean; }, definiteString: { sn: string; }, optionalString: { sn?: string; }, optionalNumber: { sn?: number; }) => void
+>container : (definiteBoolean: { sn: boolean; }, definiteString: { sn: string; }, optionalString: { sn?: string | undefined; }, optionalNumber: { sn?: number | undefined; }) => void
 
     definiteBoolean: { sn: boolean },
 >definiteBoolean : { sn: boolean; }
@@= skipped -11, +11 lines =@@
 >sn : string
 
     optionalString: { sn?: string },
->optionalString : { sn?: string; }
+>optionalString : { sn?: string | undefined; }
 >sn : string | undefined
 
     optionalNumber: { sn?: number }) {
->optionalNumber : { sn?: number; }
+>optionalNumber : { sn?: number | undefined; }
 >sn : number | undefined
 
     let optionalUnionStops: { sn: string | number | boolean } = { ...definiteBoolean, ...definiteString, ...optionalNumber };
@@= skipped -13, +13 lines =@@
 >{ ...definiteBoolean, ...definiteString, ...optionalNumber } : { sn: string | number; }
 >definiteBoolean : { sn: boolean; }
 >definiteString : { sn: string; }
->optionalNumber : { sn?: number; }
+>optionalNumber : { sn?: number | undefined; }
 
     let optionalUnionDuplicates: { sn: string | number } = { ...definiteBoolean, ...definiteString, ...optionalString, ...optionalNumber };
 >optionalUnionDuplicates : { sn: string | number; }
@@= skipped -8, +8 lines =@@
 >{ ...definiteBoolean, ...definiteString, ...optionalString, ...optionalNumber } : { sn: string | number; }
 >definiteBoolean : { sn: boolean; }
 >definiteString : { sn: string; }
->optionalString : { sn?: string; }
->optionalNumber : { sn?: number; }
+>optionalString : { sn?: string | undefined; }
+>optionalNumber : { sn?: number | undefined; }
 
     let allOptional: { sn?: string | number } = { ...optionalString, ...optionalNumber };
->allOptional : { sn?: string | number; }
+>allOptional : { sn?: string | number | undefined; }
 >sn : string | number | undefined
 >{ ...optionalString, ...optionalNumber } : { sn?: string | number | undefined; }
->optionalString : { sn?: string; }
->optionalNumber : { sn?: number; }
+>optionalString : { sn?: string | undefined; }
+>optionalNumber : { sn?: number | undefined; }
 
     // computed property
     let computedFirst: { a: number, b: string, "before everything": number } =
@@= skipped -18, +18 lines =@@
 >"before everything" : number
 
         { ['before everything']: 12, ...o, b: 'yes' }
->{ ['before everything']: 12, ...o, b: 'yes' } : { a: number; "before everything": number; b: string; }
+>{ ['before everything']: 12, ...o, b: 'yes' } : { a: number; ['before everything']: number; b: string; }
 >['before everything'] : number
 >'before everything' : "before everything"
 >12 : 12
@@= skipped -15, +15 lines =@@
 >"at the end" : number
 
         { ...o, b: 'yeah', ['at the end']: 14 }
->{ ...o, b: 'yeah', ['at the end']: 14 } : { a: number; b: string; "at the end": number; }
+>{ ...o, b: 'yeah', ['at the end']: 14 } : { a: number; b: string; ['at the end']: number; }
 >o : { a: number; b: string; }
 >b : string
 >'yeah' : "yeah"
<<<<<<< HEAD
@@= skipped -17, +17 lines =@@
 >shortCutted : { a: number; b: string; }
 >a : number
 >b : string
->{ ...o, a } : { a: number; b: string; }
+>{ ...o, a } : { b: string; a: number; }
 >o : { a: number; b: string; }
 >a : number
 
@@= skipped -194, +194 lines =@@
=======
@@= skipped -106, +106 lines =@@
 >d : string
 
     f({ a: 1, id: true }, { c: 1, d: 'no' })
->f({ a: 1, id: true }, { c: 1, d: 'no' }) : never
+>f({ a: 1, id: true }, { c: 1, d: 'no' }) : { a: number; id: boolean; } & { c: number; d: string; } & { id: string; }
 >f : <T, U>(t: T, u: U) => T & U & { id: string; }
 >{ a: 1, id: true } : { a: number; id: true; }
 >a : number
@@= skipped -105, +105 lines =@@
>>>>>>> a0d0fc29
 >v : T | U
 
     let x12 = { ...v, ...obj };
->x12 : (T & { x: number; }) | (U & { x: number; })
->{ ...v, ...obj } : (T & { x: number; }) | (U & { x: number; })
+>x12 : T & { x: number; } | U & { x: number; }
+>{ ...v, ...obj } : T & { x: number; } | U & { x: number; }
 >v : T | U
 >obj : { x: number; }
 
@@= skipped -11, +11 lines =@@
 >w : T | { s: string; }
 
     let x14 = { ...w, ...obj };
->x14 : { s: string; x: number; } | (T & { x: number; })
->{ ...w, ...obj } : { s: string; x: number; } | (T & { x: number; })
+>x14 : { s: string; x: number; } | T & { x: number; }
+>{ ...w, ...obj } : { s: string; x: number; } | T & { x: number; }
 >w : T | { s: string; }
 >obj : { x: number; }
 
     let x15 = { ...t, ...v };
->x15 : T | (T & U)
->{ ...t, ...v } : T | (T & U)
+>x15 : T | T & U
+>{ ...t, ...v } : T | T & U
 >t : T
 >v : T | U
 
     let x16 = { ...t, ...w };
->x16 : T | (T & { s: string; })
->{ ...t, ...w } : T | (T & { s: string; })
+>x16 : T | T & { s: string; }
+>{ ...t, ...w } : T | T & { s: string; }
 >t : T
 >w : T | { s: string; }
 
     let x17 = { ...t, ...w, ...obj };
->x17 : (T & { x: number; }) | (T & { s: string; x: number; })
->{ ...t, ...w, ...obj } : (T & { x: number; }) | (T & { s: string; x: number; })
+>x17 : T & { x: number; } | T & { s: string; x: number; }
+>{ ...t, ...w, ...obj } : T & { x: number; } | T & { s: string; x: number; }
 >t : T
 >w : T | { s: string; }
 >obj : { x: number; }
 
     let x18 = { ...t, ...v, ...w };
->x18 : T | (T & U) | (T & { s: string; }) | (T & U & { s: string; })
->{ ...t, ...v, ...w } : T | (T & U) | (T & { s: string; }) | (T & U & { s: string; })
+>x18 : T | T & U | T & { s: string; } | T & U & { s: string; }
+>{ ...t, ...v, ...w } : T | T & U | T & { s: string; } | T & U & { s: string; }
 >t : T
 >v : T | U
 >w : T | { s: string; }<|MERGE_RESOLUTION|>--- conflicted
+++ resolved
@@ -93,29 +93,7 @@
  >o : { a: number; b: string; }
  >b : string
  >'yeah' : "yeah"
-<<<<<<< HEAD
-@@= skipped -17, +17 lines =@@
- >shortCutted : { a: number; b: string; }
- >a : number
- >b : string
-->{ ...o, a } : { a: number; b: string; }
-+>{ ...o, a } : { b: string; a: number; }
- >o : { a: number; b: string; }
- >a : number
- 
-@@= skipped -194, +194 lines =@@
-=======
-@@= skipped -106, +106 lines =@@
- >d : string
- 
-     f({ a: 1, id: true }, { c: 1, d: 'no' })
-->f({ a: 1, id: true }, { c: 1, d: 'no' }) : never
-+>f({ a: 1, id: true }, { c: 1, d: 'no' }) : { a: number; id: boolean; } & { c: number; d: string; } & { id: string; }
- >f : <T, U>(t: T, u: U) => T & U & { id: string; }
- >{ a: 1, id: true } : { a: number; id: true; }
- >a : number
-@@= skipped -105, +105 lines =@@
->>>>>>> a0d0fc29
+@@= skipped -211, +211 lines =@@
  >v : T | U
  
      let x12 = { ...v, ...obj };
