--- conflicted
+++ resolved
@@ -1,42 +1,6 @@
 --- old.nodeModulesImportAssignments(module=node16).js
 +++ new.nodeModulesImportAssignments(module=node16).js
-@@= skipped -32, +32 lines =@@
- //// [index.js]
-<<<<<<< HEAD
--"use strict";
--Object.defineProperty(exports, "__esModule", { value: true });
-+import { createRequire as _createRequire } from "module";
-+const __require = _createRequire(import.meta.url);
- // cjs format file
--const fs = require("fs");
-+const fs = __require("fs");
-=======
- "use strict";
- Object.defineProperty(exports, "__esModule", { value: true });
--// cjs format file
- const fs = require("fs");
->>>>>>> ffa05826
- fs.readFile;
- exports.fs2 = require("fs");
- //// [index.js]
- import { createRequire as _createRequire } from "module";
- const __require = _createRequire(import.meta.url);
-<<<<<<< HEAD
-@@= skipped -24, +25 lines =@@
-=======
--// esm format file
- const fs = __require("fs");
- fs.readFile;
- const fs2 = __require("fs");
-@@= skipped -15, +13 lines =@@
- //// [file.js]
- import { createRequire as _createRequire_1 } from "module";
- const __require_1 = _createRequire_1(import.meta.url);
--// esm format file
- const __require = null;
- const _createRequire = null;
- const fs = __require_1("fs");
->>>>>>> ffa05826
+@@= skipped -54, +54 lines =@@
  fs.readFile;
  const fs2 = __require_1("fs");
  export { fs2 };
