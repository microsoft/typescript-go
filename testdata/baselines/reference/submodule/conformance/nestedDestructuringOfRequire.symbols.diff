--- conflicted
+++ resolved
@@ -16,14 +16,8 @@
 ->module.exports : Symbol(chalk, Decl(mod1.js, 2, 2))
 ->module : Symbol(module, Decl(mod1.js, 2, 2))
 ->exports : Symbol(module.exports, Decl(mod1.js, 0, 0))
-<<<<<<< HEAD
 +>module.exports : Symbol("./mod1", Decl(mod1.js, 0, 0))
-+>module : Symbol(module.exports)
++>module : Symbol("./mod1", Decl(mod1.js, 0, 0))
 +>exports : Symbol("./mod1", Decl(mod1.js, 0, 0))
-=======
-+>module.exports : Symbol("mod1", Decl(mod1.js, 0, 0))
-+>module : Symbol("mod1", Decl(mod1.js, 0, 0))
-+>exports : Symbol("mod1", Decl(mod1.js, 0, 0))
->>>>>>> 7cf22f66
  >chalk : Symbol(chalk, Decl(mod1.js, 2, 2))
  >chalk : Symbol(chalk, Decl(mod1.js, 0, 5))