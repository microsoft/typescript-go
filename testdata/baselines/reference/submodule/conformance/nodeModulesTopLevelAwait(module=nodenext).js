--- conflicted
+++ resolved
@@ -1,39 +1,36 @@
-//// [tests/cases/conformance/node/nodeModulesTopLevelAwait.ts] ////
-
-//// [index.ts]
+//// [tests/cases/conformance/node/nodeModulesTopLevelAwait.ts] ////
+
+//// [index.ts]
 // cjs format file
 const x = await 1;
 export {x};
-for await (const y of []) {}
-//// [index.ts]
+for await (const y of []) {}
+//// [index.ts]
 // esm format file
 const x = await 1;
 export {x};
-for await (const y of []) {}
-//// [package.json]
+for await (const y of []) {}
+//// [package.json]
 {
     "name": "package",
     "private": true,
     "type": "module"
-}
-//// [package.json]
+}
+//// [package.json]
 {
     "type": "commonjs"
-}
-
-//// [index.js]
-<<<<<<< HEAD
-// cjs format file
-=======
-"use strict";
-Object.defineProperty(exports, "__esModule", { value: true });
-exports.x = void 0;
->>>>>>> ffa05826
-const x = await 1;
-exports.x = x;
-for await (const y of []) { }
-//// [index.js]
-// esm format file
-const x = await 1;
-export { x };
-for await (const y of []) { }
+}
+
+//// [index.js]
+"use strict";
+Object.defineProperty(exports, "__esModule", { value: true });
+exports.x = void 0;
+// cjs format file
+const x = await 1;
+exports.x = x;
+for await (const y of []) { }
+//// [index.js]
+// esm format file
+const x = await 1;
+export { x };
+for await (const y of []) { }