--- old.typeFromPropertyAssignment.symbols
+++ new.typeFromPropertyAssignment.symbols
@@= skipped -1, +1 lines =@@

 === a.js ===
 var Outer = class O {
->Outer : Symbol(Outer, Decl(a.js, 0, 3), Decl(a.js, 2, 1))
+>Outer : Symbol(Outer, Decl(a.js, 0, 3))
 >O : Symbol(O, Decl(a.js, 0, 11))

     m(x, y) { }
->m : Symbol(O.m, Decl(a.js, 0, 21))
+>m : Symbol(m, Decl(a.js, 0, 21))
 >x : Symbol(x, Decl(a.js, 1, 6))
 >y : Symbol(y, Decl(a.js, 1, 8))
 }
 Outer.Inner = class I {
->Outer.Inner : Symbol(Outer.Inner, Decl(a.js, 2, 1))
->Outer : Symbol(Outer, Decl(a.js, 0, 3), Decl(a.js, 2, 1))
->Inner : Symbol(Outer.Inner, Decl(a.js, 2, 1))
+>Outer.Inner : Symbol(Inner, Decl(a.js, 2, 1))
+>Outer : Symbol(Outer, Decl(a.js, 0, 3))
+>Inner : Symbol(Inner, Decl(a.js, 2, 1))
 >I : Symbol(I, Decl(a.js, 3, 13))

     n(a, b) { }
->n : Symbol(I.n, Decl(a.js, 3, 23))
+>n : Symbol(n, Decl(a.js, 3, 23))
 >a : Symbol(a, Decl(a.js, 4, 6))
 >b : Symbol(b, Decl(a.js, 4, 8))
<<<<<<< HEAD
 
@@= skipped -25, +25 lines =@@
=======

@@= skipped -25, +23 lines =@@
>>>>>>> b0e1b84a
 >si : Symbol(si, Decl(a.js, 8, 3))

 si.m
->si.m : Symbol(O.m, Decl(a.js, 0, 21))
 >si : Symbol(si, Decl(a.js, 8, 3))
->m : Symbol(O.m, Decl(a.js, 0, 21))

 /** @type {Outer.Inner} */
 var oi
 >oi : Symbol(oi, Decl(a.js, 11, 3))

 oi.n
->oi.n : Symbol(I.n, Decl(a.js, 3, 23))
 >oi : Symbol(oi, Decl(a.js, 11, 3))
->n : Symbol(I.n, Decl(a.js, 3, 23))
<|MERGE_RESOLUTION|>--- conflicted
+++ resolved
@@ -28,13 +28,8 @@
 +>n : Symbol(n, Decl(a.js, 3, 23))
  >a : Symbol(a, Decl(a.js, 4, 6))
  >b : Symbol(b, Decl(a.js, 4, 8))
-<<<<<<< HEAD
- 
+
 @@= skipped -25, +25 lines =@@
-=======
-
-@@= skipped -25, +23 lines =@@
->>>>>>> b0e1b84a
  >si : Symbol(si, Decl(a.js, 8, 3))
 
  si.m
