--- old.parserRealSource13.errors.txt
+++ new.parserRealSource13.errors.txt
@@= skipped -0, +0 lines =@@
-parserRealSource13.ts(4,21): error TS6053: File 'typescript.ts' not found.
 parserRealSource13.ts(8,35): error TS2304: Cannot find name 'AST'.
 parserRealSource13.ts(9,39): error TS2304: Cannot find name 'AST'.
 parserRealSource13.ts(10,34): error TS2304: Cannot find name 'AST'.
<<<<<<< HEAD
@@= skipped -110, +109 lines =@@
 parserRealSource13.ts(118,38): error TS2304: Cannot find name 'AST'.
 parserRealSource13.ts(123,26): error TS2304: Cannot find name 'AST'.
 parserRealSource13.ts(123,39): error TS2304: Cannot find name 'AST'.
-parserRealSource13.ts(128,33): error TS2339: Property 'getAstWalkerFactory' does not exist on type 'typeof TypeScript'.
+parserRealSource13.ts(128,33): error TS2339: Property 'getAstWalkerFactory' does not exist on type '{ AstWalkerWithDetailCallback: { walk: (script: Script, callback: AstWalkerDetailCallback) => void; }; }'.
 parserRealSource13.ts(132,51): error TS2304: Cannot find name 'AST'.
=======
@@= skipped -115, +114 lines =@@
>>>>>>> 8b5072c5
 parserRealSource13.ts(135,36): error TS2304: Cannot find name 'NodeType'.
 
 
-==== parserRealSource13.ts (116 errors) ====
+==== parserRealSource13.ts (115 errors) ====
     // Copyright (c) Microsoft. All rights reserved. Licensed under the Apache License, Version 2.0. 
     // See LICENSE.txt in the project root for complete license information.
     
     ///<reference path='typescript.ts' />
-                        ~~~~~~~~~~~~~
-!!! error TS6053: File 'typescript.ts' not found.
     
     module TypeScript.AstWalkerWithDetailCallback {
<<<<<<< HEAD
         export interface AstWalkerDetailCallback {
@@= skipped -361, +359 lines =@@
     
             var walker = TypeScript.getAstWalkerFactory().getWalker(pre, post);
                                     ~~~~~~~~~~~~~~~~~~~
-!!! error TS2339: Property 'getAstWalkerFactory' does not exist on type 'typeof TypeScript'.
+!!! error TS2339: Property 'getAstWalkerFactory' does not exist on type '{ AstWalkerWithDetailCallback: { walk: (script: Script, callback: AstWalkerDetailCallback) => void; }; }'.
             walker.walk(script, null);
         }
     
=======
         export interface AstWalkerDetailCallback {
>>>>>>> 8b5072c5
<|MERGE_RESOLUTION|>--- conflicted
+++ resolved
@@ -5,17 +5,7 @@
  parserRealSource13.ts(8,35): error TS2304: Cannot find name 'AST'.
  parserRealSource13.ts(9,39): error TS2304: Cannot find name 'AST'.
  parserRealSource13.ts(10,34): error TS2304: Cannot find name 'AST'.
-<<<<<<< HEAD
-@@= skipped -110, +109 lines =@@
- parserRealSource13.ts(118,38): error TS2304: Cannot find name 'AST'.
- parserRealSource13.ts(123,26): error TS2304: Cannot find name 'AST'.
- parserRealSource13.ts(123,39): error TS2304: Cannot find name 'AST'.
--parserRealSource13.ts(128,33): error TS2339: Property 'getAstWalkerFactory' does not exist on type 'typeof TypeScript'.
-+parserRealSource13.ts(128,33): error TS2339: Property 'getAstWalkerFactory' does not exist on type '{ AstWalkerWithDetailCallback: { walk: (script: Script, callback: AstWalkerDetailCallback) => void; }; }'.
- parserRealSource13.ts(132,51): error TS2304: Cannot find name 'AST'.
-=======
 @@= skipped -115, +114 lines =@@
->>>>>>> 8b5072c5
  parserRealSource13.ts(135,36): error TS2304: Cannot find name 'NodeType'.
  
  
@@ -29,17 +19,4 @@
 -!!! error TS6053: File 'typescript.ts' not found.
      
      module TypeScript.AstWalkerWithDetailCallback {
-<<<<<<< HEAD
-         export interface AstWalkerDetailCallback {
-@@= skipped -361, +359 lines =@@
-     
-             var walker = TypeScript.getAstWalkerFactory().getWalker(pre, post);
-                                     ~~~~~~~~~~~~~~~~~~~
--!!! error TS2339: Property 'getAstWalkerFactory' does not exist on type 'typeof TypeScript'.
-+!!! error TS2339: Property 'getAstWalkerFactory' does not exist on type '{ AstWalkerWithDetailCallback: { walk: (script: Script, callback: AstWalkerDetailCallback) => void; }; }'.
-             walker.walk(script, null);
-         }
-     
-=======
-         export interface AstWalkerDetailCallback {
->>>>>>> 8b5072c5
+         export interface AstWalkerDetailCallback {