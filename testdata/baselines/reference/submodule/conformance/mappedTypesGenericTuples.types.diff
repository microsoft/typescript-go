--- conflicted
+++ resolved
@@ -4,11 +4,6 @@
  >R1 : R1<T>
  
  type R2<T> = Readonly<[...unknown[], T]>;  // readonly [...unknown[], T]
-<<<<<<< HEAD
- >R2 : readonly [...unknown[], T]
-+>T : T
-=======
 ->R2 : readonly [...unknown[], T]
 +>R2 : [...unknown[], T]
->>>>>>> aff8d07f
  