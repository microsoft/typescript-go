--- conflicted
+++ resolved
@@ -30,12 +30,7 @@
 ->prototype : Symbol(B.prototype, Decl(privateNameJsPrototype.js, 6, 11))
 +>B.prototype : Symbol(prototype, Decl(privateNameJsPrototype.js, 6, 11))
 +>B : Symbol(B, Decl(privateNameJsPrototype.js, 5, 1))
-<<<<<<< HEAD
 +>prototype : Symbol(prototype, Decl(privateNameJsPrototype.js, 6, 11))
- 
-=======
-+>prototype : Symbol(prototype)
 
->>>>>>> b0e1b84a
    #y: 2,         // Error
  >#y : Symbol(#y, Decl(privateNameJsPrototype.js, 7, 15))