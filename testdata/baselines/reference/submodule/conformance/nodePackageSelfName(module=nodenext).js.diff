--- conflicted
+++ resolved
@@ -1,46 +1,8 @@
 --- old.nodePackageSelfName(module=nodenext).js
 +++ new.nodePackageSelfName(module=nodenext).js
-@@= skipped -28, +28 lines =@@
- import * as self from "package";
- self;
- //// [index.cjs]
-<<<<<<< HEAD
--"use strict";
--var __createBinding = (this && this.__createBinding) || (Object.create ? (function(o, m, k, k2) {
--    if (k2 === undefined) k2 = k;
--    var desc = Object.getOwnPropertyDescriptor(m, k);
--    if (!desc || ("get" in desc ? !m.__esModule : desc.writable || desc.configurable)) {
--      desc = { enumerable: true, get: function() { return m[k]; } };
--    }
--    Object.defineProperty(o, k2, desc);
--}) : (function(o, m, k, k2) {
--    if (k2 === undefined) k2 = k;
--    o[k2] = m[k];
--}));
--var __setModuleDefault = (this && this.__setModuleDefault) || (Object.create ? (function(o, v) {
--    Object.defineProperty(o, "default", { enumerable: true, value: v });
--}) : function(o, v) {
--    o["default"] = v;
--});
--var __importStar = (this && this.__importStar) || function (mod) {
--    if (mod && mod.__esModule) return mod;
--    var result = {};
--    if (mod != null) for (var k in mod) if (k !== "default" && Object.prototype.hasOwnProperty.call(mod, k)) __createBinding(result, mod, k);
--    __setModuleDefault(result, mod);
--    return result;
--};
--Object.defineProperty(exports, "__esModule", { value: true });
+@@= skipped -56, +56 lines =@@
  // esm format file
--const self = __importStar(require("package"));
-+import * as self from "package";
-=======
-@@= skipped -33, +31 lines =@@
-     return result;
- };
- Object.defineProperty(exports, "__esModule", { value: true });
--// esm format file
  const self = __importStar(require("package"));
->>>>>>> ffa05826
  self;
 -
 -
