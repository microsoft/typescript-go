--- conflicted
+++ resolved
@@ -1,16 +1,5 @@
 --- old.typeSatisfaction_errorLocations1.types
 +++ new.typeSatisfaction_errorLocations1.types
-<<<<<<< HEAD
-@@= skipped -63, +63 lines =@@
- 
- function fn2<T extends { a: true }[]>(f: (...args: T) => void) {
- >fn2 : <T extends { a: true; }[]>(f: (...args: T) => void) => void
-+>T : T
- >a : true
- >true : true
- >f : (...args: T) => void
-@@= skipped -80, +81 lines =@@
-=======
 @@= skipped -133, +133 lines =@@
  >"20" : "20"
  
@@ -25,21 +14,45 @@
  >"20" : "20"
  
 @@= skipped -10, +10 lines =@@
->>>>>>> aff8d07f
  >fn3(10, ...(tuple2 satisfies number[])) : void
  >fn3 : (...args: unknown[]) => void
  >10 : 10
 ->...(tuple2 satisfies number[]) : 10 | "20"
+->(tuple2 satisfies number[]) : readonly [10, "20"]
+->tuple2 satisfies number[] : readonly [10, "20"]
+->tuple2 : readonly [10, "20"]
 +>...(tuple2 satisfies number[]) : "20" | 10
- >(tuple2 satisfies number[]) : readonly [10, "20"]
- >tuple2 satisfies number[] : readonly [10, "20"]
- >tuple2 : readonly [10, "20"]
-@@= skipped -31, +31 lines =@@
++>(tuple2 satisfies number[]) : [10, "20"]
++>tuple2 satisfies number[] : [10, "20"]
++>tuple2 : [10, "20"]
+ 
+ declare function fn4(...args: number[]): void;
+ >fn4 : (...args: number[]) => void
+@@= skipped -21, +21 lines =@@
+ >"20" : "20"
+ 
+ const tuple3 = ["10", "20"] as const;
+->tuple3 : readonly ["10", "20"]
+->["10", "20"] as const : readonly ["10", "20"]
+->["10", "20"] : readonly ["10", "20"]
++>tuple3 : ["10", "20"]
++>["10", "20"] as const : ["10", "20"]
++>["10", "20"] : ["10", "20"]
+ >"10" : "10"
+ >"20" : "20"
+ 
+@@= skipped -10, +10 lines =@@
  >fn4(10, ...(tuple3 satisfies readonly string[])) : void
  >fn4 : (...args: number[]) => void
  >10 : 10
 ->...(tuple3 satisfies readonly string[]) : "20" | "10"
+->(tuple3 satisfies readonly string[]) : readonly ["10", "20"]
+->tuple3 satisfies readonly string[] : readonly ["10", "20"]
+->tuple3 : readonly ["10", "20"]
 +>...(tuple3 satisfies readonly string[]) : "10" | "20"
- >(tuple3 satisfies readonly string[]) : readonly ["10", "20"]
- >tuple3 satisfies readonly string[] : readonly ["10", "20"]
- >tuple3 : readonly ["10", "20"]++>(tuple3 satisfies readonly string[]) : ["10", "20"]
++>tuple3 satisfies readonly string[] : ["10", "20"]
++>tuple3 : ["10", "20"]
+ 
+ function fn5(): number {
+ >fn5 : () => number