//// [tests/cases/conformance/node/nodeModulesImportTypeModeDeclarationEmitErrors1.ts] ////

=== /node_modules/pkg/import.d.ts ===

export interface ImportInterface {}
=== /node_modules/pkg/require.d.ts ===

export interface RequireInterface {}
=== /index.ts ===
export type LocalInterface =
>LocalInterface : LocalInterface

    & import("pkg", { assert: {"resolution-mode": "foobar"} }).RequireInterface
    & import("pkg", { assert: {"resolution-mode": "import"} }).ImportInterface;

export const a = (null as any as import("pkg", { assert: {"resolution-mode": "foobar"} }).RequireInterface);
>a : import("pkg").RequireInterface
>(null as any as import("pkg", { assert: {"resolution-mode": "foobar"} }).RequireInterface) : import("pkg").RequireInterface
>null as any as import("pkg", { assert: {"resolution-mode": "foobar"} }).RequireInterface : import("pkg").RequireInterface
>null as any : any

export const b = (null as any as import("pkg", { assert: {"resolution-mode": "import"} }).ImportInterface);
>b : import("./node_modules/pkg/import").ImportInterface
>(null as any as import("pkg", { assert: {"resolution-mode": "import"} }).ImportInterface) : import("./node_modules/pkg/import").ImportInterface
>null as any as import("pkg", { assert: {"resolution-mode": "import"} }).ImportInterface : import("./node_modules/pkg/import").ImportInterface
>null as any : any

=== /other.ts ===
// missing assert:
export type LocalInterface =
>LocalInterface : any

    & import("pkg", {"resolution-mode": "require"}).RequireInterface
>"resolution-mode" : "resolution-mode"
>"require" : "require"
>RequireInterface    & import("pkg", {"resolution-mode": "import"}).ImportInterface : number
>RequireInterface : any

    & import("pkg", {"resolution-mode": "import"}).ImportInterface;
>import("pkg", {"resolution-mode": "import"}).ImportInterface : any
<<<<<<< HEAD
>import("pkg", {"resolution-mode": "import"}) : Promise<typeof import("./node_modules/pkg/import")>
=======
>import("pkg", {"resolution-mode": "import"}) : Promise<{ default: typeof import("/node_modules/pkg/import"); }>
>>>>>>> 3d33f0e4
>"pkg" : "pkg"
>{"resolution-mode": "import"} : { "resolution-mode": string; }
>"resolution-mode" : string
>"import" : "import"
>ImportInterface : any

export const a = (null as any as import("pkg", {"resolution-mode": "require"}).RequireInterface);
>a : any
>(null as any as import("pkg", { : any
>null as any as import("pkg", { : any
>null as any : any
>"resolution-mode" : "resolution-mode"
>"require" : "require"
>RequireInterface : any

export const b = (null as any as import("pkg", {"resolution-mode": "import"}).ImportInterface);
>b : any
>(null as any as import("pkg", { : any
>null as any as import("pkg", { : any
>null as any : any
>"resolution-mode" : "resolution-mode"
>"import" : "import"
>ImportInterface : any

=== /other2.ts ===
// wrong assertion key
export type LocalInterface =
>LocalInterface : any

    & import("pkg", { assert: {"bad": "require"} }).RequireInterface
    & import("pkg", { assert: {"bad": "import"} }).ImportInterface;

export const a = (null as any as import("pkg", { assert: {"bad": "require"} }).RequireInterface);
>a : import("pkg").RequireInterface
>(null as any as import("pkg", { assert: {"bad": "require"} }).RequireInterface) : import("pkg").RequireInterface
>null as any as import("pkg", { assert: {"bad": "require"} }).RequireInterface : import("pkg").RequireInterface
>null as any : any

export const b = (null as any as import("pkg", { assert: {"bad": "import"} }).ImportInterface);
>b : any
>(null as any as import("pkg", { assert: {"bad": "import"} }).ImportInterface) : any
>null as any as import("pkg", { assert: {"bad": "import"} }).ImportInterface : any
>null as any : any

=== /other3.ts ===
// Array instead of object-y thing
export type LocalInterface =
>LocalInterface : any

    & import("pkg", [ {"resolution-mode": "require"} ]).RequireInterface
>"resolution-mode" : "require"
>RequireInterface    & import("pkg", [ {"resolution-mode": "import"} ]).ImportInterface : number
>RequireInterface : any

    & import("pkg", [ {"resolution-mode": "import"} ]).ImportInterface;
>import("pkg", [ {"resolution-mode": "import"} ]).ImportInterface : any
<<<<<<< HEAD
>import("pkg", [ {"resolution-mode": "import"} ]) : Promise<typeof import("./node_modules/pkg/import")>
=======
>import("pkg", [ {"resolution-mode": "import"} ]) : Promise<{ default: typeof import("/node_modules/pkg/import"); }>
>>>>>>> 3d33f0e4
>"pkg" : "pkg"
>[ {"resolution-mode": "import"} ] : { "resolution-mode": string; }[]
>{"resolution-mode": "import"} : { "resolution-mode": string; }
>"resolution-mode" : string
>"import" : "import"
>ImportInterface : any

export const a = (null as any as import("pkg", [ {"resolution-mode": "require"} ]).RequireInterface);
>a : any
>(null as any as import("pkg", [ {"resolution-mode": "require"} ]).RequireInterface : any
>(null as any as import("pkg", [ {"resolution-mode": "require"} ]) : any
>null as any as import("pkg", [ {"resolution-mode": "require"} ] : any
>null as any : any
>"resolution-mode" : "require"
>RequireInterface : any

export const b = (null as any as import("pkg", [ {"resolution-mode": "import"} ]).ImportInterface);
>b : any
>(null as any as import("pkg", [ {"resolution-mode": "import"} ]).ImportInterface : any
>(null as any as import("pkg", [ {"resolution-mode": "import"} ]) : any
>null as any as import("pkg", [ {"resolution-mode": "import"} ] : any
>null as any : any
>"resolution-mode" : "import"
>ImportInterface : any

=== /other4.ts ===
// Indirected assertion objecty-thing - not allowed
type Asserts1 = { assert: {"resolution-mode": "require"} };
>Asserts1 : Asserts1
>assert : { "resolution-mode": "require"; }
>"resolution-mode" : "require"

type Asserts2 = { assert: {"resolution-mode": "import"} };
>Asserts2 : Asserts2
>assert : { "resolution-mode": "import"; }
>"resolution-mode" : "import"

export type LocalInterface =
>LocalInterface : any

    & import("pkg", Asserts1).RequireInterface
>Asserts1 : any
>RequireInterface    & import("pkg", Asserts2).ImportInterface : number
>RequireInterface : any

    & import("pkg", Asserts2).ImportInterface;
>import("pkg", Asserts2).ImportInterface : any
<<<<<<< HEAD
>import("pkg", Asserts2) : Promise<typeof import("./node_modules/pkg/import")>
=======
>import("pkg", Asserts2) : Promise<{ default: typeof import("/node_modules/pkg/import"); }>
>>>>>>> 3d33f0e4
>"pkg" : "pkg"
>Asserts2 : any
>ImportInterface : any

export const a = (null as any as import("pkg", Asserts1).RequireInterface);
>a : any
>(null as any as import("pkg", : any
>null as any as import("pkg", : any
>null as any : any
>Asserts1 : any
>RequireInterface : any

export const b = (null as any as import("pkg", Asserts2).ImportInterface);
>b : any
>(null as any as import("pkg", : any
>null as any as import("pkg", : any
>null as any : any
>Asserts2 : any
>ImportInterface : any

=== /other5.ts ===
export type LocalInterface =
>LocalInterface : any

    & import("pkg", { assert: {} }).RequireInterface
    & import("pkg", { assert: {} }).ImportInterface;

export const a = (null as any as import("pkg", { assert: {} }).RequireInterface);
>a : import("pkg").RequireInterface
>(null as any as import("pkg", { assert: {} }).RequireInterface) : import("pkg").RequireInterface
>null as any as import("pkg", { assert: {} }).RequireInterface : import("pkg").RequireInterface
>null as any : any

export const b = (null as any as import("pkg", { assert: {} }).ImportInterface);
>b : any
>(null as any as import("pkg", { assert: {} }).ImportInterface) : any
>null as any as import("pkg", { assert: {} }).ImportInterface : any
>null as any : any

<|MERGE_RESOLUTION|>--- conflicted
+++ resolved
@@ -1,197 +1,185 @@
-//// [tests/cases/conformance/node/nodeModulesImportTypeModeDeclarationEmitErrors1.ts] ////
-
-=== /node_modules/pkg/import.d.ts ===
-
-export interface ImportInterface {}
-=== /node_modules/pkg/require.d.ts ===
-
-export interface RequireInterface {}
-=== /index.ts ===
-export type LocalInterface =
->LocalInterface : LocalInterface
-
-    & import("pkg", { assert: {"resolution-mode": "foobar"} }).RequireInterface
-    & import("pkg", { assert: {"resolution-mode": "import"} }).ImportInterface;
-
-export const a = (null as any as import("pkg", { assert: {"resolution-mode": "foobar"} }).RequireInterface);
->a : import("pkg").RequireInterface
->(null as any as import("pkg", { assert: {"resolution-mode": "foobar"} }).RequireInterface) : import("pkg").RequireInterface
->null as any as import("pkg", { assert: {"resolution-mode": "foobar"} }).RequireInterface : import("pkg").RequireInterface
->null as any : any
-
-export const b = (null as any as import("pkg", { assert: {"resolution-mode": "import"} }).ImportInterface);
->b : import("./node_modules/pkg/import").ImportInterface
->(null as any as import("pkg", { assert: {"resolution-mode": "import"} }).ImportInterface) : import("./node_modules/pkg/import").ImportInterface
->null as any as import("pkg", { assert: {"resolution-mode": "import"} }).ImportInterface : import("./node_modules/pkg/import").ImportInterface
->null as any : any
-
-=== /other.ts ===
-// missing assert:
-export type LocalInterface =
->LocalInterface : any
-
-    & import("pkg", {"resolution-mode": "require"}).RequireInterface
->"resolution-mode" : "resolution-mode"
->"require" : "require"
->RequireInterface    & import("pkg", {"resolution-mode": "import"}).ImportInterface : number
->RequireInterface : any
-
-    & import("pkg", {"resolution-mode": "import"}).ImportInterface;
->import("pkg", {"resolution-mode": "import"}).ImportInterface : any
-<<<<<<< HEAD
->import("pkg", {"resolution-mode": "import"}) : Promise<typeof import("./node_modules/pkg/import")>
-=======
->import("pkg", {"resolution-mode": "import"}) : Promise<{ default: typeof import("/node_modules/pkg/import"); }>
->>>>>>> 3d33f0e4
->"pkg" : "pkg"
->{"resolution-mode": "import"} : { "resolution-mode": string; }
->"resolution-mode" : string
->"import" : "import"
->ImportInterface : any
-
-export const a = (null as any as import("pkg", {"resolution-mode": "require"}).RequireInterface);
->a : any
->(null as any as import("pkg", { : any
->null as any as import("pkg", { : any
->null as any : any
->"resolution-mode" : "resolution-mode"
->"require" : "require"
->RequireInterface : any
-
-export const b = (null as any as import("pkg", {"resolution-mode": "import"}).ImportInterface);
->b : any
->(null as any as import("pkg", { : any
->null as any as import("pkg", { : any
->null as any : any
->"resolution-mode" : "resolution-mode"
->"import" : "import"
->ImportInterface : any
-
-=== /other2.ts ===
-// wrong assertion key
-export type LocalInterface =
->LocalInterface : any
-
-    & import("pkg", { assert: {"bad": "require"} }).RequireInterface
-    & import("pkg", { assert: {"bad": "import"} }).ImportInterface;
-
-export const a = (null as any as import("pkg", { assert: {"bad": "require"} }).RequireInterface);
->a : import("pkg").RequireInterface
->(null as any as import("pkg", { assert: {"bad": "require"} }).RequireInterface) : import("pkg").RequireInterface
->null as any as import("pkg", { assert: {"bad": "require"} }).RequireInterface : import("pkg").RequireInterface
->null as any : any
-
-export const b = (null as any as import("pkg", { assert: {"bad": "import"} }).ImportInterface);
->b : any
->(null as any as import("pkg", { assert: {"bad": "import"} }).ImportInterface) : any
->null as any as import("pkg", { assert: {"bad": "import"} }).ImportInterface : any
->null as any : any
-
-=== /other3.ts ===
-// Array instead of object-y thing
-export type LocalInterface =
->LocalInterface : any
-
-    & import("pkg", [ {"resolution-mode": "require"} ]).RequireInterface
->"resolution-mode" : "require"
->RequireInterface    & import("pkg", [ {"resolution-mode": "import"} ]).ImportInterface : number
->RequireInterface : any
-
-    & import("pkg", [ {"resolution-mode": "import"} ]).ImportInterface;
->import("pkg", [ {"resolution-mode": "import"} ]).ImportInterface : any
-<<<<<<< HEAD
->import("pkg", [ {"resolution-mode": "import"} ]) : Promise<typeof import("./node_modules/pkg/import")>
-=======
->import("pkg", [ {"resolution-mode": "import"} ]) : Promise<{ default: typeof import("/node_modules/pkg/import"); }>
->>>>>>> 3d33f0e4
->"pkg" : "pkg"
->[ {"resolution-mode": "import"} ] : { "resolution-mode": string; }[]
->{"resolution-mode": "import"} : { "resolution-mode": string; }
->"resolution-mode" : string
->"import" : "import"
->ImportInterface : any
-
-export const a = (null as any as import("pkg", [ {"resolution-mode": "require"} ]).RequireInterface);
->a : any
->(null as any as import("pkg", [ {"resolution-mode": "require"} ]).RequireInterface : any
->(null as any as import("pkg", [ {"resolution-mode": "require"} ]) : any
->null as any as import("pkg", [ {"resolution-mode": "require"} ] : any
->null as any : any
->"resolution-mode" : "require"
->RequireInterface : any
-
-export const b = (null as any as import("pkg", [ {"resolution-mode": "import"} ]).ImportInterface);
->b : any
->(null as any as import("pkg", [ {"resolution-mode": "import"} ]).ImportInterface : any
->(null as any as import("pkg", [ {"resolution-mode": "import"} ]) : any
->null as any as import("pkg", [ {"resolution-mode": "import"} ] : any
->null as any : any
->"resolution-mode" : "import"
->ImportInterface : any
-
-=== /other4.ts ===
-// Indirected assertion objecty-thing - not allowed
-type Asserts1 = { assert: {"resolution-mode": "require"} };
->Asserts1 : Asserts1
->assert : { "resolution-mode": "require"; }
->"resolution-mode" : "require"
-
-type Asserts2 = { assert: {"resolution-mode": "import"} };
->Asserts2 : Asserts2
->assert : { "resolution-mode": "import"; }
->"resolution-mode" : "import"
-
-export type LocalInterface =
->LocalInterface : any
-
-    & import("pkg", Asserts1).RequireInterface
->Asserts1 : any
->RequireInterface    & import("pkg", Asserts2).ImportInterface : number
->RequireInterface : any
-
-    & import("pkg", Asserts2).ImportInterface;
->import("pkg", Asserts2).ImportInterface : any
-<<<<<<< HEAD
->import("pkg", Asserts2) : Promise<typeof import("./node_modules/pkg/import")>
-=======
->import("pkg", Asserts2) : Promise<{ default: typeof import("/node_modules/pkg/import"); }>
->>>>>>> 3d33f0e4
->"pkg" : "pkg"
->Asserts2 : any
->ImportInterface : any
-
-export const a = (null as any as import("pkg", Asserts1).RequireInterface);
->a : any
->(null as any as import("pkg", : any
->null as any as import("pkg", : any
->null as any : any
->Asserts1 : any
->RequireInterface : any
-
-export const b = (null as any as import("pkg", Asserts2).ImportInterface);
->b : any
->(null as any as import("pkg", : any
->null as any as import("pkg", : any
->null as any : any
->Asserts2 : any
->ImportInterface : any
-
-=== /other5.ts ===
-export type LocalInterface =
->LocalInterface : any
-
-    & import("pkg", { assert: {} }).RequireInterface
-    & import("pkg", { assert: {} }).ImportInterface;
-
-export const a = (null as any as import("pkg", { assert: {} }).RequireInterface);
->a : import("pkg").RequireInterface
->(null as any as import("pkg", { assert: {} }).RequireInterface) : import("pkg").RequireInterface
->null as any as import("pkg", { assert: {} }).RequireInterface : import("pkg").RequireInterface
->null as any : any
-
-export const b = (null as any as import("pkg", { assert: {} }).ImportInterface);
->b : any
->(null as any as import("pkg", { assert: {} }).ImportInterface) : any
->null as any as import("pkg", { assert: {} }).ImportInterface : any
->null as any : any
-
+//// [tests/cases/conformance/node/nodeModulesImportTypeModeDeclarationEmitErrors1.ts] ////
+
+=== /node_modules/pkg/import.d.ts ===
+
+export interface ImportInterface {}
+=== /node_modules/pkg/require.d.ts ===
+
+export interface RequireInterface {}
+=== /index.ts ===
+export type LocalInterface =
+>LocalInterface : LocalInterface
+
+    & import("pkg", { assert: {"resolution-mode": "foobar"} }).RequireInterface
+    & import("pkg", { assert: {"resolution-mode": "import"} }).ImportInterface;
+
+export const a = (null as any as import("pkg", { assert: {"resolution-mode": "foobar"} }).RequireInterface);
+>a : import("pkg").RequireInterface
+>(null as any as import("pkg", { assert: {"resolution-mode": "foobar"} }).RequireInterface) : import("pkg").RequireInterface
+>null as any as import("pkg", { assert: {"resolution-mode": "foobar"} }).RequireInterface : import("pkg").RequireInterface
+>null as any : any
+
+export const b = (null as any as import("pkg", { assert: {"resolution-mode": "import"} }).ImportInterface);
+>b : import("./node_modules/pkg/import").ImportInterface
+>(null as any as import("pkg", { assert: {"resolution-mode": "import"} }).ImportInterface) : import("./node_modules/pkg/import").ImportInterface
+>null as any as import("pkg", { assert: {"resolution-mode": "import"} }).ImportInterface : import("./node_modules/pkg/import").ImportInterface
+>null as any : any
+
+=== /other.ts ===
+// missing assert:
+export type LocalInterface =
+>LocalInterface : any
+
+    & import("pkg", {"resolution-mode": "require"}).RequireInterface
+>"resolution-mode" : "resolution-mode"
+>"require" : "require"
+>RequireInterface    & import("pkg", {"resolution-mode": "import"}).ImportInterface : number
+>RequireInterface : any
+
+    & import("pkg", {"resolution-mode": "import"}).ImportInterface;
+>import("pkg", {"resolution-mode": "import"}).ImportInterface : any
+>import("pkg", {"resolution-mode": "import"}) : Promise<{ default: typeof import("./node_modules/pkg/import"); }>
+>"pkg" : "pkg"
+>{"resolution-mode": "import"} : { "resolution-mode": string; }
+>"resolution-mode" : string
+>"import" : "import"
+>ImportInterface : any
+
+export const a = (null as any as import("pkg", {"resolution-mode": "require"}).RequireInterface);
+>a : any
+>(null as any as import("pkg", { : any
+>null as any as import("pkg", { : any
+>null as any : any
+>"resolution-mode" : "resolution-mode"
+>"require" : "require"
+>RequireInterface : any
+
+export const b = (null as any as import("pkg", {"resolution-mode": "import"}).ImportInterface);
+>b : any
+>(null as any as import("pkg", { : any
+>null as any as import("pkg", { : any
+>null as any : any
+>"resolution-mode" : "resolution-mode"
+>"import" : "import"
+>ImportInterface : any
+
+=== /other2.ts ===
+// wrong assertion key
+export type LocalInterface =
+>LocalInterface : any
+
+    & import("pkg", { assert: {"bad": "require"} }).RequireInterface
+    & import("pkg", { assert: {"bad": "import"} }).ImportInterface;
+
+export const a = (null as any as import("pkg", { assert: {"bad": "require"} }).RequireInterface);
+>a : import("pkg").RequireInterface
+>(null as any as import("pkg", { assert: {"bad": "require"} }).RequireInterface) : import("pkg").RequireInterface
+>null as any as import("pkg", { assert: {"bad": "require"} }).RequireInterface : import("pkg").RequireInterface
+>null as any : any
+
+export const b = (null as any as import("pkg", { assert: {"bad": "import"} }).ImportInterface);
+>b : any
+>(null as any as import("pkg", { assert: {"bad": "import"} }).ImportInterface) : any
+>null as any as import("pkg", { assert: {"bad": "import"} }).ImportInterface : any
+>null as any : any
+
+=== /other3.ts ===
+// Array instead of object-y thing
+export type LocalInterface =
+>LocalInterface : any
+
+    & import("pkg", [ {"resolution-mode": "require"} ]).RequireInterface
+>"resolution-mode" : "require"
+>RequireInterface    & import("pkg", [ {"resolution-mode": "import"} ]).ImportInterface : number
+>RequireInterface : any
+
+    & import("pkg", [ {"resolution-mode": "import"} ]).ImportInterface;
+>import("pkg", [ {"resolution-mode": "import"} ]).ImportInterface : any
+>import("pkg", [ {"resolution-mode": "import"} ]) : Promise<{ default: typeof import("./node_modules/pkg/import"); }>
+>"pkg" : "pkg"
+>[ {"resolution-mode": "import"} ] : { "resolution-mode": string; }[]
+>{"resolution-mode": "import"} : { "resolution-mode": string; }
+>"resolution-mode" : string
+>"import" : "import"
+>ImportInterface : any
+
+export const a = (null as any as import("pkg", [ {"resolution-mode": "require"} ]).RequireInterface);
+>a : any
+>(null as any as import("pkg", [ {"resolution-mode": "require"} ]).RequireInterface : any
+>(null as any as import("pkg", [ {"resolution-mode": "require"} ]) : any
+>null as any as import("pkg", [ {"resolution-mode": "require"} ] : any
+>null as any : any
+>"resolution-mode" : "require"
+>RequireInterface : any
+
+export const b = (null as any as import("pkg", [ {"resolution-mode": "import"} ]).ImportInterface);
+>b : any
+>(null as any as import("pkg", [ {"resolution-mode": "import"} ]).ImportInterface : any
+>(null as any as import("pkg", [ {"resolution-mode": "import"} ]) : any
+>null as any as import("pkg", [ {"resolution-mode": "import"} ] : any
+>null as any : any
+>"resolution-mode" : "import"
+>ImportInterface : any
+
+=== /other4.ts ===
+// Indirected assertion objecty-thing - not allowed
+type Asserts1 = { assert: {"resolution-mode": "require"} };
+>Asserts1 : Asserts1
+>assert : { "resolution-mode": "require"; }
+>"resolution-mode" : "require"
+
+type Asserts2 = { assert: {"resolution-mode": "import"} };
+>Asserts2 : Asserts2
+>assert : { "resolution-mode": "import"; }
+>"resolution-mode" : "import"
+
+export type LocalInterface =
+>LocalInterface : any
+
+    & import("pkg", Asserts1).RequireInterface
+>Asserts1 : any
+>RequireInterface    & import("pkg", Asserts2).ImportInterface : number
+>RequireInterface : any
+
+    & import("pkg", Asserts2).ImportInterface;
+>import("pkg", Asserts2).ImportInterface : any
+>import("pkg", Asserts2) : Promise<{ default: typeof import("./node_modules/pkg/import"); }>
+>"pkg" : "pkg"
+>Asserts2 : any
+>ImportInterface : any
+
+export const a = (null as any as import("pkg", Asserts1).RequireInterface);
+>a : any
+>(null as any as import("pkg", : any
+>null as any as import("pkg", : any
+>null as any : any
+>Asserts1 : any
+>RequireInterface : any
+
+export const b = (null as any as import("pkg", Asserts2).ImportInterface);
+>b : any
+>(null as any as import("pkg", : any
+>null as any as import("pkg", : any
+>null as any : any
+>Asserts2 : any
+>ImportInterface : any
+
+=== /other5.ts ===
+export type LocalInterface =
+>LocalInterface : any
+
+    & import("pkg", { assert: {} }).RequireInterface
+    & import("pkg", { assert: {} }).ImportInterface;
+
+export const a = (null as any as import("pkg", { assert: {} }).RequireInterface);
+>a : import("pkg").RequireInterface
+>(null as any as import("pkg", { assert: {} }).RequireInterface) : import("pkg").RequireInterface
+>null as any as import("pkg", { assert: {} }).RequireInterface : import("pkg").RequireInterface
+>null as any : any
+
+export const b = (null as any as import("pkg", { assert: {} }).ImportInterface);
+>b : any
+>(null as any as import("pkg", { assert: {} }).ImportInterface) : any
+>null as any as import("pkg", { assert: {} }).ImportInterface : any
+>null as any : any
+