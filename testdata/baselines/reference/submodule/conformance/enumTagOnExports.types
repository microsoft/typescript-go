//// [tests/cases/conformance/jsdoc/enumTagOnExports.ts] ////

=== enumTagOnExports.js ===
/** @enum {number} */
exports.a = {};
>exports.a = {} : {}
<<<<<<< HEAD
>exports.a : {}
>exports : typeof import("enumTagOnExports")
>a : {}
=======
>exports.a : any
>exports : typeof import("./enumTagOnExports")
>a : any
>>>>>>> e7a30f51
>{} : {}

/** @enum {string} */
module.exports.b = {};
>module.exports.b = {} : {}
<<<<<<< HEAD
>module.exports.b : {}
>module.exports : typeof import("enumTagOnExports")
>module : { "enumTagOnExports": typeof import("enumTagOnExports"); }
>exports : typeof import("enumTagOnExports")
>b : {}
=======
>module.exports.b : any
>module.exports : typeof import("./enumTagOnExports")
>module : { "\"enumTagOnExports\"": typeof import("./enumTagOnExports"); }
>exports : typeof import("./enumTagOnExports")
>b : any
>>>>>>> e7a30f51
>{} : {}

<|MERGE_RESOLUTION|>--- conflicted
+++ resolved
@@ -1,35 +1,21 @@
-//// [tests/cases/conformance/jsdoc/enumTagOnExports.ts] ////
-
-=== enumTagOnExports.js ===
-/** @enum {number} */
-exports.a = {};
->exports.a = {} : {}
-<<<<<<< HEAD
->exports.a : {}
->exports : typeof import("enumTagOnExports")
->a : {}
-=======
->exports.a : any
->exports : typeof import("./enumTagOnExports")
->a : any
->>>>>>> e7a30f51
->{} : {}
-
-/** @enum {string} */
-module.exports.b = {};
->module.exports.b = {} : {}
-<<<<<<< HEAD
->module.exports.b : {}
->module.exports : typeof import("enumTagOnExports")
->module : { "enumTagOnExports": typeof import("enumTagOnExports"); }
->exports : typeof import("enumTagOnExports")
->b : {}
-=======
->module.exports.b : any
->module.exports : typeof import("./enumTagOnExports")
->module : { "\"enumTagOnExports\"": typeof import("./enumTagOnExports"); }
->exports : typeof import("./enumTagOnExports")
->b : any
->>>>>>> e7a30f51
->{} : {}
-
+//// [tests/cases/conformance/jsdoc/enumTagOnExports.ts] ////
+
+=== enumTagOnExports.js ===
+/** @enum {number} */
+exports.a = {};
+>exports.a = {} : {}
+>exports.a : {}
+>exports : typeof import("./enumTagOnExports")
+>a : {}
+>{} : {}
+
+/** @enum {string} */
+module.exports.b = {};
+>module.exports.b = {} : {}
+>module.exports.b : {}
+>module.exports : typeof import("./enumTagOnExports")
+>module : { "\"enumTagOnExports\"": typeof import("./enumTagOnExports"); }
+>exports : typeof import("./enumTagOnExports")
+>b : {}
+>{} : {}
+