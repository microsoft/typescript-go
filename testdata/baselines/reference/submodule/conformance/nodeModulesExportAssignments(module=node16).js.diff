--- old.nodeModulesExportAssignments(module=node16).js
+++ new.nodeModulesExportAssignments(module=node16).js
@@= skipped -20, +20 lines =@@
 
 //// [index.js]
<<<<<<< HEAD
-"use strict";
 // cjs format file
=======
 "use strict";
-// cjs format file
>>>>>>> ffa05826
 const a = {};
 module.exports = a;
 //// [index.js]
 // esm format file
 const a = {};
 export {};
-
-
-//// [index.d.ts]
-declare const a: {};
-export = a;
-//// [index.d.ts]
-declare const a: {};
-export = a;<|MERGE_RESOLUTION|>--- conflicted
+++ resolved
@@ -1,18 +1,6 @@
 --- old.nodeModulesExportAssignments(module=node16).js
 +++ new.nodeModulesExportAssignments(module=node16).js
-@@= skipped -20, +20 lines =@@
- 
- //// [index.js]
-<<<<<<< HEAD
--"use strict";
- // cjs format file
-=======
- "use strict";
--// cjs format file
->>>>>>> ffa05826
- const a = {};
- module.exports = a;
- //// [index.js]
+@@= skipped -27, +27 lines =@@
  // esm format file
  const a = {};
  export {};
