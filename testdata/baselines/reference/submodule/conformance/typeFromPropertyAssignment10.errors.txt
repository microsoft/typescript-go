--- conflicted
+++ resolved
@@ -1,64 +1,53 @@
-<<<<<<< HEAD
-error TS2318: Cannot find global type 'Array'.
-error TS2318: Cannot find global type 'Function'.
-error TS2318: Cannot find global type 'IArguments'.
-error TS2318: Cannot find global type 'RegExp'.
-error TS2318: Cannot find global type 'String'.
-error TS2552: Cannot find name 'Boolean'. Did you mean 'boolean'?
-error TS2552: Cannot find name 'Number'. Did you mean 'number'?
-error TS2552: Cannot find name 'Object'. Did you mean 'object'?
-main.js(4,12): error TS2503: Cannot find namespace 'Outer'.
-=======
->>>>>>> d508afb7
-someview.js(10,14): error TS2339: Property 'y' does not exist on type 'Inner'.
-
-
-==== module.js (0 errors) ====
-    var Outer = Outer || {};
-    Outer.app = Outer.app || {};
-    
-==== someview.js (1 errors) ====
-    Outer.app.SomeView = (function () {
-        var SomeView = function() {
-            var me = this;
-        }
-        return SomeView;
-    })();
-    Outer.app.Inner = class {
-        constructor() {
-            /** @type {number} */
-            this.y = 12;
-                 ~
-!!! error TS2339: Property 'y' does not exist on type 'Inner'.
-        }
-    }
-    var example = new Outer.app.Inner();
-    example.y;
-    /** @param {number} k */
-    Outer.app.statische = function (k) {
-        return k ** k;
-    }
-==== application.js (0 errors) ====
-    Outer.app.Application = (function () {
-    
-        /**
-         * Application main class.
-         * Will be instantiated & initialized by HTML page
-         */
-        var Application = function () {
-            var me = this;
-            me.view = new Outer.app.SomeView();
-        };
-        return Application;
-    })();
-==== main.js (1 errors) ====
-    var app = new Outer.app.Application();
-    var inner = new Outer.app.Inner();
-    inner.y;
-    /** @type {Outer.app.Inner} */
-               ~~~~~
-!!! error TS2503: Cannot find namespace 'Outer'.
-    var x;
-    x.y;
-    Outer.app.statische(101); // Infinity, duh
+main.js(4,12): error TS2503: Cannot find namespace 'Outer'.
+someview.js(10,14): error TS2339: Property 'y' does not exist on type 'Inner'.
+
+
+==== module.js (0 errors) ====
+    var Outer = Outer || {};
+    Outer.app = Outer.app || {};
+    
+==== someview.js (1 errors) ====
+    Outer.app.SomeView = (function () {
+        var SomeView = function() {
+            var me = this;
+        }
+        return SomeView;
+    })();
+    Outer.app.Inner = class {
+        constructor() {
+            /** @type {number} */
+            this.y = 12;
+                 ~
+!!! error TS2339: Property 'y' does not exist on type 'Inner'.
+        }
+    }
+    var example = new Outer.app.Inner();
+    example.y;
+    /** @param {number} k */
+    Outer.app.statische = function (k) {
+        return k ** k;
+    }
+==== application.js (0 errors) ====
+    Outer.app.Application = (function () {
+    
+        /**
+         * Application main class.
+         * Will be instantiated & initialized by HTML page
+         */
+        var Application = function () {
+            var me = this;
+            me.view = new Outer.app.SomeView();
+        };
+        return Application;
+    })();
+==== main.js (1 errors) ====
+    var app = new Outer.app.Application();
+    var inner = new Outer.app.Inner();
+    inner.y;
+    /** @type {Outer.app.Inner} */
+               ~~~~~
+!!! error TS2503: Cannot find namespace 'Outer'.
+    var x;
+    x.y;
+    Outer.app.statische(101); // Infinity, duh
     