--- old.nodeModulesImportAttributesModeDeclarationEmit2(module=node16).errors.txt
+++ new.nodeModulesImportAttributesModeDeclarationEmit2(module=node16).errors.txt
@@= skipped -0, +0 lines =@@
-/index.ts(6,14): error TS2305: Module '"pkg"' has no exported member 'RequireInterface'.
+/index.ts(6,14): error TS2305: Module '"/node_modules/pkg/import"' has no exported member 'RequireInterface'.
+/index.ts(6,50): error TS1454: `resolution-mode` can only be set for type-only imports.
 /index.ts(6,50): error TS2823: Import attributes are only supported when the '--module' option is set to 'esnext', 'nodenext', or 'preserve'.
+/index.ts(7,49): error TS1454: `resolution-mode` can only be set for type-only imports.
 /index.ts(7,49): error TS2823: Import attributes are only supported when the '--module' option is set to 'esnext', 'nodenext', or 'preserve'.
<<<<<<< HEAD
 
 
-==== /index.ts (3 errors) ====
+==== /index.ts (5 errors) ====
=======
-
-
-==== /index.ts (3 errors) ====
+/index.ts(11,15): error TS2305: Module '"/node_modules/pkg/require"' has no exported member 'ImportInterface'.
+
+
+==== /index.ts (7 errors) ====
>>>>>>> 360255e6
     import type { RequireInterface } from "pkg" with { "resolution-mode": "require" };
     import type { ImportInterface } from "pkg" with { "resolution-mode": "import" };
     
@@= skipped -10, +12 lines =@@
     
     import {type RequireInterface as Req} from "pkg" with { "resolution-mode": "require" };
                  ~~~~~~~~~~~~~~~~
-!!! error TS2305: Module '"pkg"' has no exported member 'RequireInterface'.
<<<<<<< HEAD
+!!! error TS2305: Module '"/node_modules/pkg/import"' has no exported member 'RequireInterface'.
                                                      ~~~~~~~~~~~~~~~~~~~~~~~~~~~~~~~~~~~~~
+!!! error TS1454: `resolution-mode` can only be set for type-only imports.
=======
>>>>>>> 360255e6
+                                                     ~~~~~~~~~~~~~~~~~~~~~~~~~~~~~~~~~~~~~
+!!! error TS1454: `resolution-mode` can only be set for type-only imports.
                                                      ~~~~~~~~~~~~~~~~~~~~~~~~~~~~~~~~~~~~~
 !!! error TS2823: Import attributes are only supported when the '--module' option is set to 'esnext', 'nodenext', or 'preserve'.
     import {type ImportInterface as Imp} from "pkg" with { "resolution-mode": "import" };
<<<<<<< HEAD
                                                     ~~~~~~~~~~~~~~~~~~~~~~~~~~~~~~~~~~~~
+!!! error TS1454: `resolution-mode` can only be set for type-only imports.
=======
+                 ~~~~~~~~~~~~~~~
+!!! error TS2305: Module '"/node_modules/pkg/require"' has no exported member 'ImportInterface'.
>>>>>>> 360255e6
+                                                    ~~~~~~~~~~~~~~~~~~~~~~~~~~~~~~~~~~~~
+!!! error TS1454: `resolution-mode` can only be set for type-only imports.
                                                     ~~~~~~~~~~~~~~~~~~~~~~~~~~~~~~~~~~~~
 !!! error TS2823: Import attributes are only supported when the '--module' option is set to 'esnext', 'nodenext', or 'preserve'.
     export interface Loc extends Req, Imp {}
     <|MERGE_RESOLUTION|>--- conflicted
+++ resolved
@@ -7,20 +7,10 @@
  /index.ts(6,50): error TS2823: Import attributes are only supported when the '--module' option is set to 'esnext', 'nodenext', or 'preserve'.
 +/index.ts(7,49): error TS1454: `resolution-mode` can only be set for type-only imports.
  /index.ts(7,49): error TS2823: Import attributes are only supported when the '--module' option is set to 'esnext', 'nodenext', or 'preserve'.
-<<<<<<< HEAD
- 
- 
+
+
 -==== /index.ts (3 errors) ====
 +==== /index.ts (5 errors) ====
-=======
--
--
--==== /index.ts (3 errors) ====
-+/index.ts(11,15): error TS2305: Module '"/node_modules/pkg/require"' has no exported member 'ImportInterface'.
-+
-+
-+==== /index.ts (7 errors) ====
->>>>>>> 360255e6
      import type { RequireInterface } from "pkg" with { "resolution-mode": "require" };
      import type { ImportInterface } from "pkg" with { "resolution-mode": "import" };
      
@@ -29,27 +19,14 @@
      import {type RequireInterface as Req} from "pkg" with { "resolution-mode": "require" };
                   ~~~~~~~~~~~~~~~~
 -!!! error TS2305: Module '"pkg"' has no exported member 'RequireInterface'.
-<<<<<<< HEAD
 +!!! error TS2305: Module '"/node_modules/pkg/import"' has no exported member 'RequireInterface'.
-                                                      ~~~~~~~~~~~~~~~~~~~~~~~~~~~~~~~~~~~~~
-+!!! error TS1454: `resolution-mode` can only be set for type-only imports.
-=======
->>>>>>> 360255e6
 +                                                     ~~~~~~~~~~~~~~~~~~~~~~~~~~~~~~~~~~~~~
 +!!! error TS1454: `resolution-mode` can only be set for type-only imports.
                                                       ~~~~~~~~~~~~~~~~~~~~~~~~~~~~~~~~~~~~~
  !!! error TS2823: Import attributes are only supported when the '--module' option is set to 'esnext', 'nodenext', or 'preserve'.
      import {type ImportInterface as Imp} from "pkg" with { "resolution-mode": "import" };
-<<<<<<< HEAD
-                                                     ~~~~~~~~~~~~~~~~~~~~~~~~~~~~~~~~~~~~
-+!!! error TS1454: `resolution-mode` can only be set for type-only imports.
-=======
-+                 ~~~~~~~~~~~~~~~
-+!!! error TS2305: Module '"/node_modules/pkg/require"' has no exported member 'ImportInterface'.
->>>>>>> 360255e6
 +                                                    ~~~~~~~~~~~~~~~~~~~~~~~~~~~~~~~~~~~~
 +!!! error TS1454: `resolution-mode` can only be set for type-only imports.
                                                      ~~~~~~~~~~~~~~~~~~~~~~~~~~~~~~~~~~~~
  !!! error TS2823: Import attributes are only supported when the '--module' option is set to 'esnext', 'nodenext', or 'preserve'.
-     export interface Loc extends Req, Imp {}
-     +     export interface Loc extends Req, Imp {}