--- conflicted
+++ resolved
@@ -1,6 +1,6 @@
-//// [tests/cases/conformance/node/nodeModulesSynchronousCallErrors.ts] ////
-
-//// [index.ts]
+//// [tests/cases/conformance/node/nodeModulesSynchronousCallErrors.ts] ////
+
+//// [index.ts]
 // cjs format file
 import {h} from "../index.js";
 import mod = require("../index.js");
@@ -10,8 +10,8 @@
     const mod3 = await import ("../index.js");
     const mod4 = await import ("./index.js");
     h();
-}
-//// [index.ts]
+}
+//// [index.ts]
 // esm format file
 import {h as _h} from "./index.js";
 import mod = require("./index.js");
@@ -21,38 +21,33 @@
     const mod3 = await import ("./index.js");
     const mod4 = await import ("./subfolder/index.js");
     f();
-}
-//// [package.json]
+}
+//// [package.json]
 {
     "name": "package",
     "private": true,
     "type": "module"
-}
-//// [package.json]
+}
+//// [package.json]
 {
     "type": "commonjs"
-}
-
-//// [index.js]
-import { f } from "./subfolder/index.js";
-export async function h() {
-    const mod3 = await import("./index.js");
-    const mod4 = await import("./subfolder/index.js");
-    f();
-}
-//// [index.js]
-<<<<<<< HEAD
-// cjs format file
-import { h } from "../index.js";
-export async function f() {
-=======
-"use strict";
-Object.defineProperty(exports, "__esModule", { value: true });
-exports.f = f;
-const index_js_1 = require("../index.js");
-async function f() {
->>>>>>> ffa05826
-    const mod3 = await import("../index.js");
-    const mod4 = await import("./index.js");
-    (0, index_js_1.h)();
-}
+}
+
+//// [index.js]
+import { f } from "./subfolder/index.js";
+export async function h() {
+    const mod3 = await import("./index.js");
+    const mod4 = await import("./subfolder/index.js");
+    f();
+}
+//// [index.js]
+"use strict";
+Object.defineProperty(exports, "__esModule", { value: true });
+exports.f = f;
+// cjs format file
+const index_js_1 = require("../index.js");
+async function f() {
+    const mod3 = await import("../index.js");
+    const mod4 = await import("./index.js");
+    (0, index_js_1.h)();
+}