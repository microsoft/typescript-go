--- conflicted
+++ resolved
@@ -1,78 +1,6 @@
 --- old.nodeModulesPackagePatternExportsExclude(module=nodenext).js
 +++ new.nodeModulesPackagePatternExportsExclude(module=nodenext).js
-<<<<<<< HEAD
-@@= skipped -138, +138 lines =@@
- mjsi2;
- typei2;
- //// [index.cjs]
--"use strict";
--var __createBinding = (this && this.__createBinding) || (Object.create ? (function(o, m, k, k2) {
--    if (k2 === undefined) k2 = k;
--    var desc = Object.getOwnPropertyDescriptor(m, k);
--    if (!desc || ("get" in desc ? !m.__esModule : desc.writable || desc.configurable)) {
--      desc = { enumerable: true, get: function() { return m[k]; } };
--    }
--    Object.defineProperty(o, k2, desc);
--}) : (function(o, m, k, k2) {
--    if (k2 === undefined) k2 = k;
--    o[k2] = m[k];
--}));
--var __setModuleDefault = (this && this.__setModuleDefault) || (Object.create ? (function(o, v) {
--    Object.defineProperty(o, "default", { enumerable: true, value: v });
--}) : function(o, v) {
--    o["default"] = v;
--});
--var __importStar = (this && this.__importStar) || function (mod) {
--    if (mod && mod.__esModule) return mod;
--    var result = {};
--    if (mod != null) for (var k in mod) if (k !== "default" && Object.prototype.hasOwnProperty.call(mod, k)) __createBinding(result, mod, k);
--    __setModuleDefault(result, mod);
--    return result;
--};
--Object.defineProperty(exports, "__esModule", { value: true });
- // cjs format file
--const cjsi = __importStar(require("inner/cjs/exclude/index"));
--const mjsi = __importStar(require("inner/mjs/exclude/index"));
--const typei = __importStar(require("inner/js/exclude/index"));
-+import * as cjsi from "inner/cjs/exclude/index";
-+import * as mjsi from "inner/mjs/exclude/index";
-+import * as typei from "inner/js/exclude/index";
- cjsi;
- mjsi;
- typei;
--const cjsi2 = __importStar(require("inner/cjs/index"));
--const mjsi2 = __importStar(require("inner/mjs/index"));
--const typei2 = __importStar(require("inner/js/index"));
-+import * as cjsi2 from "inner/cjs/index";
-+import * as mjsi2 from "inner/mjs/index";
-+import * as typei2 from "inner/js/index";
-=======
-@@= skipped -110, +110 lines =@@
- } 
- 
- //// [index.js]
--// esm format file
- import * as cjsi from "inner/cjs/exclude/index";
- import * as mjsi from "inner/mjs/exclude/index";
- import * as typei from "inner/js/exclude/index";
-@@= skipped -14, +13 lines =@@
- mjsi2;
- typei2;
- //// [index.mjs]
--// esm format file
- import * as cjsi from "inner/cjs/exclude/index";
- import * as mjsi from "inner/mjs/exclude/index";
- import * as typei from "inner/js/exclude/index";
-@@= skipped -39, +38 lines =@@
-     return result;
- };
- Object.defineProperty(exports, "__esModule", { value: true });
--// cjs format file
- const cjsi = __importStar(require("inner/cjs/exclude/index"));
- const mjsi = __importStar(require("inner/mjs/exclude/index"));
- const typei = __importStar(require("inner/js/exclude/index"));
-@@= skipped -13, +12 lines =@@
->>>>>>> ffa05826
+@@= skipped -176, +176 lines =@@
  cjsi2;
  mjsi2;
  typei2;
