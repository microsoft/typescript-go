--- old.unionThisTypeInFunctions.types
+++ new.unionThisTypeInFunctions.types
@@= skipped -19, +19 lines =@@
 >data : number
 }
 function test(r: Real | Fake) {
->test : (r: Real | Fake) => void
->r : Real | Fake
+>test : (r: Fake | Real) => void
+>r : Fake | Real
 
     r.method(12); // error
 >r.method(12) : void
->r.method : ((this: Real, n: number) => void) | ((this: Fake, n: number) => void)
->r : Real | Fake
->method : ((this: Real, n: number) => void) | ((this: Fake, n: number) => void)
<<<<<<< HEAD
+>r.method : ((n: number) => void) | ((n: number) => void)
+>r : Fake | Real
+>method : ((n: number) => void) | ((n: number) => void)
=======
+>r.method : (this: Real, n: number) => void | (this: Fake, n: number) => void
+>r : Fake | Real
+>method : (this: Real, n: number) => void | (this: Fake, n: number) => void
>>>>>>> da4e1211
 >12 : 12
 }
 <|MERGE_RESOLUTION|>--- conflicted
+++ resolved
@@ -11,18 +11,9 @@
  
      r.method(12); // error
  >r.method(12) : void
-->r.method : ((this: Real, n: number) => void) | ((this: Fake, n: number) => void)
+ >r.method : ((this: Real, n: number) => void) | ((this: Fake, n: number) => void)
 ->r : Real | Fake
-->method : ((this: Real, n: number) => void) | ((this: Fake, n: number) => void)
-<<<<<<< HEAD
-+>r.method : ((n: number) => void) | ((n: number) => void)
 +>r : Fake | Real
-+>method : ((n: number) => void) | ((n: number) => void)
-=======
-+>r.method : (this: Real, n: number) => void | (this: Fake, n: number) => void
-+>r : Fake | Real
-+>method : (this: Real, n: number) => void | (this: Fake, n: number) => void
->>>>>>> da4e1211
+ >method : ((this: Real, n: number) => void) | ((this: Fake, n: number) => void)
  >12 : 12
- }
- + }