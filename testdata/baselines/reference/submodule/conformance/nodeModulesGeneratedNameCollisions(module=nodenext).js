--- conflicted
+++ resolved
@@ -1,51 +1,48 @@
-//// [tests/cases/conformance/node/nodeModulesGeneratedNameCollisions.ts] ////
-
-//// [index.ts]
+//// [tests/cases/conformance/node/nodeModulesGeneratedNameCollisions.ts] ////
+
+//// [index.ts]
 // cjs format file
 function require() {}
 const exports = {};
 class Object {}
 export const __esModule = false;
-export {require, exports, Object};
-//// [index.ts]
+export {require, exports, Object};
+//// [index.ts]
 // esm format file
 function require() {}
 const exports = {};
 class Object {}
 export const __esModule = false;
-export {require, exports, Object};
-//// [package.json]
+export {require, exports, Object};
+//// [package.json]
 {
     "name": "package",
     "private": true,
     "type": "module"
-}
-//// [package.json]
+}
+//// [package.json]
 {
     "type": "commonjs"
-}
-
-//// [index.js]
-<<<<<<< HEAD
-// cjs format file
-=======
-"use strict";
-Object.defineProperty(exports, "__esModule", { value: true });
-exports.Object = exports.exports = exports.__esModule = void 0;
-exports.require = require;
->>>>>>> ffa05826
-function require() { }
-const exports = {};
-exports.exports = exports;
-class Object {
-}
-exports.Object = Object;
-exports.__esModule = false;
-//// [index.js]
-// esm format file
-function require() { }
-const exports = {};
-class Object {
-}
-export const __esModule = false;
-export { require, exports, Object };
+}
+
+//// [index.js]
+"use strict";
+Object.defineProperty(exports, "__esModule", { value: true });
+exports.Object = exports.exports = exports.__esModule = void 0;
+exports.require = require;
+// cjs format file
+function require() { }
+const exports = {};
+exports.exports = exports;
+class Object {
+}
+exports.Object = Object;
+exports.__esModule = false;
+//// [index.js]
+// esm format file
+function require() { }
+const exports = {};
+class Object {
+}
+export const __esModule = false;
+export { require, exports, Object };