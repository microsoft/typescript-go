//// [tests/cases/conformance/expressions/optionalChaining/callChain/callChainInference.ts] ////

=== callChainInference.ts ===
// Repro from #42404

interface Y {
    foo<T>(this: T, arg: keyof T): void;
>foo : <T>(this: T, arg: keyof T) => void
>this : T
>arg : keyof T

    a: number;
>a : number

    b: string;
>b : string
}

declare const value: Y | undefined;
>value : Y | undefined

if (value) {
>value : Y | undefined

    value?.foo("a");
>value?.foo("a") : void
>value?.foo : <T>(this: T, arg: keyof T) => void
>value : Y
>foo : <T>(this: T, arg: keyof T) => void
>"a" : "a"
}

value?.foo("a");
>value?.foo("a") : void | undefined
<<<<<<< HEAD
>value?.foo : (<T>(arg: keyof T) => void) | undefined
>value : Y | undefined
>foo : (<T>(arg: keyof T) => void) | undefined
=======
>value?.foo : <T>(this: T, arg: keyof T) => void | undefined
>value : Y | undefined
>foo : <T>(this: T, arg: keyof T) => void | undefined
>>>>>>> da4e1211
>"a" : "a"

<|MERGE_RESOLUTION|>--- conflicted
+++ resolved
@@ -1,45 +1,39 @@
-//// [tests/cases/conformance/expressions/optionalChaining/callChain/callChainInference.ts] ////
-
-=== callChainInference.ts ===
-// Repro from #42404
-
-interface Y {
-    foo<T>(this: T, arg: keyof T): void;
->foo : <T>(this: T, arg: keyof T) => void
->this : T
->arg : keyof T
-
-    a: number;
->a : number
-
-    b: string;
->b : string
-}
-
-declare const value: Y | undefined;
->value : Y | undefined
-
-if (value) {
->value : Y | undefined
-
-    value?.foo("a");
->value?.foo("a") : void
->value?.foo : <T>(this: T, arg: keyof T) => void
->value : Y
->foo : <T>(this: T, arg: keyof T) => void
->"a" : "a"
-}
-
-value?.foo("a");
->value?.foo("a") : void | undefined
-<<<<<<< HEAD
->value?.foo : (<T>(arg: keyof T) => void) | undefined
->value : Y | undefined
->foo : (<T>(arg: keyof T) => void) | undefined
-=======
->value?.foo : <T>(this: T, arg: keyof T) => void | undefined
->value : Y | undefined
->foo : <T>(this: T, arg: keyof T) => void | undefined
->>>>>>> da4e1211
->"a" : "a"
-
+//// [tests/cases/conformance/expressions/optionalChaining/callChain/callChainInference.ts] ////
+
+=== callChainInference.ts ===
+// Repro from #42404
+
+interface Y {
+    foo<T>(this: T, arg: keyof T): void;
+>foo : <T>(this: T, arg: keyof T) => void
+>this : T
+>arg : keyof T
+
+    a: number;
+>a : number
+
+    b: string;
+>b : string
+}
+
+declare const value: Y | undefined;
+>value : Y | undefined
+
+if (value) {
+>value : Y | undefined
+
+    value?.foo("a");
+>value?.foo("a") : void
+>value?.foo : <T>(this: T, arg: keyof T) => void
+>value : Y
+>foo : <T>(this: T, arg: keyof T) => void
+>"a" : "a"
+}
+
+value?.foo("a");
+>value?.foo("a") : void | undefined
+>value?.foo : (<T>(this: T, arg: keyof T) => void) | undefined
+>value : Y | undefined
+>foo : (<T>(this: T, arg: keyof T) => void) | undefined
+>"a" : "a"
+