//// [tests/cases/conformance/types/typeRelationships/subtypesAndSuperTypes/subtypingWithObjectMembers4.ts] ////

=== subtypingWithObjectMembers4.ts ===
// subtyping when property names do not match

class Base {
>Base : Symbol(Base, Decl(subtypingWithObjectMembers4.ts, 0, 0))

    foo: string;
>foo : Symbol(Base.foo, Decl(subtypingWithObjectMembers4.ts, 2, 12))
}

class Derived extends Base {
>Derived : Symbol(Derived, Decl(subtypingWithObjectMembers4.ts, 4, 1))
>Base : Symbol(Base, Decl(subtypingWithObjectMembers4.ts, 0, 0))

    bar: string;
>bar : Symbol(Derived.bar, Decl(subtypingWithObjectMembers4.ts, 6, 28))
}

class A {
>A : Symbol(A, Decl(subtypingWithObjectMembers4.ts, 8, 1))

    foo: Base;
>foo : Symbol(A.foo, Decl(subtypingWithObjectMembers4.ts, 10, 9))
>Base : Symbol(Base, Decl(subtypingWithObjectMembers4.ts, 0, 0))
}

class B extends A {
>B : Symbol(B, Decl(subtypingWithObjectMembers4.ts, 12, 1))
>A : Symbol(A, Decl(subtypingWithObjectMembers4.ts, 8, 1))

    fooo: Derived; // ok, inherits foo
>fooo : Symbol(B.fooo, Decl(subtypingWithObjectMembers4.ts, 14, 19))
>Derived : Symbol(Derived, Decl(subtypingWithObjectMembers4.ts, 4, 1))
}

class A2 {
>A2 : Symbol(A2, Decl(subtypingWithObjectMembers4.ts, 16, 1))

    1: Base; 
>1 : Symbol(A2[1], Decl(subtypingWithObjectMembers4.ts, 18, 10))
>Base : Symbol(Base, Decl(subtypingWithObjectMembers4.ts, 0, 0))
}

class B2 extends A2 {
>B2 : Symbol(B2, Decl(subtypingWithObjectMembers4.ts, 20, 1))
>A2 : Symbol(A2, Decl(subtypingWithObjectMembers4.ts, 16, 1))

    1.1: Derived; // ok, inherits 1
>1.1 : Symbol(B2[1.1], Decl(subtypingWithObjectMembers4.ts, 22, 21))
>Derived : Symbol(Derived, Decl(subtypingWithObjectMembers4.ts, 4, 1))
}

class A3 {
>A3 : Symbol(A3, Decl(subtypingWithObjectMembers4.ts, 24, 1))

    '1': Base;
>'1' : Symbol(A3['1'], Decl(subtypingWithObjectMembers4.ts, 26, 10))
>Base : Symbol(Base, Decl(subtypingWithObjectMembers4.ts, 0, 0))
}

class B3 extends A3 {
>B3 : Symbol(B3, Decl(subtypingWithObjectMembers4.ts, 28, 1))
>A3 : Symbol(A3, Decl(subtypingWithObjectMembers4.ts, 24, 1))

    '1.1': Derived; // ok, inherits '1'
<<<<<<< HEAD
>'1.1' : Symbol(B3['11'], Decl(subtypingWithObjectMembers4.ts, 30, 21))
=======
>'1.1' : Symbol(B3["1.1"], Decl(subtypingWithObjectMembers4.ts, 30, 21))
>>>>>>> d38f992c
>Derived : Symbol(Derived, Decl(subtypingWithObjectMembers4.ts, 4, 1))
}
<|MERGE_RESOLUTION|>--- conflicted
+++ resolved
@@ -1,74 +1,70 @@
-//// [tests/cases/conformance/types/typeRelationships/subtypesAndSuperTypes/subtypingWithObjectMembers4.ts] ////
-
-=== subtypingWithObjectMembers4.ts ===
-// subtyping when property names do not match
-
-class Base {
->Base : Symbol(Base, Decl(subtypingWithObjectMembers4.ts, 0, 0))
-
-    foo: string;
->foo : Symbol(Base.foo, Decl(subtypingWithObjectMembers4.ts, 2, 12))
-}
-
-class Derived extends Base {
->Derived : Symbol(Derived, Decl(subtypingWithObjectMembers4.ts, 4, 1))
->Base : Symbol(Base, Decl(subtypingWithObjectMembers4.ts, 0, 0))
-
-    bar: string;
->bar : Symbol(Derived.bar, Decl(subtypingWithObjectMembers4.ts, 6, 28))
-}
-
-class A {
->A : Symbol(A, Decl(subtypingWithObjectMembers4.ts, 8, 1))
-
-    foo: Base;
->foo : Symbol(A.foo, Decl(subtypingWithObjectMembers4.ts, 10, 9))
->Base : Symbol(Base, Decl(subtypingWithObjectMembers4.ts, 0, 0))
-}
-
-class B extends A {
->B : Symbol(B, Decl(subtypingWithObjectMembers4.ts, 12, 1))
->A : Symbol(A, Decl(subtypingWithObjectMembers4.ts, 8, 1))
-
-    fooo: Derived; // ok, inherits foo
->fooo : Symbol(B.fooo, Decl(subtypingWithObjectMembers4.ts, 14, 19))
->Derived : Symbol(Derived, Decl(subtypingWithObjectMembers4.ts, 4, 1))
-}
-
-class A2 {
->A2 : Symbol(A2, Decl(subtypingWithObjectMembers4.ts, 16, 1))
-
-    1: Base; 
->1 : Symbol(A2[1], Decl(subtypingWithObjectMembers4.ts, 18, 10))
->Base : Symbol(Base, Decl(subtypingWithObjectMembers4.ts, 0, 0))
-}
-
-class B2 extends A2 {
->B2 : Symbol(B2, Decl(subtypingWithObjectMembers4.ts, 20, 1))
->A2 : Symbol(A2, Decl(subtypingWithObjectMembers4.ts, 16, 1))
-
-    1.1: Derived; // ok, inherits 1
->1.1 : Symbol(B2[1.1], Decl(subtypingWithObjectMembers4.ts, 22, 21))
->Derived : Symbol(Derived, Decl(subtypingWithObjectMembers4.ts, 4, 1))
-}
-
-class A3 {
->A3 : Symbol(A3, Decl(subtypingWithObjectMembers4.ts, 24, 1))
-
-    '1': Base;
->'1' : Symbol(A3['1'], Decl(subtypingWithObjectMembers4.ts, 26, 10))
->Base : Symbol(Base, Decl(subtypingWithObjectMembers4.ts, 0, 0))
-}
-
-class B3 extends A3 {
->B3 : Symbol(B3, Decl(subtypingWithObjectMembers4.ts, 28, 1))
->A3 : Symbol(A3, Decl(subtypingWithObjectMembers4.ts, 24, 1))
-
-    '1.1': Derived; // ok, inherits '1'
-<<<<<<< HEAD
->'1.1' : Symbol(B3['11'], Decl(subtypingWithObjectMembers4.ts, 30, 21))
-=======
->'1.1' : Symbol(B3["1.1"], Decl(subtypingWithObjectMembers4.ts, 30, 21))
->>>>>>> d38f992c
->Derived : Symbol(Derived, Decl(subtypingWithObjectMembers4.ts, 4, 1))
-}
+//// [tests/cases/conformance/types/typeRelationships/subtypesAndSuperTypes/subtypingWithObjectMembers4.ts] ////
+
+=== subtypingWithObjectMembers4.ts ===
+// subtyping when property names do not match
+
+class Base {
+>Base : Symbol(Base, Decl(subtypingWithObjectMembers4.ts, 0, 0))
+
+    foo: string;
+>foo : Symbol(Base.foo, Decl(subtypingWithObjectMembers4.ts, 2, 12))
+}
+
+class Derived extends Base {
+>Derived : Symbol(Derived, Decl(subtypingWithObjectMembers4.ts, 4, 1))
+>Base : Symbol(Base, Decl(subtypingWithObjectMembers4.ts, 0, 0))
+
+    bar: string;
+>bar : Symbol(Derived.bar, Decl(subtypingWithObjectMembers4.ts, 6, 28))
+}
+
+class A {
+>A : Symbol(A, Decl(subtypingWithObjectMembers4.ts, 8, 1))
+
+    foo: Base;
+>foo : Symbol(A.foo, Decl(subtypingWithObjectMembers4.ts, 10, 9))
+>Base : Symbol(Base, Decl(subtypingWithObjectMembers4.ts, 0, 0))
+}
+
+class B extends A {
+>B : Symbol(B, Decl(subtypingWithObjectMembers4.ts, 12, 1))
+>A : Symbol(A, Decl(subtypingWithObjectMembers4.ts, 8, 1))
+
+    fooo: Derived; // ok, inherits foo
+>fooo : Symbol(B.fooo, Decl(subtypingWithObjectMembers4.ts, 14, 19))
+>Derived : Symbol(Derived, Decl(subtypingWithObjectMembers4.ts, 4, 1))
+}
+
+class A2 {
+>A2 : Symbol(A2, Decl(subtypingWithObjectMembers4.ts, 16, 1))
+
+    1: Base; 
+>1 : Symbol(A2[1], Decl(subtypingWithObjectMembers4.ts, 18, 10))
+>Base : Symbol(Base, Decl(subtypingWithObjectMembers4.ts, 0, 0))
+}
+
+class B2 extends A2 {
+>B2 : Symbol(B2, Decl(subtypingWithObjectMembers4.ts, 20, 1))
+>A2 : Symbol(A2, Decl(subtypingWithObjectMembers4.ts, 16, 1))
+
+    1.1: Derived; // ok, inherits 1
+>1.1 : Symbol(B2[1.1], Decl(subtypingWithObjectMembers4.ts, 22, 21))
+>Derived : Symbol(Derived, Decl(subtypingWithObjectMembers4.ts, 4, 1))
+}
+
+class A3 {
+>A3 : Symbol(A3, Decl(subtypingWithObjectMembers4.ts, 24, 1))
+
+    '1': Base;
+>'1' : Symbol(A3['1'], Decl(subtypingWithObjectMembers4.ts, 26, 10))
+>Base : Symbol(Base, Decl(subtypingWithObjectMembers4.ts, 0, 0))
+}
+
+class B3 extends A3 {
+>B3 : Symbol(B3, Decl(subtypingWithObjectMembers4.ts, 28, 1))
+>A3 : Symbol(A3, Decl(subtypingWithObjectMembers4.ts, 24, 1))
+
+    '1.1': Derived; // ok, inherits '1'
+>'1.1' : Symbol(B3['1.1'], Decl(subtypingWithObjectMembers4.ts, 30, 21))
+>Derived : Symbol(Derived, Decl(subtypingWithObjectMembers4.ts, 4, 1))
+}