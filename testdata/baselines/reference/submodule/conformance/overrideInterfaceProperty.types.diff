--- conflicted
+++ resolved
@@ -5,13 +5,7 @@
      new(): Mup<any, any>;
      new<K, V>(entries?: readonly (readonly [K, V])[] | null): Mup<K, V>;
 ->entries : readonly (readonly [K, V])[]
-<<<<<<< HEAD
-+>K : K
-+>V : V
-+>entries : readonly readonly [K, V][]
-=======
 +>entries : readonly [K, V][]
->>>>>>> aff8d07f
  
      readonly prototype: Mup<any, any>;
  >prototype : Mup<any, any>