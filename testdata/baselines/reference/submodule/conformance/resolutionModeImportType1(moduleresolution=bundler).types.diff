--- conflicted
+++ resolved
@@ -1,11 +1,6 @@
 --- old.resolutionModeImportType1(moduleresolution=bundler).types
 +++ new.resolutionModeImportType1(moduleresolution=bundler).types
-<<<<<<< HEAD
 @@= skipped -10, +10 lines =@@
-=======
-@@= skipped -9, +9 lines =@@
-
->>>>>>> 360255e6
  === /app.ts ===
  type Default = typeof import("foo").x;
  >Default : "module"
