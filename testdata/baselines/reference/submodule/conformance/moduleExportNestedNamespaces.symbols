//// [tests/cases/conformance/salsa/moduleExportNestedNamespaces.ts] ////

=== mod.js ===
module.exports.n = {};
>module.exports.n : Symbol(n, Decl(mod.js, 0, 0))
<<<<<<< HEAD
>module.exports : Symbol("./mod", Decl(mod.js, 0, 0))
>module : Symbol(module.exports)
>exports : Symbol("./mod", Decl(mod.js, 0, 0))
=======
>module.exports : Symbol("mod", Decl(mod.js, 0, 0))
>module : Symbol("mod", Decl(mod.js, 0, 0))
>exports : Symbol("mod", Decl(mod.js, 0, 0))
>>>>>>> 7cf22f66
>n : Symbol(n, Decl(mod.js, 0, 0))

module.exports.n.K = function C() {
>module.exports.n : Symbol(n, Decl(mod.js, 0, 0))
<<<<<<< HEAD
>module.exports : Symbol("./mod", Decl(mod.js, 0, 0))
>module : Symbol(module.exports)
>exports : Symbol("./mod", Decl(mod.js, 0, 0))
=======
>module.exports : Symbol("mod", Decl(mod.js, 0, 0))
>module : Symbol("mod", Decl(mod.js, 0, 0))
>exports : Symbol("mod", Decl(mod.js, 0, 0))
>>>>>>> 7cf22f66
>n : Symbol(n, Decl(mod.js, 0, 0))
>C : Symbol(C, Decl(mod.js, 1, 20))

    this.x = 10;
}
module.exports.Classic = class {
>module.exports.Classic : Symbol(Classic, Decl(mod.js, 3, 1))
<<<<<<< HEAD
>module.exports : Symbol("./mod", Decl(mod.js, 0, 0))
>module : Symbol(module.exports)
>exports : Symbol("./mod", Decl(mod.js, 0, 0))
=======
>module.exports : Symbol("mod", Decl(mod.js, 0, 0))
>module : Symbol("mod", Decl(mod.js, 0, 0))
>exports : Symbol("mod", Decl(mod.js, 0, 0))
>>>>>>> 7cf22f66
>Classic : Symbol(Classic, Decl(mod.js, 3, 1))

    constructor() {
        this.p = 1
>this.p : Symbol(Classic.p, Decl(mod.js, 5, 19))
>this : Symbol(Classic, Decl(mod.js, 4, 24))
>p : Symbol(Classic.p, Decl(mod.js, 5, 19))
    }
}

=== use.js ===
import * as s from './mod'
>s : Symbol(s, Decl(use.js, 0, 6))

var k = new s.n.K()
>k : Symbol(k, Decl(use.js, 2, 3))
>s.n : Symbol(s.n, Decl(mod.js, 0, 0))
>s : Symbol(s, Decl(use.js, 0, 6))
>n : Symbol(s.n, Decl(mod.js, 0, 0))

k.x
>k : Symbol(k, Decl(use.js, 2, 3))

var classic = new s.Classic()
>classic : Symbol(classic, Decl(use.js, 4, 3))
>s.Classic : Symbol(s.Classic, Decl(mod.js, 3, 1))
>s : Symbol(s, Decl(use.js, 0, 6))
>Classic : Symbol(s.Classic, Decl(mod.js, 3, 1))


/** @param {s.n.K} c
    @param {s.Classic} classic */
function f(c, classic) {
>f : Symbol(f, Decl(use.js, 4, 29))
>c : Symbol(c, Decl(use.js, 9, 11))
>classic : Symbol(classic, Decl(use.js, 9, 13))

    c.x
>c : Symbol(c, Decl(use.js, 9, 11))

    classic.p
>classic : Symbol(classic, Decl(use.js, 9, 13))
}

<|MERGE_RESOLUTION|>--- conflicted
+++ resolved
@@ -1,87 +1,69 @@
-//// [tests/cases/conformance/salsa/moduleExportNestedNamespaces.ts] ////
-
-=== mod.js ===
-module.exports.n = {};
->module.exports.n : Symbol(n, Decl(mod.js, 0, 0))
-<<<<<<< HEAD
->module.exports : Symbol("./mod", Decl(mod.js, 0, 0))
->module : Symbol(module.exports)
->exports : Symbol("./mod", Decl(mod.js, 0, 0))
-=======
->module.exports : Symbol("mod", Decl(mod.js, 0, 0))
->module : Symbol("mod", Decl(mod.js, 0, 0))
->exports : Symbol("mod", Decl(mod.js, 0, 0))
->>>>>>> 7cf22f66
->n : Symbol(n, Decl(mod.js, 0, 0))
-
-module.exports.n.K = function C() {
->module.exports.n : Symbol(n, Decl(mod.js, 0, 0))
-<<<<<<< HEAD
->module.exports : Symbol("./mod", Decl(mod.js, 0, 0))
->module : Symbol(module.exports)
->exports : Symbol("./mod", Decl(mod.js, 0, 0))
-=======
->module.exports : Symbol("mod", Decl(mod.js, 0, 0))
->module : Symbol("mod", Decl(mod.js, 0, 0))
->exports : Symbol("mod", Decl(mod.js, 0, 0))
->>>>>>> 7cf22f66
->n : Symbol(n, Decl(mod.js, 0, 0))
->C : Symbol(C, Decl(mod.js, 1, 20))
-
-    this.x = 10;
-}
-module.exports.Classic = class {
->module.exports.Classic : Symbol(Classic, Decl(mod.js, 3, 1))
-<<<<<<< HEAD
->module.exports : Symbol("./mod", Decl(mod.js, 0, 0))
->module : Symbol(module.exports)
->exports : Symbol("./mod", Decl(mod.js, 0, 0))
-=======
->module.exports : Symbol("mod", Decl(mod.js, 0, 0))
->module : Symbol("mod", Decl(mod.js, 0, 0))
->exports : Symbol("mod", Decl(mod.js, 0, 0))
->>>>>>> 7cf22f66
->Classic : Symbol(Classic, Decl(mod.js, 3, 1))
-
-    constructor() {
-        this.p = 1
->this.p : Symbol(Classic.p, Decl(mod.js, 5, 19))
->this : Symbol(Classic, Decl(mod.js, 4, 24))
->p : Symbol(Classic.p, Decl(mod.js, 5, 19))
-    }
-}
-
-=== use.js ===
-import * as s from './mod'
->s : Symbol(s, Decl(use.js, 0, 6))
-
-var k = new s.n.K()
->k : Symbol(k, Decl(use.js, 2, 3))
->s.n : Symbol(s.n, Decl(mod.js, 0, 0))
->s : Symbol(s, Decl(use.js, 0, 6))
->n : Symbol(s.n, Decl(mod.js, 0, 0))
-
-k.x
->k : Symbol(k, Decl(use.js, 2, 3))
-
-var classic = new s.Classic()
->classic : Symbol(classic, Decl(use.js, 4, 3))
->s.Classic : Symbol(s.Classic, Decl(mod.js, 3, 1))
->s : Symbol(s, Decl(use.js, 0, 6))
->Classic : Symbol(s.Classic, Decl(mod.js, 3, 1))
-
-
-/** @param {s.n.K} c
-    @param {s.Classic} classic */
-function f(c, classic) {
->f : Symbol(f, Decl(use.js, 4, 29))
->c : Symbol(c, Decl(use.js, 9, 11))
->classic : Symbol(classic, Decl(use.js, 9, 13))
-
-    c.x
->c : Symbol(c, Decl(use.js, 9, 11))
-
-    classic.p
->classic : Symbol(classic, Decl(use.js, 9, 13))
-}
-
+//// [tests/cases/conformance/salsa/moduleExportNestedNamespaces.ts] ////
+
+=== mod.js ===
+module.exports.n = {};
+>module.exports.n : Symbol(n, Decl(mod.js, 0, 0))
+>module.exports : Symbol("./mod", Decl(mod.js, 0, 0))
+>module : Symbol("./mod", Decl(mod.js, 0, 0))
+>exports : Symbol("./mod", Decl(mod.js, 0, 0))
+>n : Symbol(n, Decl(mod.js, 0, 0))
+
+module.exports.n.K = function C() {
+>module.exports.n : Symbol(n, Decl(mod.js, 0, 0))
+>module.exports : Symbol("./mod", Decl(mod.js, 0, 0))
+>module : Symbol("./mod", Decl(mod.js, 0, 0))
+>exports : Symbol("./mod", Decl(mod.js, 0, 0))
+>n : Symbol(n, Decl(mod.js, 0, 0))
+>C : Symbol(C, Decl(mod.js, 1, 20))
+
+    this.x = 10;
+}
+module.exports.Classic = class {
+>module.exports.Classic : Symbol(Classic, Decl(mod.js, 3, 1))
+>module.exports : Symbol("./mod", Decl(mod.js, 0, 0))
+>module : Symbol("./mod", Decl(mod.js, 0, 0))
+>exports : Symbol("./mod", Decl(mod.js, 0, 0))
+>Classic : Symbol(Classic, Decl(mod.js, 3, 1))
+
+    constructor() {
+        this.p = 1
+>this.p : Symbol(Classic.p, Decl(mod.js, 5, 19))
+>this : Symbol(Classic, Decl(mod.js, 4, 24))
+>p : Symbol(Classic.p, Decl(mod.js, 5, 19))
+    }
+}
+
+=== use.js ===
+import * as s from './mod'
+>s : Symbol(s, Decl(use.js, 0, 6))
+
+var k = new s.n.K()
+>k : Symbol(k, Decl(use.js, 2, 3))
+>s.n : Symbol(s.n, Decl(mod.js, 0, 0))
+>s : Symbol(s, Decl(use.js, 0, 6))
+>n : Symbol(s.n, Decl(mod.js, 0, 0))
+
+k.x
+>k : Symbol(k, Decl(use.js, 2, 3))
+
+var classic = new s.Classic()
+>classic : Symbol(classic, Decl(use.js, 4, 3))
+>s.Classic : Symbol(s.Classic, Decl(mod.js, 3, 1))
+>s : Symbol(s, Decl(use.js, 0, 6))
+>Classic : Symbol(s.Classic, Decl(mod.js, 3, 1))
+
+
+/** @param {s.n.K} c
+    @param {s.Classic} classic */
+function f(c, classic) {
+>f : Symbol(f, Decl(use.js, 4, 29))
+>c : Symbol(c, Decl(use.js, 9, 11))
+>classic : Symbol(classic, Decl(use.js, 9, 13))
+
+    c.x
+>c : Symbol(c, Decl(use.js, 9, 11))
+
+    classic.p
+>classic : Symbol(classic, Decl(use.js, 9, 13))
+}
+