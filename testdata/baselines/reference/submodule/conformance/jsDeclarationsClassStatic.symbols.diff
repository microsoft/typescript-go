--- old.jsDeclarationsClassStatic.symbols
+++ new.jsDeclarationsClassStatic.symbols
@@= skipped -1, +1 lines =@@

 === source.js ===
 class Handler {
->Handler : Symbol(Handler, Decl(source.js, 0, 0), Decl(source.js, 7, 1))
+>Handler : Symbol(Handler, Decl(source.js, 0, 0))

 	static get OPTIONS() {
->OPTIONS : Symbol(Handler.OPTIONS, Decl(source.js, 0, 15))
+>OPTIONS : Symbol(OPTIONS, Decl(source.js, 0, 15))

 		return 1;
 	}

 	process() {
->process : Symbol(Handler.process, Decl(source.js, 3, 2))
+>process : Symbol(process, Decl(source.js, 3, 2))
 	}
 }
 Handler.statische = function() { }
->Handler.statische : Symbol(Handler.statische, Decl(source.js, 7, 1))
->Handler : Symbol(Handler, Decl(source.js, 0, 0), Decl(source.js, 7, 1))
->statische : Symbol(Handler.statische, Decl(source.js, 7, 1))
+>Handler.statische : Symbol(statische, Decl(source.js, 7, 1))
+>Handler : Symbol(Handler, Decl(source.js, 0, 0))
<<<<<<< HEAD
+>statische : Symbol(statische, Decl(source.js, 7, 1))
 
=======

>>>>>>> b0e1b84a
 const Strings = {
 >Strings : Symbol(Strings, Decl(source.js, 9, 5))
@@= skipped -28, +28 lines =@@
 }

 module.exports = Handler;
->module.exports : Symbol(module.exports, Decl(source.js, 0, 0))
->module : Symbol(export=, Decl(source.js, 12, 1))
->exports : Symbol(export=, Decl(source.js, 12, 1))
->Handler : Symbol(Handler, Decl(source.js, 0, 0), Decl(source.js, 7, 1))
+>module.exports : Symbol(Handler, Decl(source.js, 0, 0))
+>module : Symbol(module.exports)
+>exports : Symbol(Handler, Decl(source.js, 0, 0))
+>Handler : Symbol(Handler, Decl(source.js, 0, 0))

 module.exports.Strings = Strings
->module.exports.Strings : Symbol(Strings, Decl(source.js, 14, 25))
->module.exports : Symbol(Strings, Decl(source.js, 14, 25))
->module : Symbol(module, Decl(source.js, 12, 1))
->exports : Symbol(module.exports, Decl(source.js, 0, 0))
->Strings : Symbol(Strings, Decl(source.js, 14, 25))
+>module.exports : Symbol(Handler, Decl(source.js, 0, 0))
+>module : Symbol(module.exports)
+>exports : Symbol(Handler, Decl(source.js, 0, 0))
 >Strings : Symbol(Strings, Decl(source.js, 9, 5))

 /**<|MERGE_RESOLUTION|>--- conflicted
+++ resolved
@@ -25,12 +25,8 @@
 ->statische : Symbol(Handler.statische, Decl(source.js, 7, 1))
 +>Handler.statische : Symbol(statische, Decl(source.js, 7, 1))
 +>Handler : Symbol(Handler, Decl(source.js, 0, 0))
-<<<<<<< HEAD
 +>statische : Symbol(statische, Decl(source.js, 7, 1))
- 
-=======
 
->>>>>>> b0e1b84a
  const Strings = {
  >Strings : Symbol(Strings, Decl(source.js, 9, 5))
 @@= skipped -28, +28 lines =@@
