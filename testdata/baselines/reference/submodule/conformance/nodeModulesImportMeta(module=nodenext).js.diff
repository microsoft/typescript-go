--- old.nodeModulesImportMeta(module=nodenext).js
+++ new.nodeModulesImportMeta(module=nodenext).js
<<<<<<< HEAD
@@= skipped -19, +19 lines =@@
 }
 
 //// [index.js]
-"use strict";
-Object.defineProperty(exports, "__esModule", { value: true });
-exports.x = void 0;
 // cjs format file
=======
@@= skipped -22, +22 lines =@@
 "use strict";
 Object.defineProperty(exports, "__esModule", { value: true });
 exports.x = void 0;
-// cjs format file
>>>>>>> ffa05826
 const x = import.meta.url;
 exports.x = x;
 //// [index.js]
 // esm format file
 const x = import.meta.url;
 export { x };
-
-
-//// [index.d.ts]
-declare const x: string;
-export { x };
-//// [index.d.ts]
-declare const x: string;
-export { x };<|MERGE_RESOLUTION|>--- conflicted
+++ resolved
@@ -1,24 +1,6 @@
 --- old.nodeModulesImportMeta(module=nodenext).js
 +++ new.nodeModulesImportMeta(module=nodenext).js
-<<<<<<< HEAD
-@@= skipped -19, +19 lines =@@
- }
- 
- //// [index.js]
--"use strict";
--Object.defineProperty(exports, "__esModule", { value: true });
--exports.x = void 0;
- // cjs format file
-=======
-@@= skipped -22, +22 lines =@@
- "use strict";
- Object.defineProperty(exports, "__esModule", { value: true });
- exports.x = void 0;
--// cjs format file
->>>>>>> ffa05826
- const x = import.meta.url;
- exports.x = x;
- //// [index.js]
+@@= skipped -29, +29 lines =@@
  // esm format file
  const x = import.meta.url;
  export { x };
