//// [tests/cases/conformance/salsa/exportNestedNamespaces2.ts] ////

=== mod.js ===
// Based on a pattern from adonis
exports.formatters = {}
>exports.formatters = {} : {}
<<<<<<< HEAD
>exports.formatters : {}
>exports : typeof import("mod")
>formatters : {}
=======
>exports.formatters : any
>exports : typeof import("./mod")
>formatters : any
>>>>>>> e7a30f51
>{} : {}

=== first.js ===
exports = require('./mod')
>exports = require('./mod') : any
>exports : any
>require('./mod') : any
>require : any
>'./mod' : "./mod"

exports.formatters.j = function (v) {
>exports.formatters.j = function (v) {    return v} : (v: any) => any
>exports.formatters.j : any
>exports.formatters : any
>exports : any
>formatters : any
>j : any
>function (v) {    return v} : (v: any) => any
>v : any

    return v
>v : any
}
=== second.js ===
exports = require('./mod')
>exports = require('./mod') : any
>exports : any
>require('./mod') : any
>require : any
>'./mod' : "./mod"

exports.formatters.o = function (v) {
>exports.formatters.o = function (v) {    return v} : (v: any) => any
>exports.formatters.o : any
>exports.formatters : any
>exports : any
>formatters : any
>o : any
>function (v) {    return v} : (v: any) => any
>v : any

    return v
>v : any
}

=== use.js ===
import * as debug from './mod'
>debug : typeof debug

debug.formatters.j
>debug.formatters.j : any
<<<<<<< HEAD
>debug.formatters : {}
>debug : typeof import("mod")
>formatters : {}
=======
>debug.formatters : any
>debug : typeof debug
>formatters : any
>>>>>>> e7a30f51
>j : any

var one = debug.formatters.o(1)
>one : any
>debug.formatters.o(1) : any
>debug.formatters.o : any
<<<<<<< HEAD
>debug.formatters : {}
>debug : typeof import("mod")
>formatters : {}
=======
>debug.formatters : any
>debug : typeof debug
>formatters : any
>>>>>>> e7a30f51
>o : any
>1 : 1

<|MERGE_RESOLUTION|>--- conflicted
+++ resolved
@@ -1,93 +1,75 @@
-//// [tests/cases/conformance/salsa/exportNestedNamespaces2.ts] ////
-
-=== mod.js ===
-// Based on a pattern from adonis
-exports.formatters = {}
->exports.formatters = {} : {}
-<<<<<<< HEAD
->exports.formatters : {}
->exports : typeof import("mod")
->formatters : {}
-=======
->exports.formatters : any
->exports : typeof import("./mod")
->formatters : any
->>>>>>> e7a30f51
->{} : {}
-
-=== first.js ===
-exports = require('./mod')
->exports = require('./mod') : any
->exports : any
->require('./mod') : any
->require : any
->'./mod' : "./mod"
-
-exports.formatters.j = function (v) {
->exports.formatters.j = function (v) {    return v} : (v: any) => any
->exports.formatters.j : any
->exports.formatters : any
->exports : any
->formatters : any
->j : any
->function (v) {    return v} : (v: any) => any
->v : any
-
-    return v
->v : any
-}
-=== second.js ===
-exports = require('./mod')
->exports = require('./mod') : any
->exports : any
->require('./mod') : any
->require : any
->'./mod' : "./mod"
-
-exports.formatters.o = function (v) {
->exports.formatters.o = function (v) {    return v} : (v: any) => any
->exports.formatters.o : any
->exports.formatters : any
->exports : any
->formatters : any
->o : any
->function (v) {    return v} : (v: any) => any
->v : any
-
-    return v
->v : any
-}
-
-=== use.js ===
-import * as debug from './mod'
->debug : typeof debug
-
-debug.formatters.j
->debug.formatters.j : any
-<<<<<<< HEAD
->debug.formatters : {}
->debug : typeof import("mod")
->formatters : {}
-=======
->debug.formatters : any
->debug : typeof debug
->formatters : any
->>>>>>> e7a30f51
->j : any
-
-var one = debug.formatters.o(1)
->one : any
->debug.formatters.o(1) : any
->debug.formatters.o : any
-<<<<<<< HEAD
->debug.formatters : {}
->debug : typeof import("mod")
->formatters : {}
-=======
->debug.formatters : any
->debug : typeof debug
->formatters : any
->>>>>>> e7a30f51
->o : any
->1 : 1
-
+//// [tests/cases/conformance/salsa/exportNestedNamespaces2.ts] ////
+
+=== mod.js ===
+// Based on a pattern from adonis
+exports.formatters = {}
+>exports.formatters = {} : {}
+>exports.formatters : {}
+>exports : typeof import("./mod")
+>formatters : {}
+>{} : {}
+
+=== first.js ===
+exports = require('./mod')
+>exports = require('./mod') : any
+>exports : any
+>require('./mod') : any
+>require : any
+>'./mod' : "./mod"
+
+exports.formatters.j = function (v) {
+>exports.formatters.j = function (v) {    return v} : (v: any) => any
+>exports.formatters.j : any
+>exports.formatters : any
+>exports : any
+>formatters : any
+>j : any
+>function (v) {    return v} : (v: any) => any
+>v : any
+
+    return v
+>v : any
+}
+=== second.js ===
+exports = require('./mod')
+>exports = require('./mod') : any
+>exports : any
+>require('./mod') : any
+>require : any
+>'./mod' : "./mod"
+
+exports.formatters.o = function (v) {
+>exports.formatters.o = function (v) {    return v} : (v: any) => any
+>exports.formatters.o : any
+>exports.formatters : any
+>exports : any
+>formatters : any
+>o : any
+>function (v) {    return v} : (v: any) => any
+>v : any
+
+    return v
+>v : any
+}
+
+=== use.js ===
+import * as debug from './mod'
+>debug : typeof debug
+
+debug.formatters.j
+>debug.formatters.j : any
+>debug.formatters : {}
+>debug : typeof debug
+>formatters : {}
+>j : any
+
+var one = debug.formatters.o(1)
+>one : any
+>debug.formatters.o(1) : any
+>debug.formatters.o : any
+>debug.formatters : {}
+>debug : typeof debug
+>formatters : {}
+>o : any
+>1 : 1
+