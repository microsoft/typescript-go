--- conflicted
+++ resolved
@@ -13,12 +13,8 @@
 ->Inner : Symbol(Outer.Inner, Decl(a.js, 0, 15), Decl(a.js, 3, 6))
 +>Outer.Inner : Symbol(Inner, Decl(a.js, 0, 15))
 +>Outer : Symbol(Outer, Decl(a.js, 0, 3))
-<<<<<<< HEAD
 +>Inner : Symbol(Inner, Decl(a.js, 0, 15))
- 
-=======
 
->>>>>>> b0e1b84a
  Outer.Inner.prototype = {
 ->Outer.Inner.prototype : Symbol(Outer.Inner.prototype, Decl(a.js, 2, 28))
 ->Outer.Inner : Symbol(Outer.Inner, Decl(a.js, 0, 15), Decl(a.js, 3, 6))
@@ -28,13 +24,9 @@
 +>Outer.Inner.prototype : Symbol(prototype, Decl(a.js, 2, 28))
 +>Outer.Inner : Symbol(Inner, Decl(a.js, 0, 15))
 +>Outer : Symbol(Outer, Decl(a.js, 0, 3))
-<<<<<<< HEAD
 +>Inner : Symbol(Inner, Decl(a.js, 0, 15))
 +>prototype : Symbol(prototype, Decl(a.js, 2, 28))
- 
-=======
 
->>>>>>> b0e1b84a
      x: 1,
  >x : Symbol(x, Decl(a.js, 3, 25))
 @@= skipped -26, +26 lines =@@
@@ -57,12 +49,8 @@
 ->Inner : Symbol(Outer.Inner, Decl(a.js, 0, 15), Decl(a.js, 3, 6))
 +>Outer.Inner : Symbol(Inner, Decl(a.js, 0, 15))
 +>Outer : Symbol(Outer, Decl(a.js, 0, 3))
-<<<<<<< HEAD
 +>Inner : Symbol(Inner, Decl(a.js, 0, 15))
- 
-=======
 
->>>>>>> b0e1b84a
  inno.x
 ->inno.x : Symbol(x, Decl(a.js, 3, 25))
  >inno : Symbol(inno, Decl(a.js, 12, 3))
