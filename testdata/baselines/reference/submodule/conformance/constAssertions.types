--- conflicted
+++ resolved
@@ -1,573 +1,568 @@
-//// [tests/cases/conformance/expressions/typeAssertions/constAssertions.ts] ////
-
-=== constAssertions.ts ===
-let v1 = 'abc' as const;
->v1 : "abc"
->'abc' as const : "abc"
->'abc' : "abc"
-
-let v2 = `abc` as const;
->v2 : "abc"
->`abc` as const : "abc"
->`abc` : "abc"
-
-let v3 = 10 as const;
->v3 : 10
->10 as const : 10
->10 : 10
-
-let v4 = -10 as const;
->v4 : -10
->-10 as const : -10
->-10 : -10
->10 : 10
-
-let v5 = +10 as const;
->v5 : 10
->+10 as const : 10
->+10 : 10
->10 : 10
-
-let v6 = 10n as const;
->v6 : 10n
->10n as const : 10n
->10n : 10n
-
-let v7 = -10n as const;
->v7 : -10n
->-10n as const : -10n
->-10n : -10n
->10n : 10n
-
-let v8 = true as const;
->v8 : true
->true as const : true
->true : true
-
-let v9 = false as const;
->v9 : false
->false as const : false
->false : false
-
-let c1 = 'abc' as const;
->c1 : "abc"
->'abc' as const : "abc"
->'abc' : "abc"
-
-let c2 = `abc` as const;
->c2 : "abc"
->`abc` as const : "abc"
->`abc` : "abc"
-
-let c3 = 10 as const;
->c3 : 10
->10 as const : 10
->10 : 10
-
-let c4 = -10 as const;
->c4 : -10
->-10 as const : -10
->-10 : -10
->10 : 10
-
-let c5 = +10 as const;
->c5 : 10
->+10 as const : 10
->+10 : 10
->10 : 10
-
-let c6 = 10n as const;
->c6 : 10n
->10n as const : 10n
->10n : 10n
-
-let c7 = -10n as const;
->c7 : -10n
->-10n as const : -10n
->-10n : -10n
->10n : 10n
-
-let c8 = true as const;
->c8 : true
->true as const : true
->true : true
-
-let c9 = false as const;
->c9 : false
->false as const : false
->false : false
-
-let vv1 = v1;
->vv1 : "abc"
->v1 : "abc"
-
-let vc1 = c1;
->vc1 : "abc"
->c1 : "abc"
-
-let a1 = [] as const;
->a1 : readonly []
->[] as const : readonly []
->[] : readonly []
-
-let a2 = [1, 2, 3] as const;
->a2 : readonly [1, 2, 3]
->[1, 2, 3] as const : readonly [1, 2, 3]
->[1, 2, 3] : readonly [1, 2, 3]
->1 : 1
->2 : 2
->3 : 3
-
-let a3 = [10, 'hello', true] as const;
->a3 : readonly [10, "hello", true]
->[10, 'hello', true] as const : readonly [10, "hello", true]
->[10, 'hello', true] : readonly [10, "hello", true]
->10 : 10
->'hello' : "hello"
->true : true
-
-let a4 = [...[1, 2, 3]] as const;
->a4 : readonly [1, 2, 3]
->[...[1, 2, 3]] as const : readonly [1, 2, 3]
->[...[1, 2, 3]] : readonly [1, 2, 3]
->...[1, 2, 3] : 1 | 2 | 3
->[1, 2, 3] : readonly [1, 2, 3]
->1 : 1
->2 : 2
->3 : 3
-
-let a5 = [1, 2, 3];
->a5 : number[]
->[1, 2, 3] : number[]
->1 : 1
->2 : 2
->3 : 3
-
-let a6 = [...a5] as const;
->a6 : readonly number[]
->[...a5] as const : readonly number[]
->[...a5] : readonly number[]
->...a5 : number
->a5 : number[]
-
-let a7 = [...a6];
->a7 : number[]
->[...a6] : number[]
->...a6 : number
->a6 : readonly number[]
-
-let a8 = ['abc', ...a7] as const;
->a8 : readonly ["abc", ...number[]]
->['abc', ...a7] as const : readonly ["abc", ...number[]]
->['abc', ...a7] : readonly ["abc", ...number[]]
->'abc' : "abc"
->...a7 : number
->a7 : number[]
-
-let a9 = [...a8];
->a9 : (number | "abc")[]
->[...a8] : (number | "abc")[]
->...a8 : number | "abc"
->a8 : readonly ["abc", ...number[]]
-
-declare let d: { [x: string]: string };
->d : { [x: string]: string; }
->x : string
-
-let o1 = { x: 10, y: 20 } as const;
->o1 : { readonly x: 10; readonly y: 20; }
->{ x: 10, y: 20 } as const : { readonly x: 10; readonly y: 20; }
->{ x: 10, y: 20 } : { readonly x: 10; readonly y: 20; }
->x : 10
->10 : 10
->y : 20
->20 : 20
-
-let o2 = { a: 1, 'b': 2, ['c']: 3, d() {}, ['e' + '']: 4 } as const;
->o2 : { readonly [x: string]: 1 | 2 | 3 | 4 | () => void; readonly a: 1; readonly b: 2; readonly c: 3; readonly d: () => void; }
->{ a: 1, 'b': 2, ['c']: 3, d() {}, ['e' + '']: 4 } as const : { readonly [x: string]: 1 | 2 | 3 | 4 | () => void; readonly a: 1; readonly b: 2; readonly c: 3; readonly d: () => void; }
->{ a: 1, 'b': 2, ['c']: 3, d() {}, ['e' + '']: 4 } : { readonly [x: string]: 1 | 2 | 3 | 4 | () => void; readonly a: 1; readonly b: 2; readonly c: 3; readonly d: () => void; }
->a : 1
->1 : 1
->'b' : 2
->2 : 2
->['c'] : 3
->'c' : "c"
->3 : 3
->d : () => void
->['e' + ''] : 4
->'e' + '' : string
->'e' : "e"
->'' : ""
->4 : 4
-
-let o3 = { ...o1, ...o2 } as const;
->o3 : { readonly x: 10; readonly y: 20; readonly a: 1; readonly b: 2; readonly c: 3; readonly d: () => void; }
->{ ...o1, ...o2 } as const : { readonly x: 10; readonly y: 20; readonly a: 1; readonly b: 2; readonly c: 3; readonly d: () => void; }
->{ ...o1, ...o2 } : { readonly x: 10; readonly y: 20; readonly a: 1; readonly b: 2; readonly c: 3; readonly d: () => void; }
->o1 : { readonly x: 10; readonly y: 20; }
->o2 : { readonly [x: string]: 1 | 2 | 3 | 4 | () => void; readonly a: 1; readonly b: 2; readonly c: 3; readonly d: () => void; }
-
-let o4 = { a: 1, b: 2 };
->o4 : { a: number; b: number; }
->{ a: 1, b: 2 } : { a: number; b: number; }
->a : number
->1 : 1
->b : number
->2 : 2
-
-let o5 = { ...o4 } as const;
->o5 : { readonly a: number; readonly b: number; }
->{ ...o4 } as const : { readonly a: number; readonly b: number; }
->{ ...o4 } : { readonly a: number; readonly b: number; }
->o4 : { a: number; b: number; }
-
-let o6 = { ...o5 };
->o6 : { a: number; b: number; }
->{ ...o5 } : { a: number; b: number; }
->o5 : { readonly a: number; readonly b: number; }
-
-let o7 = { ...d } as const;
->o7 : { readonly [x: string]: string; }
->{ ...d } as const : { readonly [x: string]: string; }
->{ ...d } : { readonly [x: string]: string; }
->d : { [x: string]: string; }
-
-let o8 = { ...o7 };
->o8 : { [x: string]: string; }
->{ ...o7 } : { [x: string]: string; }
->o7 : { readonly [x: string]: string; }
-
-let o9 = { x: 10, foo() { this.x = 20 } } as const;  // Error
->o9 : { readonly x: 10; readonly foo: () => void; }
->{ x: 10, foo() { this.x = 20 } } as const : { readonly x: 10; readonly foo: () => void; }
->{ x: 10, foo() { this.x = 20 } } : { readonly x: 10; readonly foo: () => void; }
->x : 10
->10 : 10
->foo : () => void
->this.x = 20 : 20
->this.x : any
->this : { readonly x: 10; readonly foo: () => void; }
->x : any
->20 : 20
-
-let p1 = (10) as const;
->p1 : 10
->(10) as const : 10
->(10) : 10
->10 : 10
-
-let p2 = ((-10)) as const;
->p2 : -10
->((-10)) as const : -10
->((-10)) : -10
->(-10) : -10
->-10 : -10
->10 : 10
-
-let p3 = ([(10)]) as const;
->p3 : readonly [10]
->([(10)]) as const : readonly [10]
->([(10)]) : readonly [10]
->[(10)] : readonly [10]
->(10) : 10
->10 : 10
-
-let p4 = [[[[10]]]] as const;
->p4 : readonly [readonly [readonly [readonly [10]]]]
->[[[[10]]]] as const : readonly [readonly [readonly [readonly [10]]]]
->[[[[10]]]] : readonly [readonly [readonly [readonly [10]]]]
->[[[10]]] : readonly [readonly [readonly [10]]]
->[[10]] : readonly [readonly [10]]
->[10] : readonly [10]
->10 : 10
-
-let x1 = { x: 10, y: [20, 30], z: { a: { b: 42 } } } as const;
->x1 : { readonly x: 10; readonly y: readonly [20, 30]; readonly z: { readonly a: { readonly b: 42; }; }; }
->{ x: 10, y: [20, 30], z: { a: { b: 42 } } } as const : { readonly x: 10; readonly y: readonly [20, 30]; readonly z: { readonly a: { readonly b: 42; }; }; }
->{ x: 10, y: [20, 30], z: { a: { b: 42 } } } : { readonly x: 10; readonly y: readonly [20, 30]; readonly z: { readonly a: { readonly b: 42; }; }; }
->x : 10
->10 : 10
->y : readonly [20, 30]
->[20, 30] : readonly [20, 30]
->20 : 20
->30 : 30
->z : { readonly a: { readonly b: 42; }; }
->{ a: { b: 42 } } : { readonly a: { readonly b: 42; }; }
->a : { readonly b: 42; }
->{ b: 42 } : { readonly b: 42; }
->b : 42
->42 : 42
-
-let q1 = <const> 10;
->q1 : 10
-><const> 10 : 10
->10 : 10
-
-let q2 = <const> 'abc';
->q2 : "abc"
-><const> 'abc' : "abc"
->'abc' : "abc"
-
-let q3 = <const> true;
->q3 : true
-><const> true : true
->true : true
-
-let q4 = <const> [1, 2, 3];
->q4 : readonly [1, 2, 3]
-><const> [1, 2, 3] : readonly [1, 2, 3]
->[1, 2, 3] : readonly [1, 2, 3]
->1 : 1
->2 : 2
->3 : 3
-
-let q5 = <const> { x: 10, y: 20 };
->q5 : { readonly x: 10; readonly y: 20; }
-><const> { x: 10, y: 20 } : { readonly x: 10; readonly y: 20; }
->{ x: 10, y: 20 } : { readonly x: 10; readonly y: 20; }
->x : 10
->10 : 10
->y : 20
->20 : 20
-
-declare function id<T>(x: T): T;
->id : <T>(x: T) => T
->x : T
-
-let e1 = v1 as const;  // Error
->e1 : "abc"
->v1 as const : "abc"
->v1 : "abc"
-
-let e2 = (true ? 1 : 0) as const;  // Error
->e2 : 0 | 1
->(true ? 1 : 0) as const : 0 | 1
->(true ? 1 : 0) : 0 | 1
->true ? 1 : 0 : 0 | 1
->true : true
->1 : 1
->0 : 0
-
-let e3 = id(1) as const;  // Error
->e3 : 1
->id(1) as const : 1
->id(1) : 1
->id : <T>(x: T) => T
->1 : 1
-
-let t1 = 'foo' as const;
->t1 : "foo"
->'foo' as const : "foo"
->'foo' : "foo"
-
-let t2 = 'bar' as const;
->t2 : "bar"
->'bar' as const : "bar"
->'bar' : "bar"
-
-let t3 = `${t1}-${t2}` as const;
->t3 : "foo-bar"
->`${t1}-${t2}` as const : "foo-bar"
->`${t1}-${t2}` : "foo-bar"
->t1 : "foo"
->t2 : "bar"
-
-let t4 = `${`(${t1})`}-${`(${t2})`}` as const;
->t4 : "(foo)-(bar)"
->`${`(${t1})`}-${`(${t2})`}` as const : "(foo)-(bar)"
->`${`(${t1})`}-${`(${t2})`}` : "(foo)-(bar)"
->`(${t1})` : "(foo)"
->t1 : "foo"
->`(${t2})` : "(bar)"
->t2 : "bar"
-
-function ff1(x: 'foo' | 'bar', y: 1 | 2) {
->ff1 : (x: "bar" | "foo", y: 1 | 2) => "bar-1" | "bar-2" | "foo-1" | "foo-2"
->x : "bar" | "foo"
->y : 1 | 2
-
-    return `${x}-${y}` as const;
->`${x}-${y}` as const : "bar-1" | "bar-2" | "foo-1" | "foo-2"
->`${x}-${y}` : "bar-1" | "bar-2" | "foo-1" | "foo-2"
->x : "bar" | "foo"
->y : 1 | 2
-}
-
-function ff2<T extends string, U extends string>(x: T, y: U) {
->ff2 : <T extends string, U extends string>(x: T, y: U) => `${T}-${U}`
->x : T
->y : U
-
-    return `${x}-${y}` as const;
->`${x}-${y}` as const : `${T}-${U}`
->`${x}-${y}` : `${T}-${U}`
->x : T
->y : U
-}
-
-const ts1 = ff2('foo', 'bar');
->ts1 : "foo-bar"
->ff2('foo', 'bar') : "foo-bar"
->ff2 : <T extends string, U extends string>(x: T, y: U) => `${T}-${U}`
->'foo' : "foo"
->'bar' : "bar"
-
-const ts2 = ff2('foo', !!true ? '0' : '1');
->ts2 : "foo-0" | "foo-1"
->ff2('foo', !!true ? '0' : '1') : "foo-0" | "foo-1"
->ff2 : <T extends string, U extends string>(x: T, y: U) => `${T}-${U}`
->'foo' : "foo"
->!!true ? '0' : '1' : "0" | "1"
->!!true : true
->!true : false
->true : true
->'0' : "0"
->'1' : "1"
-
-const ts3 = ff2(!!true ? 'top' : 'bottom', !!true ? 'left' : 'right');
->ts3 : "bottom-left" | "bottom-right" | "top-left" | "top-right"
->ff2(!!true ? 'top' : 'bottom', !!true ? 'left' : 'right') : "bottom-left" | "bottom-right" | "top-left" | "top-right"
->ff2 : <T extends string, U extends string>(x: T, y: U) => `${T}-${U}`
->!!true ? 'top' : 'bottom' : "bottom" | "top"
->!!true : true
->!true : false
->true : true
->'top' : "top"
->'bottom' : "bottom"
->!!true ? 'left' : 'right' : "left" | "right"
->!!true : true
->!true : false
->true : true
->'left' : "left"
->'right' : "right"
-
-function ff3(x: 'foo' | 'bar', y: object) {
->ff3 : (x: "bar" | "foo", y: object) => `bar${string}` | `foo${string}`
->x : "bar" | "foo"
->y : object
-
-    return `${x}${y}` as const;
->`${x}${y}` as const : `bar${string}` | `foo${string}`
->`${x}${y}` : `bar${string}` | `foo${string}`
->x : "bar" | "foo"
->y : object
-}
-
-type Action = "verify" | "write";
->Action : Action
-
-type ContentMatch = "match" | "nonMatch";
->ContentMatch : ContentMatch
-
-type Outcome = `${Action}_${ContentMatch}`;
->Outcome : "verify_match" | "verify_nonMatch" | "write_match" | "write_nonMatch"
-
-function ff4(verify: boolean, contentMatches: boolean) {
->ff4 : (verify: boolean, contentMatches: boolean) => "verify_match" | "verify_nonMatch" | "write_match" | "write_nonMatch"
->verify : boolean
->contentMatches : boolean
-
-    const action : Action = verify ? `verify` : `write`;
->action : Action
->verify ? `verify` : `write` : "verify" | "write"
->verify : boolean
->`verify` : "verify"
->`write` : "write"
-
-    const contentMatch: ContentMatch = contentMatches ? `match` : `nonMatch`;
->contentMatch : ContentMatch
->contentMatches ? `match` : `nonMatch` : "match" | "nonMatch"
->contentMatches : boolean
->`match` : "match"
->`nonMatch` : "nonMatch"
-
-    const outcome: Outcome = `${action}_${contentMatch}` as const;
->outcome : "verify_match" | "verify_nonMatch" | "write_match" | "write_nonMatch"
->`${action}_${contentMatch}` as const : "verify_match" | "verify_nonMatch" | "write_match" | "write_nonMatch"
->`${action}_${contentMatch}` : "verify_match" | "verify_nonMatch" | "write_match" | "write_nonMatch"
->action : Action
->contentMatch : ContentMatch
-
-    return outcome;
->outcome : "verify_match" | "verify_nonMatch" | "write_match" | "write_nonMatch"
-}
-
-function ff5(verify: boolean, contentMatches: boolean) {
->ff5 : (verify: boolean, contentMatches: boolean) => "verify_match" | "verify_nonMatch" | "write_match" | "write_nonMatch"
->verify : boolean
->contentMatches : boolean
-
-    const action = verify ? `verify` : `write`;
->action : "verify" | "write"
->verify ? `verify` : `write` : "verify" | "write"
->verify : boolean
->`verify` : "verify"
->`write` : "write"
-
-    const contentMatch = contentMatches ? `match` : `nonMatch`;
->contentMatch : "match" | "nonMatch"
->contentMatches ? `match` : `nonMatch` : "match" | "nonMatch"
->contentMatches : boolean
->`match` : "match"
->`nonMatch` : "nonMatch"
-
-    const outcome = `${action}_${contentMatch}` as const;
->outcome : "verify_match" | "verify_nonMatch" | "write_match" | "write_nonMatch"
->`${action}_${contentMatch}` as const : "verify_match" | "verify_nonMatch" | "write_match" | "write_nonMatch"
->`${action}_${contentMatch}` : "verify_match" | "verify_nonMatch" | "write_match" | "write_nonMatch"
->action : "verify" | "write"
->contentMatch : "match" | "nonMatch"
-
-    return outcome;
->outcome : "verify_match" | "verify_nonMatch" | "write_match" | "write_nonMatch"
-}
-
-function accessorNames<S extends string>(propName: S) {
-<<<<<<< HEAD
->accessorNames : <S extends string>(propName: S) => readonly [`get-${S}`, `set-${S}`]
->S : S
-=======
->accessorNames : <S extends string>(propName: S) => [`get-${S}`, `set-${S}`]
->>>>>>> aff8d07f
->propName : S
-
-    return [`get-${propName}`, `set-${propName}`] as const;
->[`get-${propName}`, `set-${propName}`] as const : readonly [`get-${S}`, `set-${S}`]
->[`get-${propName}`, `set-${propName}`] : readonly [`get-${S}`, `set-${S}`]
->`get-${propName}` : `get-${S}`
->propName : S
->`set-${propName}` : `set-${S}`
->propName : S
-}
-
-const ns1 = accessorNames('foo');
->ns1 : readonly ["get-foo", "set-foo"]
->accessorNames('foo') : readonly ["get-foo", "set-foo"]
->accessorNames : <S extends string>(propName: S) => readonly [`get-${S}`, `set-${S}`]
->'foo' : "foo"
-
-// repro from https://github.com/microsoft/TypeScript/issues/54374
-interface Foo54374 {
-  a: 1;
->a : 1
-
-  b: 2;
->b : 2
-}
-
-const fooConst54374: Foo54374 = {
->fooConst54374 : Foo54374
->{  a: 1,  b: 3} as const : { readonly a: 1; readonly b: 3; }
->{  a: 1,  b: 3} : { readonly a: 1; readonly b: 3; }
-
-  a: 1,
->a : 1
->1 : 1
-
-  b: 3
->b : 3
->3 : 3
-
-} as const
-
+//// [tests/cases/conformance/expressions/typeAssertions/constAssertions.ts] ////
+
+=== constAssertions.ts ===
+let v1 = 'abc' as const;
+>v1 : "abc"
+>'abc' as const : "abc"
+>'abc' : "abc"
+
+let v2 = `abc` as const;
+>v2 : "abc"
+>`abc` as const : "abc"
+>`abc` : "abc"
+
+let v3 = 10 as const;
+>v3 : 10
+>10 as const : 10
+>10 : 10
+
+let v4 = -10 as const;
+>v4 : -10
+>-10 as const : -10
+>-10 : -10
+>10 : 10
+
+let v5 = +10 as const;
+>v5 : 10
+>+10 as const : 10
+>+10 : 10
+>10 : 10
+
+let v6 = 10n as const;
+>v6 : 10n
+>10n as const : 10n
+>10n : 10n
+
+let v7 = -10n as const;
+>v7 : -10n
+>-10n as const : -10n
+>-10n : -10n
+>10n : 10n
+
+let v8 = true as const;
+>v8 : true
+>true as const : true
+>true : true
+
+let v9 = false as const;
+>v9 : false
+>false as const : false
+>false : false
+
+let c1 = 'abc' as const;
+>c1 : "abc"
+>'abc' as const : "abc"
+>'abc' : "abc"
+
+let c2 = `abc` as const;
+>c2 : "abc"
+>`abc` as const : "abc"
+>`abc` : "abc"
+
+let c3 = 10 as const;
+>c3 : 10
+>10 as const : 10
+>10 : 10
+
+let c4 = -10 as const;
+>c4 : -10
+>-10 as const : -10
+>-10 : -10
+>10 : 10
+
+let c5 = +10 as const;
+>c5 : 10
+>+10 as const : 10
+>+10 : 10
+>10 : 10
+
+let c6 = 10n as const;
+>c6 : 10n
+>10n as const : 10n
+>10n : 10n
+
+let c7 = -10n as const;
+>c7 : -10n
+>-10n as const : -10n
+>-10n : -10n
+>10n : 10n
+
+let c8 = true as const;
+>c8 : true
+>true as const : true
+>true : true
+
+let c9 = false as const;
+>c9 : false
+>false as const : false
+>false : false
+
+let vv1 = v1;
+>vv1 : "abc"
+>v1 : "abc"
+
+let vc1 = c1;
+>vc1 : "abc"
+>c1 : "abc"
+
+let a1 = [] as const;
+>a1 : []
+>[] as const : []
+>[] : []
+
+let a2 = [1, 2, 3] as const;
+>a2 : [1, 2, 3]
+>[1, 2, 3] as const : [1, 2, 3]
+>[1, 2, 3] : [1, 2, 3]
+>1 : 1
+>2 : 2
+>3 : 3
+
+let a3 = [10, 'hello', true] as const;
+>a3 : [10, "hello", true]
+>[10, 'hello', true] as const : [10, "hello", true]
+>[10, 'hello', true] : [10, "hello", true]
+>10 : 10
+>'hello' : "hello"
+>true : true
+
+let a4 = [...[1, 2, 3]] as const;
+>a4 : [1, 2, 3]
+>[...[1, 2, 3]] as const : [1, 2, 3]
+>[...[1, 2, 3]] : [1, 2, 3]
+>...[1, 2, 3] : 1 | 2 | 3
+>[1, 2, 3] : [1, 2, 3]
+>1 : 1
+>2 : 2
+>3 : 3
+
+let a5 = [1, 2, 3];
+>a5 : number[]
+>[1, 2, 3] : number[]
+>1 : 1
+>2 : 2
+>3 : 3
+
+let a6 = [...a5] as const;
+>a6 : readonly number[]
+>[...a5] as const : readonly number[]
+>[...a5] : readonly number[]
+>...a5 : number
+>a5 : number[]
+
+let a7 = [...a6];
+>a7 : number[]
+>[...a6] : number[]
+>...a6 : number
+>a6 : readonly number[]
+
+let a8 = ['abc', ...a7] as const;
+>a8 : ["abc", ...number[]]
+>['abc', ...a7] as const : ["abc", ...number[]]
+>['abc', ...a7] : ["abc", ...number[]]
+>'abc' : "abc"
+>...a7 : number
+>a7 : number[]
+
+let a9 = [...a8];
+>a9 : (number | "abc")[]
+>[...a8] : (number | "abc")[]
+>...a8 : number | "abc"
+>a8 : ["abc", ...number[]]
+
+declare let d: { [x: string]: string };
+>d : { [x: string]: string; }
+>x : string
+
+let o1 = { x: 10, y: 20 } as const;
+>o1 : { readonly x: 10; readonly y: 20; }
+>{ x: 10, y: 20 } as const : { readonly x: 10; readonly y: 20; }
+>{ x: 10, y: 20 } : { readonly x: 10; readonly y: 20; }
+>x : 10
+>10 : 10
+>y : 20
+>20 : 20
+
+let o2 = { a: 1, 'b': 2, ['c']: 3, d() {}, ['e' + '']: 4 } as const;
+>o2 : { readonly [x: string]: 1 | 2 | 3 | 4 | () => void; readonly a: 1; readonly b: 2; readonly c: 3; readonly d: () => void; }
+>{ a: 1, 'b': 2, ['c']: 3, d() {}, ['e' + '']: 4 } as const : { readonly [x: string]: 1 | 2 | 3 | 4 | () => void; readonly a: 1; readonly b: 2; readonly c: 3; readonly d: () => void; }
+>{ a: 1, 'b': 2, ['c']: 3, d() {}, ['e' + '']: 4 } : { readonly [x: string]: 1 | 2 | 3 | 4 | () => void; readonly a: 1; readonly b: 2; readonly c: 3; readonly d: () => void; }
+>a : 1
+>1 : 1
+>'b' : 2
+>2 : 2
+>['c'] : 3
+>'c' : "c"
+>3 : 3
+>d : () => void
+>['e' + ''] : 4
+>'e' + '' : string
+>'e' : "e"
+>'' : ""
+>4 : 4
+
+let o3 = { ...o1, ...o2 } as const;
+>o3 : { readonly x: 10; readonly y: 20; readonly a: 1; readonly b: 2; readonly c: 3; readonly d: () => void; }
+>{ ...o1, ...o2 } as const : { readonly x: 10; readonly y: 20; readonly a: 1; readonly b: 2; readonly c: 3; readonly d: () => void; }
+>{ ...o1, ...o2 } : { readonly x: 10; readonly y: 20; readonly a: 1; readonly b: 2; readonly c: 3; readonly d: () => void; }
+>o1 : { readonly x: 10; readonly y: 20; }
+>o2 : { readonly [x: string]: 1 | 2 | 3 | 4 | () => void; readonly a: 1; readonly b: 2; readonly c: 3; readonly d: () => void; }
+
+let o4 = { a: 1, b: 2 };
+>o4 : { a: number; b: number; }
+>{ a: 1, b: 2 } : { a: number; b: number; }
+>a : number
+>1 : 1
+>b : number
+>2 : 2
+
+let o5 = { ...o4 } as const;
+>o5 : { readonly a: number; readonly b: number; }
+>{ ...o4 } as const : { readonly a: number; readonly b: number; }
+>{ ...o4 } : { readonly a: number; readonly b: number; }
+>o4 : { a: number; b: number; }
+
+let o6 = { ...o5 };
+>o6 : { a: number; b: number; }
+>{ ...o5 } : { a: number; b: number; }
+>o5 : { readonly a: number; readonly b: number; }
+
+let o7 = { ...d } as const;
+>o7 : { readonly [x: string]: string; }
+>{ ...d } as const : { readonly [x: string]: string; }
+>{ ...d } : { readonly [x: string]: string; }
+>d : { [x: string]: string; }
+
+let o8 = { ...o7 };
+>o8 : { [x: string]: string; }
+>{ ...o7 } : { [x: string]: string; }
+>o7 : { readonly [x: string]: string; }
+
+let o9 = { x: 10, foo() { this.x = 20 } } as const;  // Error
+>o9 : { readonly x: 10; readonly foo: () => void; }
+>{ x: 10, foo() { this.x = 20 } } as const : { readonly x: 10; readonly foo: () => void; }
+>{ x: 10, foo() { this.x = 20 } } : { readonly x: 10; readonly foo: () => void; }
+>x : 10
+>10 : 10
+>foo : () => void
+>this.x = 20 : 20
+>this.x : any
+>this : { readonly x: 10; readonly foo: () => void; }
+>x : any
+>20 : 20
+
+let p1 = (10) as const;
+>p1 : 10
+>(10) as const : 10
+>(10) : 10
+>10 : 10
+
+let p2 = ((-10)) as const;
+>p2 : -10
+>((-10)) as const : -10
+>((-10)) : -10
+>(-10) : -10
+>-10 : -10
+>10 : 10
+
+let p3 = ([(10)]) as const;
+>p3 : [10]
+>([(10)]) as const : [10]
+>([(10)]) : [10]
+>[(10)] : [10]
+>(10) : 10
+>10 : 10
+
+let p4 = [[[[10]]]] as const;
+>p4 : [[[[10]]]]
+>[[[[10]]]] as const : [[[[10]]]]
+>[[[[10]]]] : [[[[10]]]]
+>[[[10]]] : [[[10]]]
+>[[10]] : [[10]]
+>[10] : [10]
+>10 : 10
+
+let x1 = { x: 10, y: [20, 30], z: { a: { b: 42 } } } as const;
+>x1 : { readonly x: 10; readonly y: [20, 30]; readonly z: { readonly a: { readonly b: 42; }; }; }
+>{ x: 10, y: [20, 30], z: { a: { b: 42 } } } as const : { readonly x: 10; readonly y: [20, 30]; readonly z: { readonly a: { readonly b: 42; }; }; }
+>{ x: 10, y: [20, 30], z: { a: { b: 42 } } } : { readonly x: 10; readonly y: [20, 30]; readonly z: { readonly a: { readonly b: 42; }; }; }
+>x : 10
+>10 : 10
+>y : [20, 30]
+>[20, 30] : [20, 30]
+>20 : 20
+>30 : 30
+>z : { readonly a: { readonly b: 42; }; }
+>{ a: { b: 42 } } : { readonly a: { readonly b: 42; }; }
+>a : { readonly b: 42; }
+>{ b: 42 } : { readonly b: 42; }
+>b : 42
+>42 : 42
+
+let q1 = <const> 10;
+>q1 : 10
+><const> 10 : 10
+>10 : 10
+
+let q2 = <const> 'abc';
+>q2 : "abc"
+><const> 'abc' : "abc"
+>'abc' : "abc"
+
+let q3 = <const> true;
+>q3 : true
+><const> true : true
+>true : true
+
+let q4 = <const> [1, 2, 3];
+>q4 : [1, 2, 3]
+><const> [1, 2, 3] : [1, 2, 3]
+>[1, 2, 3] : [1, 2, 3]
+>1 : 1
+>2 : 2
+>3 : 3
+
+let q5 = <const> { x: 10, y: 20 };
+>q5 : { readonly x: 10; readonly y: 20; }
+><const> { x: 10, y: 20 } : { readonly x: 10; readonly y: 20; }
+>{ x: 10, y: 20 } : { readonly x: 10; readonly y: 20; }
+>x : 10
+>10 : 10
+>y : 20
+>20 : 20
+
+declare function id<T>(x: T): T;
+>id : <T>(x: T) => T
+>x : T
+
+let e1 = v1 as const;  // Error
+>e1 : "abc"
+>v1 as const : "abc"
+>v1 : "abc"
+
+let e2 = (true ? 1 : 0) as const;  // Error
+>e2 : 0 | 1
+>(true ? 1 : 0) as const : 0 | 1
+>(true ? 1 : 0) : 0 | 1
+>true ? 1 : 0 : 0 | 1
+>true : true
+>1 : 1
+>0 : 0
+
+let e3 = id(1) as const;  // Error
+>e3 : 1
+>id(1) as const : 1
+>id(1) : 1
+>id : <T>(x: T) => T
+>1 : 1
+
+let t1 = 'foo' as const;
+>t1 : "foo"
+>'foo' as const : "foo"
+>'foo' : "foo"
+
+let t2 = 'bar' as const;
+>t2 : "bar"
+>'bar' as const : "bar"
+>'bar' : "bar"
+
+let t3 = `${t1}-${t2}` as const;
+>t3 : "foo-bar"
+>`${t1}-${t2}` as const : "foo-bar"
+>`${t1}-${t2}` : "foo-bar"
+>t1 : "foo"
+>t2 : "bar"
+
+let t4 = `${`(${t1})`}-${`(${t2})`}` as const;
+>t4 : "(foo)-(bar)"
+>`${`(${t1})`}-${`(${t2})`}` as const : "(foo)-(bar)"
+>`${`(${t1})`}-${`(${t2})`}` : "(foo)-(bar)"
+>`(${t1})` : "(foo)"
+>t1 : "foo"
+>`(${t2})` : "(bar)"
+>t2 : "bar"
+
+function ff1(x: 'foo' | 'bar', y: 1 | 2) {
+>ff1 : (x: "bar" | "foo", y: 1 | 2) => "bar-1" | "bar-2" | "foo-1" | "foo-2"
+>x : "bar" | "foo"
+>y : 1 | 2
+
+    return `${x}-${y}` as const;
+>`${x}-${y}` as const : "bar-1" | "bar-2" | "foo-1" | "foo-2"
+>`${x}-${y}` : "bar-1" | "bar-2" | "foo-1" | "foo-2"
+>x : "bar" | "foo"
+>y : 1 | 2
+}
+
+function ff2<T extends string, U extends string>(x: T, y: U) {
+>ff2 : <T extends string, U extends string>(x: T, y: U) => `${T}-${U}`
+>x : T
+>y : U
+
+    return `${x}-${y}` as const;
+>`${x}-${y}` as const : `${T}-${U}`
+>`${x}-${y}` : `${T}-${U}`
+>x : T
+>y : U
+}
+
+const ts1 = ff2('foo', 'bar');
+>ts1 : "foo-bar"
+>ff2('foo', 'bar') : "foo-bar"
+>ff2 : <T extends string, U extends string>(x: T, y: U) => `${T}-${U}`
+>'foo' : "foo"
+>'bar' : "bar"
+
+const ts2 = ff2('foo', !!true ? '0' : '1');
+>ts2 : "foo-0" | "foo-1"
+>ff2('foo', !!true ? '0' : '1') : "foo-0" | "foo-1"
+>ff2 : <T extends string, U extends string>(x: T, y: U) => `${T}-${U}`
+>'foo' : "foo"
+>!!true ? '0' : '1' : "0" | "1"
+>!!true : true
+>!true : false
+>true : true
+>'0' : "0"
+>'1' : "1"
+
+const ts3 = ff2(!!true ? 'top' : 'bottom', !!true ? 'left' : 'right');
+>ts3 : "bottom-left" | "bottom-right" | "top-left" | "top-right"
+>ff2(!!true ? 'top' : 'bottom', !!true ? 'left' : 'right') : "bottom-left" | "bottom-right" | "top-left" | "top-right"
+>ff2 : <T extends string, U extends string>(x: T, y: U) => `${T}-${U}`
+>!!true ? 'top' : 'bottom' : "bottom" | "top"
+>!!true : true
+>!true : false
+>true : true
+>'top' : "top"
+>'bottom' : "bottom"
+>!!true ? 'left' : 'right' : "left" | "right"
+>!!true : true
+>!true : false
+>true : true
+>'left' : "left"
+>'right' : "right"
+
+function ff3(x: 'foo' | 'bar', y: object) {
+>ff3 : (x: "bar" | "foo", y: object) => `bar${string}` | `foo${string}`
+>x : "bar" | "foo"
+>y : object
+
+    return `${x}${y}` as const;
+>`${x}${y}` as const : `bar${string}` | `foo${string}`
+>`${x}${y}` : `bar${string}` | `foo${string}`
+>x : "bar" | "foo"
+>y : object
+}
+
+type Action = "verify" | "write";
+>Action : Action
+
+type ContentMatch = "match" | "nonMatch";
+>ContentMatch : ContentMatch
+
+type Outcome = `${Action}_${ContentMatch}`;
+>Outcome : "verify_match" | "verify_nonMatch" | "write_match" | "write_nonMatch"
+
+function ff4(verify: boolean, contentMatches: boolean) {
+>ff4 : (verify: boolean, contentMatches: boolean) => "verify_match" | "verify_nonMatch" | "write_match" | "write_nonMatch"
+>verify : boolean
+>contentMatches : boolean
+
+    const action : Action = verify ? `verify` : `write`;
+>action : Action
+>verify ? `verify` : `write` : "verify" | "write"
+>verify : boolean
+>`verify` : "verify"
+>`write` : "write"
+
+    const contentMatch: ContentMatch = contentMatches ? `match` : `nonMatch`;
+>contentMatch : ContentMatch
+>contentMatches ? `match` : `nonMatch` : "match" | "nonMatch"
+>contentMatches : boolean
+>`match` : "match"
+>`nonMatch` : "nonMatch"
+
+    const outcome: Outcome = `${action}_${contentMatch}` as const;
+>outcome : "verify_match" | "verify_nonMatch" | "write_match" | "write_nonMatch"
+>`${action}_${contentMatch}` as const : "verify_match" | "verify_nonMatch" | "write_match" | "write_nonMatch"
+>`${action}_${contentMatch}` : "verify_match" | "verify_nonMatch" | "write_match" | "write_nonMatch"
+>action : Action
+>contentMatch : ContentMatch
+
+    return outcome;
+>outcome : "verify_match" | "verify_nonMatch" | "write_match" | "write_nonMatch"
+}
+
+function ff5(verify: boolean, contentMatches: boolean) {
+>ff5 : (verify: boolean, contentMatches: boolean) => "verify_match" | "verify_nonMatch" | "write_match" | "write_nonMatch"
+>verify : boolean
+>contentMatches : boolean
+
+    const action = verify ? `verify` : `write`;
+>action : "verify" | "write"
+>verify ? `verify` : `write` : "verify" | "write"
+>verify : boolean
+>`verify` : "verify"
+>`write` : "write"
+
+    const contentMatch = contentMatches ? `match` : `nonMatch`;
+>contentMatch : "match" | "nonMatch"
+>contentMatches ? `match` : `nonMatch` : "match" | "nonMatch"
+>contentMatches : boolean
+>`match` : "match"
+>`nonMatch` : "nonMatch"
+
+    const outcome = `${action}_${contentMatch}` as const;
+>outcome : "verify_match" | "verify_nonMatch" | "write_match" | "write_nonMatch"
+>`${action}_${contentMatch}` as const : "verify_match" | "verify_nonMatch" | "write_match" | "write_nonMatch"
+>`${action}_${contentMatch}` : "verify_match" | "verify_nonMatch" | "write_match" | "write_nonMatch"
+>action : "verify" | "write"
+>contentMatch : "match" | "nonMatch"
+
+    return outcome;
+>outcome : "verify_match" | "verify_nonMatch" | "write_match" | "write_nonMatch"
+}
+
+function accessorNames<S extends string>(propName: S) {
+>accessorNames : <S extends string>(propName: S) => [`get-${S}`, `set-${S}`]
+>propName : S
+
+    return [`get-${propName}`, `set-${propName}`] as const;
+>[`get-${propName}`, `set-${propName}`] as const : [`get-${S}`, `set-${S}`]
+>[`get-${propName}`, `set-${propName}`] : [`get-${S}`, `set-${S}`]
+>`get-${propName}` : `get-${S}`
+>propName : S
+>`set-${propName}` : `set-${S}`
+>propName : S
+}
+
+const ns1 = accessorNames('foo');
+>ns1 : ["get-foo", "set-foo"]
+>accessorNames('foo') : ["get-foo", "set-foo"]
+>accessorNames : <S extends string>(propName: S) => [`get-${S}`, `set-${S}`]
+>'foo' : "foo"
+
+// repro from https://github.com/microsoft/TypeScript/issues/54374
+interface Foo54374 {
+  a: 1;
+>a : 1
+
+  b: 2;
+>b : 2
+}
+
+const fooConst54374: Foo54374 = {
+>fooConst54374 : Foo54374
+>{  a: 1,  b: 3} as const : { readonly a: 1; readonly b: 3; }
+>{  a: 1,  b: 3} : { readonly a: 1; readonly b: 3; }
+
+  a: 1,
+>a : 1
+>1 : 1
+
+  b: 3
+>b : 3
+>3 : 3
+
+} as const
+