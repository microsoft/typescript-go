--- old.jsObjectsMarkedAsOpenEnded.symbols
+++ new.jsObjectsMarkedAsOpenEnded.symbols
@@= skipped -1, +1 lines =@@

 === a.js ===
 var variable = {};
->variable : Symbol(variable, Decl(a.js, 0, 3), Decl(a.js, 0, 18))
+>variable : Symbol(variable, Decl(a.js, 0, 3))

 variable.a = 0;
->variable.a : Symbol(variable.a, Decl(a.js, 0, 18))
->variable : Symbol(variable, Decl(a.js, 0, 3), Decl(a.js, 0, 18))
->a : Symbol(variable.a, Decl(a.js, 0, 18))
+>variable.a : Symbol(a, Decl(a.js, 0, 18))
+>variable : Symbol(variable, Decl(a.js, 0, 3))
<<<<<<< HEAD
+>a : Symbol(a, Decl(a.js, 0, 18))
 
=======

>>>>>>> b0e1b84a
 class C {
 >C : Symbol(C, Decl(a.js, 1, 15))

     initializedMember = {};
->initializedMember : Symbol(C.initializedMember, Decl(a.js, 3, 9))
+>initializedMember : Symbol(initializedMember, Decl(a.js, 3, 9))

     constructor() {
         this.member = {};
->this.member : Symbol(C.member, Decl(a.js, 5, 19))
+>this.member : Symbol(member, Decl(a.js, 5, 19))
 >this : Symbol(C, Decl(a.js, 1, 15))
->member : Symbol(C.member, Decl(a.js, 5, 19))
+>member : Symbol(member, Decl(a.js, 5, 19))

         this.member.a = 0;
->this.member : Symbol(C.member, Decl(a.js, 5, 19))
+>this.member.a : Symbol(a, Decl(a.js, 6, 25))
+>this.member : Symbol(member, Decl(a.js, 5, 19))
 >this : Symbol(C, Decl(a.js, 1, 15))
->member : Symbol(C.member, Decl(a.js, 5, 19))
+>member : Symbol(member, Decl(a.js, 5, 19))
+>a : Symbol(a, Decl(a.js, 6, 25))
     }
 }

 var obj = {
->obj : Symbol(obj, Decl(a.js, 11, 3), Decl(a.js, 13, 2))
+>obj : Symbol(obj, Decl(a.js, 11, 3))

     property: {}
 >property : Symbol(property, Decl(a.js, 11, 11))
<<<<<<< HEAD
@@= skipped -36, +38 lines =@@
 
=======
@@= skipped -36, +34 lines =@@

>>>>>>> b0e1b84a
 obj.property.a = 0;
 >obj.property : Symbol(property, Decl(a.js, 11, 11))
->obj : Symbol(obj, Decl(a.js, 11, 3), Decl(a.js, 13, 2))
+>obj : Symbol(obj, Decl(a.js, 11, 3))
 >property : Symbol(property, Decl(a.js, 11, 11))

 var arr = [{}];
@@= skipped -15, +15 lines =@@

 === b.ts ===
 variable.a = 1;
->variable.a : Symbol(variable.a, Decl(a.js, 0, 18))
->variable : Symbol(variable, Decl(a.js, 0, 3), Decl(a.js, 0, 18))
->a : Symbol(variable.a, Decl(a.js, 0, 18))
+>variable.a : Symbol(a, Decl(a.js, 0, 18))
+>variable : Symbol(variable, Decl(a.js, 0, 3))
<<<<<<< HEAD
+>a : Symbol(a, Decl(a.js, 0, 18))
 
=======

>>>>>>> b0e1b84a
 (new C()).member.a = 1;
->(new C()).member : Symbol(C.member, Decl(a.js, 5, 19))
+>(new C()).member.a : Symbol(a, Decl(a.js, 6, 25))
+>(new C()).member : Symbol(member, Decl(a.js, 5, 19))
 >C : Symbol(C, Decl(a.js, 1, 15))
->member : Symbol(C.member, Decl(a.js, 5, 19))
+>member : Symbol(member, Decl(a.js, 5, 19))
<<<<<<< HEAD
+>a : Symbol(a, Decl(a.js, 6, 25))
 
=======

>>>>>>> b0e1b84a
 (new C()).initializedMember.a = 1;
->(new C()).initializedMember : Symbol(C.initializedMember, Decl(a.js, 3, 9))
+>(new C()).initializedMember : Symbol(initializedMember, Decl(a.js, 3, 9))
 >C : Symbol(C, Decl(a.js, 1, 15))
->initializedMember : Symbol(C.initializedMember, Decl(a.js, 3, 9))
+>initializedMember : Symbol(initializedMember, Decl(a.js, 3, 9))

 obj.property.a = 1;
 >obj.property : Symbol(property, Decl(a.js, 11, 11))
->obj : Symbol(obj, Decl(a.js, 11, 3), Decl(a.js, 13, 2))
+>obj : Symbol(obj, Decl(a.js, 11, 3))
 >property : Symbol(property, Decl(a.js, 11, 11))

 arr[0].a = 1;<|MERGE_RESOLUTION|>--- conflicted
+++ resolved
@@ -13,12 +13,8 @@
 ->a : Symbol(variable.a, Decl(a.js, 0, 18))
 +>variable.a : Symbol(a, Decl(a.js, 0, 18))
 +>variable : Symbol(variable, Decl(a.js, 0, 3))
-<<<<<<< HEAD
 +>a : Symbol(a, Decl(a.js, 0, 18))
- 
-=======
 
->>>>>>> b0e1b84a
  class C {
  >C : Symbol(C, Decl(a.js, 1, 15))
 
@@ -51,13 +47,8 @@
 
      property: {}
  >property : Symbol(property, Decl(a.js, 11, 11))
-<<<<<<< HEAD
 @@= skipped -36, +38 lines =@@
- 
-=======
-@@= skipped -36, +34 lines =@@
 
->>>>>>> b0e1b84a
  obj.property.a = 0;
  >obj.property : Symbol(property, Decl(a.js, 11, 11))
 ->obj : Symbol(obj, Decl(a.js, 11, 3), Decl(a.js, 13, 2))
@@ -74,12 +65,8 @@
 ->a : Symbol(variable.a, Decl(a.js, 0, 18))
 +>variable.a : Symbol(a, Decl(a.js, 0, 18))
 +>variable : Symbol(variable, Decl(a.js, 0, 3))
-<<<<<<< HEAD
 +>a : Symbol(a, Decl(a.js, 0, 18))
- 
-=======
 
->>>>>>> b0e1b84a
  (new C()).member.a = 1;
 ->(new C()).member : Symbol(C.member, Decl(a.js, 5, 19))
 +>(new C()).member.a : Symbol(a, Decl(a.js, 6, 25))
@@ -87,12 +74,8 @@
  >C : Symbol(C, Decl(a.js, 1, 15))
 ->member : Symbol(C.member, Decl(a.js, 5, 19))
 +>member : Symbol(member, Decl(a.js, 5, 19))
-<<<<<<< HEAD
 +>a : Symbol(a, Decl(a.js, 6, 25))
- 
-=======
 
->>>>>>> b0e1b84a
  (new C()).initializedMember.a = 1;
 ->(new C()).initializedMember : Symbol(C.initializedMember, Decl(a.js, 3, 9))
 +>(new C()).initializedMember : Symbol(initializedMember, Decl(a.js, 3, 9))
