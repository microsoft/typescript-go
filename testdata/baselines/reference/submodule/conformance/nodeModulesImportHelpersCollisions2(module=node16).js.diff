--- conflicted
+++ resolved
@@ -1,32 +1,7 @@
 --- old.nodeModulesImportHelpersCollisions2(module=node16).js
 +++ new.nodeModulesImportHelpersCollisions2(module=node16).js
-<<<<<<< HEAD
-@@= skipped -25, +25 lines =@@
- }
- 
- //// [index.js]
--"use strict";
--Object.defineProperty(exports, "__esModule", { value: true });
--exports.fs = void 0;
--const tslib_1 = require("tslib");
- // cjs format file
--tslib_1.__exportStar(require("fs"), exports);
--exports.fs = tslib_1.__importStar(require("fs"));
-+export * from "fs";
-+export * as fs from "fs";
- //// [index.js]
+@@= skipped -36, +36 lines =@@
  // esm format file
-=======
-@@= skipped -29, +29 lines =@@
- Object.defineProperty(exports, "__esModule", { value: true });
- exports.fs = void 0;
- const tslib_1 = require("tslib");
--// cjs format file
- tslib_1.__exportStar(require("fs"), exports);
- exports.fs = tslib_1.__importStar(require("fs"));
- //// [index.js]
--// esm format file
->>>>>>> ffa05826
  export * from "fs";
  export * as fs from "fs";
 -
