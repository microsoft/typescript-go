//// [tests/cases/conformance/types/thisType/unionThisTypeInFunctions.ts] ////

=== unionThisTypeInFunctions.ts ===
interface Real {
    method(this: this, n: number): void;
>method : (this: this, n: number) => void
>this : this
>n : number

    data: string;
>data : string
}
interface Fake {
    method(this: this, n: number): void;
>method : (this: this, n: number) => void
>this : this
>n : number

    data: number;
>data : number
}
function test(r: Real | Fake) {
>test : (r: Fake | Real) => void
>r : Fake | Real

    r.method(12); // error
>r.method(12) : void
<<<<<<< HEAD
>r.method : ((n: number) => void) | ((n: number) => void)
>r : Fake | Real
>method : ((n: number) => void) | ((n: number) => void)
=======
>r.method : (this: Real, n: number) => void | (this: Fake, n: number) => void
>r : Fake | Real
>method : (this: Real, n: number) => void | (this: Fake, n: number) => void
>>>>>>> da4e1211
>12 : 12
}

<|MERGE_RESOLUTION|>--- conflicted
+++ resolved
@@ -1,39 +1,33 @@
-//// [tests/cases/conformance/types/thisType/unionThisTypeInFunctions.ts] ////
-
-=== unionThisTypeInFunctions.ts ===
-interface Real {
-    method(this: this, n: number): void;
->method : (this: this, n: number) => void
->this : this
->n : number
-
-    data: string;
->data : string
-}
-interface Fake {
-    method(this: this, n: number): void;
->method : (this: this, n: number) => void
->this : this
->n : number
-
-    data: number;
->data : number
-}
-function test(r: Real | Fake) {
->test : (r: Fake | Real) => void
->r : Fake | Real
-
-    r.method(12); // error
->r.method(12) : void
-<<<<<<< HEAD
->r.method : ((n: number) => void) | ((n: number) => void)
->r : Fake | Real
->method : ((n: number) => void) | ((n: number) => void)
-=======
->r.method : (this: Real, n: number) => void | (this: Fake, n: number) => void
->r : Fake | Real
->method : (this: Real, n: number) => void | (this: Fake, n: number) => void
->>>>>>> da4e1211
->12 : 12
-}
-
+//// [tests/cases/conformance/types/thisType/unionThisTypeInFunctions.ts] ////
+
+=== unionThisTypeInFunctions.ts ===
+interface Real {
+    method(this: this, n: number): void;
+>method : (this: this, n: number) => void
+>this : this
+>n : number
+
+    data: string;
+>data : string
+}
+interface Fake {
+    method(this: this, n: number): void;
+>method : (this: this, n: number) => void
+>this : this
+>n : number
+
+    data: number;
+>data : number
+}
+function test(r: Real | Fake) {
+>test : (r: Fake | Real) => void
+>r : Fake | Real
+
+    r.method(12); // error
+>r.method(12) : void
+>r.method : ((this: Real, n: number) => void) | ((this: Fake, n: number) => void)
+>r : Fake | Real
+>method : ((this: Real, n: number) => void) | ((this: Fake, n: number) => void)
+>12 : 12
+}
+