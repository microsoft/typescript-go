--- old.nodeModulesPackageImports(module=node16).js
+++ new.nodeModulesPackageImports(module=node16).js
<<<<<<< HEAD
@@= skipped -45, +45 lines =@@
 mjs;
 type;
 //// [index.cjs]
-"use strict";
-var __createBinding = (this && this.__createBinding) || (Object.create ? (function(o, m, k, k2) {
-    if (k2 === undefined) k2 = k;
-    var desc = Object.getOwnPropertyDescriptor(m, k);
-    if (!desc || ("get" in desc ? !m.__esModule : desc.writable || desc.configurable)) {
-      desc = { enumerable: true, get: function() { return m[k]; } };
-    }
-    Object.defineProperty(o, k2, desc);
-}) : (function(o, m, k, k2) {
-    if (k2 === undefined) k2 = k;
-    o[k2] = m[k];
-}));
-var __setModuleDefault = (this && this.__setModuleDefault) || (Object.create ? (function(o, v) {
-    Object.defineProperty(o, "default", { enumerable: true, value: v });
-}) : function(o, v) {
-    o["default"] = v;
-});
-var __importStar = (this && this.__importStar) || function (mod) {
-    if (mod && mod.__esModule) return mod;
-    var result = {};
-    if (mod != null) for (var k in mod) if (k !== "default" && Object.prototype.hasOwnProperty.call(mod, k)) __createBinding(result, mod, k);
-    __setModuleDefault(result, mod);
-    return result;
-};
-Object.defineProperty(exports, "__esModule", { value: true });
 // esm format file
-const cjs = __importStar(require("#cjs"));
-const mjs = __importStar(require("#mjs"));
-const type = __importStar(require("#type"));
+import * as cjs from "#cjs";
+import * as mjs from "#mjs";
+import * as type from "#type";
 cjs;
=======
@@= skipped -37, +37 lines =@@
 }
 
 //// [index.mjs]
-// esm format file
 import * as cjs from "#cjs";
 import * as mjs from "#mjs";
 import * as type from "#type";
@@= skipped -33, +32 lines =@@
     return result;
 };
 Object.defineProperty(exports, "__esModule", { value: true });
-// esm format file
 const cjs = __importStar(require("#cjs"));
 const mjs = __importStar(require("#mjs"));
 const type = __importStar(require("#type"));
@@= skipped -8, +7 lines =@@
>>>>>>> ffa05826
 mjs;
 type;
@@= skipped -40, +15 lines =@@
 cjs;
 mjs;
 type;
-
-
-//// [index.d.mts]
-export {};
-//// [index.d.cts]
-export {};
-//// [index.d.ts]
-export {};<|MERGE_RESOLUTION|>--- conflicted
+++ resolved
@@ -1,65 +1,6 @@
 --- old.nodeModulesPackageImports(module=node16).js
 +++ new.nodeModulesPackageImports(module=node16).js
-<<<<<<< HEAD
-@@= skipped -45, +45 lines =@@
- mjs;
- type;
- //// [index.cjs]
--"use strict";
--var __createBinding = (this && this.__createBinding) || (Object.create ? (function(o, m, k, k2) {
--    if (k2 === undefined) k2 = k;
--    var desc = Object.getOwnPropertyDescriptor(m, k);
--    if (!desc || ("get" in desc ? !m.__esModule : desc.writable || desc.configurable)) {
--      desc = { enumerable: true, get: function() { return m[k]; } };
--    }
--    Object.defineProperty(o, k2, desc);
--}) : (function(o, m, k, k2) {
--    if (k2 === undefined) k2 = k;
--    o[k2] = m[k];
--}));
--var __setModuleDefault = (this && this.__setModuleDefault) || (Object.create ? (function(o, v) {
--    Object.defineProperty(o, "default", { enumerable: true, value: v });
--}) : function(o, v) {
--    o["default"] = v;
--});
--var __importStar = (this && this.__importStar) || function (mod) {
--    if (mod && mod.__esModule) return mod;
--    var result = {};
--    if (mod != null) for (var k in mod) if (k !== "default" && Object.prototype.hasOwnProperty.call(mod, k)) __createBinding(result, mod, k);
--    __setModuleDefault(result, mod);
--    return result;
--};
--Object.defineProperty(exports, "__esModule", { value: true });
- // esm format file
--const cjs = __importStar(require("#cjs"));
--const mjs = __importStar(require("#mjs"));
--const type = __importStar(require("#type"));
-+import * as cjs from "#cjs";
-+import * as mjs from "#mjs";
-+import * as type from "#type";
- cjs;
-=======
-@@= skipped -37, +37 lines =@@
- }
- 
- //// [index.mjs]
--// esm format file
- import * as cjs from "#cjs";
- import * as mjs from "#mjs";
- import * as type from "#type";
-@@= skipped -33, +32 lines =@@
-     return result;
- };
- Object.defineProperty(exports, "__esModule", { value: true });
--// esm format file
- const cjs = __importStar(require("#cjs"));
- const mjs = __importStar(require("#mjs"));
- const type = __importStar(require("#type"));
-@@= skipped -8, +7 lines =@@
->>>>>>> ffa05826
- mjs;
- type;
-@@= skipped -40, +15 lines =@@
+@@= skipped -85, +85 lines =@@
  cjs;
  mjs;
  type;
