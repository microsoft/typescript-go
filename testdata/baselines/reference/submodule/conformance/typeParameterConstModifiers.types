--- conflicted
+++ resolved
@@ -1,722 +1,710 @@
-//// [tests/cases/conformance/types/typeParameters/typeParameterLists/typeParameterConstModifiers.ts] ////
-
-=== typeParameterConstModifiers.ts ===
-declare function f1<const T>(x: T): T;
->f1 : <T>(x: T) => T
->x : T
-
-const x11 = f1('a');
->x11 : "a"
->f1('a') : "a"
->f1 : <T>(x: T) => T
->'a' : "a"
-
-const x12 = f1(['a', ['b', 'c']]);
->x12 : readonly ["a", readonly ["b", "c"]]
->f1(['a', ['b', 'c']]) : readonly ["a", readonly ["b", "c"]]
->f1 : <T>(x: T) => T
->['a', ['b', 'c']] : ["a", ["b", "c"]]
->'a' : "a"
->['b', 'c'] : ["b", "c"]
->'b' : "b"
->'c' : "c"
-
-const x13 = f1({ a: 1, b: "c", d: ["e", 2, true, { f: "g" }] });
->x13 : { readonly a: 1; readonly b: "c"; readonly d: readonly ["e", 2, true, { readonly f: "g"; }]; }
->f1({ a: 1, b: "c", d: ["e", 2, true, { f: "g" }] }) : { readonly a: 1; readonly b: "c"; readonly d: readonly ["e", 2, true, { readonly f: "g"; }]; }
->f1 : <T>(x: T) => T
->{ a: 1, b: "c", d: ["e", 2, true, { f: "g" }] } : { a: 1; b: "c"; d: ["e", 2, true, { f: "g"; }]; }
->a : 1
->1 : 1
->b : "c"
->"c" : "c"
->d : ["e", 2, true, { f: "g"; }]
->["e", 2, true, { f: "g" }] : ["e", 2, true, { f: "g"; }]
->"e" : "e"
->2 : 2
->true : true
->{ f: "g" } : { f: "g"; }
->f : "g"
->"g" : "g"
-
-declare function f2<const T, U>(x: T | undefined): T;
->f2 : <T, U>(x: T | undefined) => T
->x : T | undefined
-
-const x21 = f2('a');
->x21 : "a"
->f2('a') : "a"
->f2 : <T, U>(x: T | undefined) => T
->'a' : "a"
-
-const x22 = f2(['a', ['b', 'c']]);
->x22 : readonly ["a", readonly ["b", "c"]]
->f2(['a', ['b', 'c']]) : readonly ["a", readonly ["b", "c"]]
->f2 : <T, U>(x: T | undefined) => T
->['a', ['b', 'c']] : ["a", ["b", "c"]]
->'a' : "a"
->['b', 'c'] : ["b", "c"]
->'b' : "b"
->'c' : "c"
-
-const x23 = f2({ a: 1, b: "c", d: ["e", 2, true, { f: "g" }] });
->x23 : { readonly a: 1; readonly b: "c"; readonly d: readonly ["e", 2, true, { readonly f: "g"; }]; }
->f2({ a: 1, b: "c", d: ["e", 2, true, { f: "g" }] }) : { readonly a: 1; readonly b: "c"; readonly d: readonly ["e", 2, true, { readonly f: "g"; }]; }
->f2 : <T, U>(x: T | undefined) => T
->{ a: 1, b: "c", d: ["e", 2, true, { f: "g" }] } : { a: 1; b: "c"; d: ["e", 2, true, { f: "g"; }]; }
->a : 1
->1 : 1
->b : "c"
->"c" : "c"
->d : ["e", 2, true, { f: "g"; }]
->["e", 2, true, { f: "g" }] : ["e", 2, true, { f: "g"; }]
->"e" : "e"
->2 : 2
->true : true
->{ f: "g" } : { f: "g"; }
->f : "g"
->"g" : "g"
-
-declare function f3<const T>(x: T): T[];
->f3 : <T>(x: T) => T[]
->x : T
-
-const x31 = f3("hello");
->x31 : "hello"[]
->f3("hello") : "hello"[]
->f3 : <T>(x: T) => T[]
->"hello" : "hello"
-
-const x32 = f3("hello");
->x32 : "hello"[]
->f3("hello") : "hello"[]
->f3 : <T>(x: T) => T[]
->"hello" : "hello"
-
-declare function f4<const T>(obj: [T, T]): T;
->f4 : <T>(obj: [T, T]) => T
->obj : [T, T]
-
-const x41 = f4([[1, 'x'], [2, 'y']]);
->x41 : readonly [1, "x"] | readonly [2, "y"]
->f4([[1, 'x'], [2, 'y']]) : readonly [1, "x"] | readonly [2, "y"]
->f4 : <T>(obj: [T, T]) => T
->[[1, 'x'], [2, 'y']] : [[1, "x"], [2, "y"]]
->[1, 'x'] : [1, "x"]
->1 : 1
->'x' : "x"
->[2, 'y'] : [2, "y"]
->2 : 2
->'y' : "y"
-
-const x42 = f4([{ a: 1, b: 'x' }, { a: 2, b: 'y' }]);
->x42 : { readonly a: 1; readonly b: "x"; } | { readonly a: 2; readonly b: "y"; }
->f4([{ a: 1, b: 'x' }, { a: 2, b: 'y' }]) : { readonly a: 1; readonly b: "x"; } | { readonly a: 2; readonly b: "y"; }
->f4 : <T>(obj: [T, T]) => T
->[{ a: 1, b: 'x' }, { a: 2, b: 'y' }] : [{ a: 1; b: "x"; }, { a: 2; b: "y"; }]
->{ a: 1, b: 'x' } : { a: 1; b: "x"; }
->a : 1
->1 : 1
->b : "x"
->'x' : "x"
->{ a: 2, b: 'y' } : { a: 2; b: "y"; }
->a : 2
->2 : 2
->b : "y"
->'y' : "y"
-
-declare function f5<const T>(obj: { x: T, y: T }): T;
->f5 : <T>(obj: { x: T; y: T; }) => T
->obj : { x: T; y: T; }
->x : T
->y : T
-
-const x51 = f5({ x: [1, 'x'], y: [2, 'y'] });
->x51 : readonly [1, "x"] | readonly [2, "y"]
->f5({ x: [1, 'x'], y: [2, 'y'] }) : readonly [1, "x"] | readonly [2, "y"]
->f5 : <T>(obj: { x: T; y: T; }) => T
->{ x: [1, 'x'], y: [2, 'y'] } : { x: [1, "x"]; y: [2, "y"]; }
->x : [1, "x"]
->[1, 'x'] : [1, "x"]
->1 : 1
->'x' : "x"
->y : [2, "y"]
->[2, 'y'] : [2, "y"]
->2 : 2
->'y' : "y"
-
-const x52 = f5({ x: { a: 1, b: 'x' }, y: { a: 2, b: 'y' } });
->x52 : { readonly a: 1; readonly b: "x"; } | { readonly a: 2; readonly b: "y"; }
->f5({ x: { a: 1, b: 'x' }, y: { a: 2, b: 'y' } }) : { readonly a: 1; readonly b: "x"; } | { readonly a: 2; readonly b: "y"; }
->f5 : <T>(obj: { x: T; y: T; }) => T
->{ x: { a: 1, b: 'x' }, y: { a: 2, b: 'y' } } : { x: { a: 1; b: "x"; }; y: { a: 2; b: "y"; }; }
->x : { a: 1; b: "x"; }
->{ a: 1, b: 'x' } : { a: 1; b: "x"; }
->a : 1
->1 : 1
->b : "x"
->'x' : "x"
->y : { a: 2; b: "y"; }
->{ a: 2, b: 'y' } : { a: 2; b: "y"; }
->a : 2
->2 : 2
->b : "y"
->'y' : "y"
-
-declare function f6<const T extends readonly unknown[]>(...args: T): T;
->f6 : <T extends readonly unknown[]>(...args: T) => T
->args : T
-
-const x61 = f6(1, 'b', { a: 1, b: 'x' });
->x61 : readonly [1, "b", { readonly a: 1; readonly b: "x"; }]
->f6(1, 'b', { a: 1, b: 'x' }) : readonly [1, "b", { readonly a: 1; readonly b: "x"; }]
->f6 : <T extends readonly unknown[]>(...args: T) => T
->1 : 1
->'b' : "b"
->{ a: 1, b: 'x' } : { a: 1; b: "x"; }
->a : 1
->1 : 1
->b : "x"
->'x' : "x"
-
-const x62 = f6(...[1, 'b']);
->x62 : readonly [number, string]
->f6(...[1, 'b']) : readonly [number, string]
->f6 : <T extends readonly unknown[]>(...args: T) => T
->...[1, 'b'] : string | number
->[1, 'b'] : [number, string]
->1 : 1
->'b' : "b"
-
-const x63 = f6(true, ...[1, 'b']);
->x63 : readonly [true, number, string]
->f6(true, ...[1, 'b']) : readonly [true, number, string]
->f6 : <T extends readonly unknown[]>(...args: T) => T
->true : true
->...[1, 'b'] : string | number
->[1, 'b'] : [number, string]
->1 : 1
->'b' : "b"
-
-const x64 = f6(...([1, 'b']));
->x64 : readonly [number, string]
->f6(...([1, 'b'])) : readonly [number, string]
->f6 : <T extends readonly unknown[]>(...args: T) => T
->...([1, 'b']) : string | number
->([1, 'b']) : [number, string]
->[1, 'b'] : [number, string]
->1 : 1
->'b' : "b"
-
-const x65 = f6(true, ...([1, 'b']));
->x65 : readonly [true, number, string]
->f6(true, ...([1, 'b'])) : readonly [true, number, string]
->f6 : <T extends readonly unknown[]>(...args: T) => T
->true : true
->...([1, 'b']) : string | number
->([1, 'b']) : [number, string]
->[1, 'b'] : [number, string]
->1 : 1
->'b' : "b"
-
-class C1<const T> {
->C1 : C1<T>
-
-    constructor(x: T) {}
->x : T
-
-    foo<const U>(x: U) { return x; }
->foo : <U>(x: U) => U
->x : U
->x : U
-}
-
-const c71 = new C1({ a: 1, b: "c", d: ["e", 2, true, { f: "g" }] });
->c71 : C1<{ readonly a: 1; readonly b: "c"; readonly d: readonly ["e", 2, true, { readonly f: "g"; }]; }>
->new C1({ a: 1, b: "c", d: ["e", 2, true, { f: "g" }] }) : C1<{ readonly a: 1; readonly b: "c"; readonly d: readonly ["e", 2, true, { readonly f: "g"; }]; }>
->C1 : typeof C1
->{ a: 1, b: "c", d: ["e", 2, true, { f: "g" }] } : { a: 1; b: "c"; d: ["e", 2, true, { f: "g"; }]; }
->a : 1
->1 : 1
->b : "c"
->"c" : "c"
->d : ["e", 2, true, { f: "g"; }]
->["e", 2, true, { f: "g" }] : ["e", 2, true, { f: "g"; }]
->"e" : "e"
->2 : 2
->true : true
->{ f: "g" } : { f: "g"; }
->f : "g"
->"g" : "g"
-
-const c72 = c71.foo(['a', ['b', 'c']]);
->c72 : readonly ["a", readonly ["b", "c"]]
->c71.foo(['a', ['b', 'c']]) : readonly ["a", readonly ["b", "c"]]
->c71.foo : <U>(x: U) => U
->c71 : C1<{ readonly a: 1; readonly b: "c"; readonly d: readonly ["e", 2, true, { readonly f: "g"; }]; }>
->foo : <U>(x: U) => U
->['a', ['b', 'c']] : ["a", ["b", "c"]]
->'a' : "a"
->['b', 'c'] : ["b", "c"]
->'b' : "b"
->'c' : "c"
-
-const C2 = class <const T> {}
->C2 : typeof C2
->class <const T> {} : typeof C2
-
-const fx1 = <const T>(x: T) => x;
->fx1 : <T>(x: T) => T
-><const T>(x: T) => x : <T>(x: T) => T
->x : T
->x : T
-
-const fx2 = <const T,>(x: T) => x;
->fx2 : <T>(x: T) => T
-><const T,>(x: T) => x : <T>(x: T) => T
->x : T
->x : T
-
-interface I1<const T> { x: T }  // Error
->x : T
-
-interface I2 {
-    f<const T>(x: T): T;
->f : <T>(x: T) => T
->x : T
-}
-
-type T1<const T> = T;  // Error
->T1 : T
-
-type T2 = <const T>(x: T) => T;
->T2 : T2
->x : T
-
-type T3 = { <const T>(x: T): T };
->T3 : T3
->x : T
-
-type T4 = new <const T>(x: T) => T;
->T4 : T4
->x : T
-
-type T5 = { new <const T>(x: T): T };
->T5 : T5
->x : T
-
-// Corrected repro from #51745
-
-type Obj = { a: { b: { c: "123" } } };
->Obj : Obj
->a : { b: { c: "123"; }; }
->b : { c: "123"; }
->c : "123"
-
-type GetPath<T, P> =
->GetPath : GetPath<T, P>
-
-    P extends readonly [] ? T :
-    P extends readonly [infer A extends keyof T, ...infer Rest] ? GetPath<T[A], Rest> :
-    never;
-
-function set<T, const P extends readonly string[]>(obj: T, path: P, value: GetPath<T, P>) {}
->set : <T, P extends readonly string[]>(obj: T, path: P, value: GetPath<T, P>) => void
->obj : T
->path : P
->value : GetPath<T, P>
-
-declare let obj: Obj;
->obj : Obj
-
-declare let value: "123";
->value : "123"
-
-set(obj, ['a', 'b', 'c'], value);
->set(obj, ['a', 'b', 'c'], value) : void
->set : <T, P extends readonly string[]>(obj: T, path: P, value: GetPath<T, P>) => void
->obj : Obj
->['a', 'b', 'c'] : ["a", "b", "c"]
->'a' : "a"
->'b' : "b"
->'c' : "c"
->value : "123"
-
-// Repro from #52007
-
-declare function inners<const T extends readonly any[]>(...args: readonly [unknown, ...T, unknown]): T;
-<<<<<<< HEAD
->inners : <T extends readonly any[]>(...args: readonly [unknown, ...T, unknown]) => T
->T : T
->args : readonly [unknown, ...T, unknown]
-=======
->inners : <T extends readonly any[]>(...args: [unknown, ...T, unknown]) => T
->args : [unknown, ...T, unknown]
->>>>>>> aff8d07f
-
-const test = inners(1,2,3,4,5);
->test : [2, 3, 4]
->inners(1,2,3,4,5) : [2, 3, 4]
->inners : <T extends readonly any[]>(...args: readonly [unknown, ...T, unknown]) => T
->1 : 1
->2 : 2
->3 : 3
->4 : 4
->5 : 5
-
-declare function inners2<const T extends readonly any[]>(args: readonly [unknown, ...T, unknown]): T;
-<<<<<<< HEAD
->inners2 : <T extends readonly any[]>(args: readonly [unknown, ...T, unknown]) => T
->T : T
->args : readonly [unknown, ...T, unknown]
-=======
->inners2 : <T extends readonly any[]>(args: [unknown, ...T, unknown]) => T
->args : [unknown, ...T, unknown]
->>>>>>> aff8d07f
-
-const test2 = inners2([1,2,3,4,5]);
->test2 : [2, 3, 4]
->inners2([1,2,3,4,5]) : [2, 3, 4]
->inners2 : <T extends readonly any[]>(args: readonly [unknown, ...T, unknown]) => T
->[1,2,3,4,5] : [number, 2, 3, 4, number]
->1 : 1
->2 : 2
->3 : 3
->4 : 4
->5 : 5
-
-// Repro from #53307
-
-type NotEmpty<T extends Record<string, any>> = keyof T extends never ? never : T;
->NotEmpty : NotEmpty<T>
-
-const thing = <const O extends Record<string, any>>(o: NotEmpty<O>) => o;
->thing : <O extends Record<string, any>>(o: NotEmpty<O>) => NotEmpty<O>
-><const O extends Record<string, any>>(o: NotEmpty<O>) => o : <O extends Record<string, any>>(o: NotEmpty<O>) => NotEmpty<O>
->o : NotEmpty<O>
->o : NotEmpty<O>
-
-const t = thing({ foo: '' });  // readonly { foo: "" }
->t : { readonly foo: ""; }
->thing({ foo: '' }) : { readonly foo: ""; }
->thing : <O extends Record<string, any>>(o: NotEmpty<O>) => NotEmpty<O>
->{ foo: '' } : { foo: ""; }
->foo : ""
->'' : ""
-
-type NotEmptyMapped<T extends Record<string, any>> = keyof T extends never ? never : { [K in keyof T]: T[K] };
->NotEmptyMapped : NotEmptyMapped<T>
-
-const thingMapped = <const O extends Record<string, any>>(o: NotEmptyMapped<O>) => o;
->thingMapped : <O extends Record<string, any>>(o: NotEmptyMapped<O>) => NotEmptyMapped<O>
-><const O extends Record<string, any>>(o: NotEmptyMapped<O>) => o : <O extends Record<string, any>>(o: NotEmptyMapped<O>) => NotEmptyMapped<O>
->o : NotEmptyMapped<O>
->o : NotEmptyMapped<O>
-
-const tMapped = thingMapped({ foo: '' });  // { foo: "" }
->tMapped : { readonly foo: ""; }
->thingMapped({ foo: '' }) : { readonly foo: ""; }
->thingMapped : <O extends Record<string, any>>(o: NotEmptyMapped<O>) => NotEmptyMapped<O>
->{ foo: '' } : { foo: ""; }
->foo : ""
->'' : ""
-
-// repro from https://github.com/microsoft/TypeScript/issues/55033
-
-function factory_55033_minimal<const T extends readonly unknown[]>(cb: (...args: T) => void) {
->factory_55033_minimal : <T extends readonly unknown[]>(cb: (...args: T) => void) => T
->cb : (...args: T) => void
->args : T
-
-    return {} as T
->{} as T : T
->{} : {}
-}
-
-const test_55033_minimal = factory_55033_minimal((b: string) => {})
->test_55033_minimal : readonly [b: string]
->factory_55033_minimal((b: string) => {}) : readonly [b: string]
->factory_55033_minimal : <T extends readonly unknown[]>(cb: (...args: T) => void) => T
->(b: string) => {} : (b: string) => void
->b : string
-
-function factory_55033<const T extends readonly unknown[]>(cb: (...args: T) => void) {
->factory_55033 : <T extends readonly unknown[]>(cb: (...args: T) => void) => <K extends T>(...args: K) => K
->cb : (...args: T) => void
->args : T
-
-    return function call<const K extends T>(...args: K): K {
->function call<const K extends T>(...args: K): K {        return {} as K;    } : <K extends T>(...args: K) => K
->call : <K extends T>(...args: K) => K
->args : K
-
-        return {} as K;
->{} as K : K
->{} : {}
-
-    };
-}
-
-const t1_55033 = factory_55033((a: { test: number }, b: string) => {})(
->t1_55033 : readonly [{ readonly test: 123; }, "some string"]
->factory_55033((a: { test: number }, b: string) => {})(    { test: 123 },    "some string") : readonly [{ readonly test: 123; }, "some string"]
->factory_55033((a: { test: number }, b: string) => {}) : <K extends readonly [a: { test: number; }, b: string]>(...args: K) => K
->factory_55033 : <T extends readonly unknown[]>(cb: (...args: T) => void) => <K extends T>(...args: K) => K
->(a: { test: number }, b: string) => {} : (a: { test: number; }, b: string) => void
->a : { test: number; }
->test : number
->b : string
-
-    { test: 123 },
->{ test: 123 } : { test: 123; }
->test : 123
->123 : 123
-
-    "some string"
->"some string" : "some string"
-
-);
-
-const t2_55033 = factory_55033((a: { test: number }, b: string) => {})(
->t2_55033 : readonly [{ readonly test: 123; }, "some string"]
->factory_55033((a: { test: number }, b: string) => {})(    { test: 123 } as const,    "some string") : readonly [{ readonly test: 123; }, "some string"]
->factory_55033((a: { test: number }, b: string) => {}) : <K extends readonly [a: { test: number; }, b: string]>(...args: K) => K
->factory_55033 : <T extends readonly unknown[]>(cb: (...args: T) => void) => <K extends T>(...args: K) => K
->(a: { test: number }, b: string) => {} : (a: { test: number; }, b: string) => void
->a : { test: number; }
->test : number
->b : string
-
-    { test: 123 } as const,
->{ test: 123 } as const : { readonly test: 123; }
->{ test: 123 } : { readonly test: 123; }
->test : 123
->123 : 123
-
-    "some string"
->"some string" : "some string"
-
-);
-
-// Same with non-readonly constraint
-
-function factory_55033_2<const T extends unknown[]>(cb: (...args: T) => void) {
->factory_55033_2 : <T extends unknown[]>(cb: (...args: T) => void) => <K extends T>(...args: K) => K
->cb : (...args: T) => void
->args : T
-
-    return function call<const K extends T>(...args: K): K {
->function call<const K extends T>(...args: K): K {        return {} as K;    } : <K extends T>(...args: K) => K
->call : <K extends T>(...args: K) => K
->args : K
-
-        return {} as K;
->{} as K : K
->{} : {}
-
-    };
-}
-
-const t1_55033_2 = factory_55033_2((a: { test: number }, b: string) => {})(
->t1_55033_2 : [{ readonly test: 123; }, "some string"]
->factory_55033_2((a: { test: number }, b: string) => {})(    { test: 123 },    "some string") : [{ readonly test: 123; }, "some string"]
->factory_55033_2((a: { test: number }, b: string) => {}) : <K extends [a: { test: number; }, b: string]>(...args: K) => K
->factory_55033_2 : <T extends unknown[]>(cb: (...args: T) => void) => <K extends T>(...args: K) => K
->(a: { test: number }, b: string) => {} : (a: { test: number; }, b: string) => void
->a : { test: number; }
->test : number
->b : string
-
-    { test: 123 },
->{ test: 123 } : { test: 123; }
->test : 123
->123 : 123
-
-    "some string"
->"some string" : "some string"
-
-);
-
-const t2_55033_2 = factory_55033_2((a: { test: number }, b: string) => {})(
->t2_55033_2 : [{ readonly test: 123; }, "some string"]
->factory_55033_2((a: { test: number }, b: string) => {})(    { test: 123 } as const,    "some string") : [{ readonly test: 123; }, "some string"]
->factory_55033_2((a: { test: number }, b: string) => {}) : <K extends [a: { test: number; }, b: string]>(...args: K) => K
->factory_55033_2 : <T extends unknown[]>(cb: (...args: T) => void) => <K extends T>(...args: K) => K
->(a: { test: number }, b: string) => {} : (a: { test: number; }, b: string) => void
->a : { test: number; }
->test : number
->b : string
-
-    { test: 123 } as const,
->{ test: 123 } as const : { readonly test: 123; }
->{ test: 123 } : { readonly test: 123; }
->test : 123
->123 : 123
-
-    "some string"
->"some string" : "some string"
-
-);
-
-// Repro from https://github.com/microsoft/TypeScript/issues/51931
-
-declare function fn<const T extends any[]>(...args: T): T;
->fn : <T extends any[]>(...args: T) => T
->args : T
-
-const a = fn("a", false);
->a : ["a", false]
->fn("a", false) : ["a", false]
->fn : <T extends any[]>(...args: T) => T
->"a" : "a"
->false : false
-
-// More examples of non-readonly constraints
-
-declare function fa1<const T extends unknown[]>(args: T): T;
->fa1 : <T extends unknown[]>(args: T) => T
->args : T
-
-declare function fa2<const T extends readonly unknown[]>(args: T): T;
->fa2 : <T extends readonly unknown[]>(args: T) => T
->args : T
-
-fa1(["hello", 42]);
->fa1(["hello", 42]) : ["hello", 42]
->fa1 : <T extends unknown[]>(args: T) => T
->["hello", 42] : ["hello", 42]
->"hello" : "hello"
->42 : 42
-
-fa2(["hello", 42]);
->fa2(["hello", 42]) : readonly ["hello", 42]
->fa2 : <T extends readonly unknown[]>(args: T) => T
->["hello", 42] : ["hello", 42]
->"hello" : "hello"
->42 : 42
-
-declare function fb1<const T extends unknown[]>(...args: T): T;
->fb1 : <T extends unknown[]>(...args: T) => T
->args : T
-
-declare function fb2<const T extends readonly unknown[]>(...args: T): T;
->fb2 : <T extends readonly unknown[]>(...args: T) => T
->args : T
-
-fb1("hello", 42);
->fb1("hello", 42) : ["hello", 42]
->fb1 : <T extends unknown[]>(...args: T) => T
->"hello" : "hello"
->42 : 42
-
-fb2("hello", 42);
->fb2("hello", 42) : readonly ["hello", 42]
->fb2 : <T extends readonly unknown[]>(...args: T) => T
->"hello" : "hello"
->42 : 42
-
-declare function fc1<const T extends unknown[]>(f: (...args: T) => void, ...args: T): T;
->fc1 : <T extends unknown[]>(f: (...args: T) => void, ...args: T) => T
->f : (...args: T) => void
->args : T
->args : T
-
-declare function fc2<const T extends readonly unknown[]>(f: (...args: T) => void, ...args: T): T;
->fc2 : <T extends readonly unknown[]>(f: (...args: T) => void, ...args: T) => T
->f : (...args: T) => void
->args : T
->args : T
-
-fc1((a: string, b: number) => {}, "hello", 42);
->fc1((a: string, b: number) => {}, "hello", 42) : ["hello", 42]
->fc1 : <T extends unknown[]>(f: (...args: T) => void, ...args: T) => T
->(a: string, b: number) => {} : (a: string, b: number) => void
->a : string
->b : number
->"hello" : "hello"
->42 : 42
-
-fc2((a: string, b: number) => {}, "hello", 42);
->fc2((a: string, b: number) => {}, "hello", 42) : readonly ["hello", 42]
->fc2 : <T extends readonly unknown[]>(f: (...args: T) => void, ...args: T) => T
->(a: string, b: number) => {} : (a: string, b: number) => void
->a : string
->b : number
->"hello" : "hello"
->42 : 42
-
-declare function fd1<const T extends string[] | number[]>(args: T): T;
->fd1 : <T extends string[] | number[]>(args: T) => T
->args : T
-
-declare function fd2<const T extends string[] | readonly number[]>(args: T): T;
->fd2 : <T extends string[] | readonly number[]>(args: T) => T
->args : T
-
-declare function fd3<const T extends readonly string[] | readonly number[]>(args: T): T;
->fd3 : <T extends readonly string[] | readonly number[]>(args: T) => T
->args : T
-
-fd1(["hello", "world"]);
->fd1(["hello", "world"]) : ["hello", "world"]
->fd1 : <T extends string[] | number[]>(args: T) => T
->["hello", "world"] : ["hello", "world"]
->"hello" : "hello"
->"world" : "world"
-
-fd1([1, 2, 3]);
->fd1([1, 2, 3]) : [1, 2, 3]
->fd1 : <T extends string[] | number[]>(args: T) => T
->[1, 2, 3] : [1, 2, 3]
->1 : 1
->2 : 2
->3 : 3
-
-fd2(["hello", "world"]);
->fd2(["hello", "world"]) : ["hello", "world"]
->fd2 : <T extends string[] | readonly number[]>(args: T) => T
->["hello", "world"] : ["hello", "world"]
->"hello" : "hello"
->"world" : "world"
-
-fd2([1, 2, 3]);
->fd2([1, 2, 3]) : [1, 2, 3]
->fd2 : <T extends string[] | readonly number[]>(args: T) => T
->[1, 2, 3] : [1, 2, 3]
->1 : 1
->2 : 2
->3 : 3
-
-fd3(["hello", "world"]);
->fd3(["hello", "world"]) : readonly ["hello", "world"]
->fd3 : <T extends readonly string[] | readonly number[]>(args: T) => T
->["hello", "world"] : ["hello", "world"]
->"hello" : "hello"
->"world" : "world"
-
-fd3([1, 2, 3]);
->fd3([1, 2, 3]) : readonly [1, 2, 3]
->fd3 : <T extends readonly string[] | readonly number[]>(args: T) => T
->[1, 2, 3] : [1, 2, 3]
->1 : 1
->2 : 2
->3 : 3
-
-declare function fn1<const T extends { foo: unknown[] }[]>(...args: T): T;
->fn1 : <T extends { foo: unknown[]; }[]>(...args: T) => T
->foo : unknown[]
->args : T
-
-fn1({ foo: ["hello", 123] }, { foo: [true]});
->fn1({ foo: ["hello", 123] }, { foo: [true]}) : [{ readonly foo: ["hello", 123]; }, { readonly foo: [true]; }]
->fn1 : <T extends { foo: unknown[]; }[]>(...args: T) => T
->{ foo: ["hello", 123] } : { foo: ["hello", 123]; }
->foo : ["hello", 123]
->["hello", 123] : ["hello", 123]
->"hello" : "hello"
->123 : 123
->{ foo: [true]} : { foo: [true]; }
->foo : [true]
->[true] : [true]
->true : true
-
+//// [tests/cases/conformance/types/typeParameters/typeParameterLists/typeParameterConstModifiers.ts] ////
+
+=== typeParameterConstModifiers.ts ===
+declare function f1<const T>(x: T): T;
+>f1 : <T>(x: T) => T
+>x : T
+
+const x11 = f1('a');
+>x11 : "a"
+>f1('a') : "a"
+>f1 : <T>(x: T) => T
+>'a' : "a"
+
+const x12 = f1(['a', ['b', 'c']]);
+>x12 : ["a", ["b", "c"]]
+>f1(['a', ['b', 'c']]) : ["a", ["b", "c"]]
+>f1 : <T>(x: T) => T
+>['a', ['b', 'c']] : ["a", ["b", "c"]]
+>'a' : "a"
+>['b', 'c'] : ["b", "c"]
+>'b' : "b"
+>'c' : "c"
+
+const x13 = f1({ a: 1, b: "c", d: ["e", 2, true, { f: "g" }] });
+>x13 : { readonly a: 1; readonly b: "c"; readonly d: ["e", 2, true, { readonly f: "g"; }]; }
+>f1({ a: 1, b: "c", d: ["e", 2, true, { f: "g" }] }) : { readonly a: 1; readonly b: "c"; readonly d: ["e", 2, true, { readonly f: "g"; }]; }
+>f1 : <T>(x: T) => T
+>{ a: 1, b: "c", d: ["e", 2, true, { f: "g" }] } : { a: 1; b: "c"; d: ["e", 2, true, { f: "g"; }]; }
+>a : 1
+>1 : 1
+>b : "c"
+>"c" : "c"
+>d : ["e", 2, true, { f: "g"; }]
+>["e", 2, true, { f: "g" }] : ["e", 2, true, { f: "g"; }]
+>"e" : "e"
+>2 : 2
+>true : true
+>{ f: "g" } : { f: "g"; }
+>f : "g"
+>"g" : "g"
+
+declare function f2<const T, U>(x: T | undefined): T;
+>f2 : <T, U>(x: T | undefined) => T
+>x : T | undefined
+
+const x21 = f2('a');
+>x21 : "a"
+>f2('a') : "a"
+>f2 : <T, U>(x: T | undefined) => T
+>'a' : "a"
+
+const x22 = f2(['a', ['b', 'c']]);
+>x22 : ["a", ["b", "c"]]
+>f2(['a', ['b', 'c']]) : ["a", ["b", "c"]]
+>f2 : <T, U>(x: T | undefined) => T
+>['a', ['b', 'c']] : ["a", ["b", "c"]]
+>'a' : "a"
+>['b', 'c'] : ["b", "c"]
+>'b' : "b"
+>'c' : "c"
+
+const x23 = f2({ a: 1, b: "c", d: ["e", 2, true, { f: "g" }] });
+>x23 : { readonly a: 1; readonly b: "c"; readonly d: ["e", 2, true, { readonly f: "g"; }]; }
+>f2({ a: 1, b: "c", d: ["e", 2, true, { f: "g" }] }) : { readonly a: 1; readonly b: "c"; readonly d: ["e", 2, true, { readonly f: "g"; }]; }
+>f2 : <T, U>(x: T | undefined) => T
+>{ a: 1, b: "c", d: ["e", 2, true, { f: "g" }] } : { a: 1; b: "c"; d: ["e", 2, true, { f: "g"; }]; }
+>a : 1
+>1 : 1
+>b : "c"
+>"c" : "c"
+>d : ["e", 2, true, { f: "g"; }]
+>["e", 2, true, { f: "g" }] : ["e", 2, true, { f: "g"; }]
+>"e" : "e"
+>2 : 2
+>true : true
+>{ f: "g" } : { f: "g"; }
+>f : "g"
+>"g" : "g"
+
+declare function f3<const T>(x: T): T[];
+>f3 : <T>(x: T) => T[]
+>x : T
+
+const x31 = f3("hello");
+>x31 : "hello"[]
+>f3("hello") : "hello"[]
+>f3 : <T>(x: T) => T[]
+>"hello" : "hello"
+
+const x32 = f3("hello");
+>x32 : "hello"[]
+>f3("hello") : "hello"[]
+>f3 : <T>(x: T) => T[]
+>"hello" : "hello"
+
+declare function f4<const T>(obj: [T, T]): T;
+>f4 : <T>(obj: [T, T]) => T
+>obj : [T, T]
+
+const x41 = f4([[1, 'x'], [2, 'y']]);
+>x41 : [1, "x"] | [2, "y"]
+>f4([[1, 'x'], [2, 'y']]) : [1, "x"] | [2, "y"]
+>f4 : <T>(obj: [T, T]) => T
+>[[1, 'x'], [2, 'y']] : [[1, "x"], [2, "y"]]
+>[1, 'x'] : [1, "x"]
+>1 : 1
+>'x' : "x"
+>[2, 'y'] : [2, "y"]
+>2 : 2
+>'y' : "y"
+
+const x42 = f4([{ a: 1, b: 'x' }, { a: 2, b: 'y' }]);
+>x42 : { readonly a: 1; readonly b: "x"; } | { readonly a: 2; readonly b: "y"; }
+>f4([{ a: 1, b: 'x' }, { a: 2, b: 'y' }]) : { readonly a: 1; readonly b: "x"; } | { readonly a: 2; readonly b: "y"; }
+>f4 : <T>(obj: [T, T]) => T
+>[{ a: 1, b: 'x' }, { a: 2, b: 'y' }] : [{ a: 1; b: "x"; }, { a: 2; b: "y"; }]
+>{ a: 1, b: 'x' } : { a: 1; b: "x"; }
+>a : 1
+>1 : 1
+>b : "x"
+>'x' : "x"
+>{ a: 2, b: 'y' } : { a: 2; b: "y"; }
+>a : 2
+>2 : 2
+>b : "y"
+>'y' : "y"
+
+declare function f5<const T>(obj: { x: T, y: T }): T;
+>f5 : <T>(obj: { x: T; y: T; }) => T
+>obj : { x: T; y: T; }
+>x : T
+>y : T
+
+const x51 = f5({ x: [1, 'x'], y: [2, 'y'] });
+>x51 : [1, "x"] | [2, "y"]
+>f5({ x: [1, 'x'], y: [2, 'y'] }) : [1, "x"] | [2, "y"]
+>f5 : <T>(obj: { x: T; y: T; }) => T
+>{ x: [1, 'x'], y: [2, 'y'] } : { x: [1, "x"]; y: [2, "y"]; }
+>x : [1, "x"]
+>[1, 'x'] : [1, "x"]
+>1 : 1
+>'x' : "x"
+>y : [2, "y"]
+>[2, 'y'] : [2, "y"]
+>2 : 2
+>'y' : "y"
+
+const x52 = f5({ x: { a: 1, b: 'x' }, y: { a: 2, b: 'y' } });
+>x52 : { readonly a: 1; readonly b: "x"; } | { readonly a: 2; readonly b: "y"; }
+>f5({ x: { a: 1, b: 'x' }, y: { a: 2, b: 'y' } }) : { readonly a: 1; readonly b: "x"; } | { readonly a: 2; readonly b: "y"; }
+>f5 : <T>(obj: { x: T; y: T; }) => T
+>{ x: { a: 1, b: 'x' }, y: { a: 2, b: 'y' } } : { x: { a: 1; b: "x"; }; y: { a: 2; b: "y"; }; }
+>x : { a: 1; b: "x"; }
+>{ a: 1, b: 'x' } : { a: 1; b: "x"; }
+>a : 1
+>1 : 1
+>b : "x"
+>'x' : "x"
+>y : { a: 2; b: "y"; }
+>{ a: 2, b: 'y' } : { a: 2; b: "y"; }
+>a : 2
+>2 : 2
+>b : "y"
+>'y' : "y"
+
+declare function f6<const T extends readonly unknown[]>(...args: T): T;
+>f6 : <T extends readonly unknown[]>(...args: T) => T
+>args : T
+
+const x61 = f6(1, 'b', { a: 1, b: 'x' });
+>x61 : [1, "b", { readonly a: 1; readonly b: "x"; }]
+>f6(1, 'b', { a: 1, b: 'x' }) : [1, "b", { readonly a: 1; readonly b: "x"; }]
+>f6 : <T extends readonly unknown[]>(...args: T) => T
+>1 : 1
+>'b' : "b"
+>{ a: 1, b: 'x' } : { a: 1; b: "x"; }
+>a : 1
+>1 : 1
+>b : "x"
+>'x' : "x"
+
+const x62 = f6(...[1, 'b']);
+>x62 : [number, string]
+>f6(...[1, 'b']) : [number, string]
+>f6 : <T extends readonly unknown[]>(...args: T) => T
+>...[1, 'b'] : string | number
+>[1, 'b'] : [number, string]
+>1 : 1
+>'b' : "b"
+
+const x63 = f6(true, ...[1, 'b']);
+>x63 : [true, number, string]
+>f6(true, ...[1, 'b']) : [true, number, string]
+>f6 : <T extends readonly unknown[]>(...args: T) => T
+>true : true
+>...[1, 'b'] : string | number
+>[1, 'b'] : [number, string]
+>1 : 1
+>'b' : "b"
+
+const x64 = f6(...([1, 'b']));
+>x64 : [number, string]
+>f6(...([1, 'b'])) : [number, string]
+>f6 : <T extends readonly unknown[]>(...args: T) => T
+>...([1, 'b']) : string | number
+>([1, 'b']) : [number, string]
+>[1, 'b'] : [number, string]
+>1 : 1
+>'b' : "b"
+
+const x65 = f6(true, ...([1, 'b']));
+>x65 : [true, number, string]
+>f6(true, ...([1, 'b'])) : [true, number, string]
+>f6 : <T extends readonly unknown[]>(...args: T) => T
+>true : true
+>...([1, 'b']) : string | number
+>([1, 'b']) : [number, string]
+>[1, 'b'] : [number, string]
+>1 : 1
+>'b' : "b"
+
+class C1<const T> {
+>C1 : C1<T>
+
+    constructor(x: T) {}
+>x : T
+
+    foo<const U>(x: U) { return x; }
+>foo : <U>(x: U) => U
+>x : U
+>x : U
+}
+
+const c71 = new C1({ a: 1, b: "c", d: ["e", 2, true, { f: "g" }] });
+>c71 : C1<{ readonly a: 1; readonly b: "c"; readonly d: ["e", 2, true, { readonly f: "g"; }]; }>
+>new C1({ a: 1, b: "c", d: ["e", 2, true, { f: "g" }] }) : C1<{ readonly a: 1; readonly b: "c"; readonly d: ["e", 2, true, { readonly f: "g"; }]; }>
+>C1 : typeof C1
+>{ a: 1, b: "c", d: ["e", 2, true, { f: "g" }] } : { a: 1; b: "c"; d: ["e", 2, true, { f: "g"; }]; }
+>a : 1
+>1 : 1
+>b : "c"
+>"c" : "c"
+>d : ["e", 2, true, { f: "g"; }]
+>["e", 2, true, { f: "g" }] : ["e", 2, true, { f: "g"; }]
+>"e" : "e"
+>2 : 2
+>true : true
+>{ f: "g" } : { f: "g"; }
+>f : "g"
+>"g" : "g"
+
+const c72 = c71.foo(['a', ['b', 'c']]);
+>c72 : ["a", ["b", "c"]]
+>c71.foo(['a', ['b', 'c']]) : ["a", ["b", "c"]]
+>c71.foo : <U>(x: U) => U
+>c71 : C1<{ readonly a: 1; readonly b: "c"; readonly d: ["e", 2, true, { readonly f: "g"; }]; }>
+>foo : <U>(x: U) => U
+>['a', ['b', 'c']] : ["a", ["b", "c"]]
+>'a' : "a"
+>['b', 'c'] : ["b", "c"]
+>'b' : "b"
+>'c' : "c"
+
+const C2 = class <const T> {}
+>C2 : typeof C2
+>class <const T> {} : typeof C2
+
+const fx1 = <const T>(x: T) => x;
+>fx1 : <T>(x: T) => T
+><const T>(x: T) => x : <T>(x: T) => T
+>x : T
+>x : T
+
+const fx2 = <const T,>(x: T) => x;
+>fx2 : <T>(x: T) => T
+><const T,>(x: T) => x : <T>(x: T) => T
+>x : T
+>x : T
+
+interface I1<const T> { x: T }  // Error
+>x : T
+
+interface I2 {
+    f<const T>(x: T): T;
+>f : <T>(x: T) => T
+>x : T
+}
+
+type T1<const T> = T;  // Error
+>T1 : T
+
+type T2 = <const T>(x: T) => T;
+>T2 : T2
+>x : T
+
+type T3 = { <const T>(x: T): T };
+>T3 : T3
+>x : T
+
+type T4 = new <const T>(x: T) => T;
+>T4 : T4
+>x : T
+
+type T5 = { new <const T>(x: T): T };
+>T5 : T5
+>x : T
+
+// Corrected repro from #51745
+
+type Obj = { a: { b: { c: "123" } } };
+>Obj : Obj
+>a : { b: { c: "123"; }; }
+>b : { c: "123"; }
+>c : "123"
+
+type GetPath<T, P> =
+>GetPath : GetPath<T, P>
+
+    P extends readonly [] ? T :
+    P extends readonly [infer A extends keyof T, ...infer Rest] ? GetPath<T[A], Rest> :
+    never;
+
+function set<T, const P extends readonly string[]>(obj: T, path: P, value: GetPath<T, P>) {}
+>set : <T, P extends readonly string[]>(obj: T, path: P, value: GetPath<T, P>) => void
+>obj : T
+>path : P
+>value : GetPath<T, P>
+
+declare let obj: Obj;
+>obj : Obj
+
+declare let value: "123";
+>value : "123"
+
+set(obj, ['a', 'b', 'c'], value);
+>set(obj, ['a', 'b', 'c'], value) : void
+>set : <T, P extends readonly string[]>(obj: T, path: P, value: GetPath<T, P>) => void
+>obj : Obj
+>['a', 'b', 'c'] : ["a", "b", "c"]
+>'a' : "a"
+>'b' : "b"
+>'c' : "c"
+>value : "123"
+
+// Repro from #52007
+
+declare function inners<const T extends readonly any[]>(...args: readonly [unknown, ...T, unknown]): T;
+>inners : <T extends readonly any[]>(...args: [unknown, ...T, unknown]) => T
+>args : [unknown, ...T, unknown]
+
+const test = inners(1,2,3,4,5);
+>test : [2, 3, 4]
+>inners(1,2,3,4,5) : [2, 3, 4]
+>inners : <T extends readonly any[]>(...args: [unknown, ...T, unknown]) => T
+>1 : 1
+>2 : 2
+>3 : 3
+>4 : 4
+>5 : 5
+
+declare function inners2<const T extends readonly any[]>(args: readonly [unknown, ...T, unknown]): T;
+>inners2 : <T extends readonly any[]>(args: [unknown, ...T, unknown]) => T
+>args : [unknown, ...T, unknown]
+
+const test2 = inners2([1,2,3,4,5]);
+>test2 : [2, 3, 4]
+>inners2([1,2,3,4,5]) : [2, 3, 4]
+>inners2 : <T extends readonly any[]>(args: [unknown, ...T, unknown]) => T
+>[1,2,3,4,5] : [number, 2, 3, 4, number]
+>1 : 1
+>2 : 2
+>3 : 3
+>4 : 4
+>5 : 5
+
+// Repro from #53307
+
+type NotEmpty<T extends Record<string, any>> = keyof T extends never ? never : T;
+>NotEmpty : NotEmpty<T>
+
+const thing = <const O extends Record<string, any>>(o: NotEmpty<O>) => o;
+>thing : <O extends Record<string, any>>(o: NotEmpty<O>) => NotEmpty<O>
+><const O extends Record<string, any>>(o: NotEmpty<O>) => o : <O extends Record<string, any>>(o: NotEmpty<O>) => NotEmpty<O>
+>o : NotEmpty<O>
+>o : NotEmpty<O>
+
+const t = thing({ foo: '' });  // readonly { foo: "" }
+>t : { readonly foo: ""; }
+>thing({ foo: '' }) : { readonly foo: ""; }
+>thing : <O extends Record<string, any>>(o: NotEmpty<O>) => NotEmpty<O>
+>{ foo: '' } : { foo: ""; }
+>foo : ""
+>'' : ""
+
+type NotEmptyMapped<T extends Record<string, any>> = keyof T extends never ? never : { [K in keyof T]: T[K] };
+>NotEmptyMapped : NotEmptyMapped<T>
+
+const thingMapped = <const O extends Record<string, any>>(o: NotEmptyMapped<O>) => o;
+>thingMapped : <O extends Record<string, any>>(o: NotEmptyMapped<O>) => NotEmptyMapped<O>
+><const O extends Record<string, any>>(o: NotEmptyMapped<O>) => o : <O extends Record<string, any>>(o: NotEmptyMapped<O>) => NotEmptyMapped<O>
+>o : NotEmptyMapped<O>
+>o : NotEmptyMapped<O>
+
+const tMapped = thingMapped({ foo: '' });  // { foo: "" }
+>tMapped : { readonly foo: ""; }
+>thingMapped({ foo: '' }) : { readonly foo: ""; }
+>thingMapped : <O extends Record<string, any>>(o: NotEmptyMapped<O>) => NotEmptyMapped<O>
+>{ foo: '' } : { foo: ""; }
+>foo : ""
+>'' : ""
+
+// repro from https://github.com/microsoft/TypeScript/issues/55033
+
+function factory_55033_minimal<const T extends readonly unknown[]>(cb: (...args: T) => void) {
+>factory_55033_minimal : <T extends readonly unknown[]>(cb: (...args: T) => void) => T
+>cb : (...args: T) => void
+>args : T
+
+    return {} as T
+>{} as T : T
+>{} : {}
+}
+
+const test_55033_minimal = factory_55033_minimal((b: string) => {})
+>test_55033_minimal : [b: string]
+>factory_55033_minimal((b: string) => {}) : [b: string]
+>factory_55033_minimal : <T extends readonly unknown[]>(cb: (...args: T) => void) => T
+>(b: string) => {} : (b: string) => void
+>b : string
+
+function factory_55033<const T extends readonly unknown[]>(cb: (...args: T) => void) {
+>factory_55033 : <T extends readonly unknown[]>(cb: (...args: T) => void) => <K extends T>(...args: K) => K
+>cb : (...args: T) => void
+>args : T
+
+    return function call<const K extends T>(...args: K): K {
+>function call<const K extends T>(...args: K): K {        return {} as K;    } : <K extends T>(...args: K) => K
+>call : <K extends T>(...args: K) => K
+>args : K
+
+        return {} as K;
+>{} as K : K
+>{} : {}
+
+    };
+}
+
+const t1_55033 = factory_55033((a: { test: number }, b: string) => {})(
+>t1_55033 : [{ readonly test: 123; }, "some string"]
+>factory_55033((a: { test: number }, b: string) => {})(    { test: 123 },    "some string") : [{ readonly test: 123; }, "some string"]
+>factory_55033((a: { test: number }, b: string) => {}) : <K extends [a: { test: number; }, b: string]>(...args: K) => K
+>factory_55033 : <T extends readonly unknown[]>(cb: (...args: T) => void) => <K extends T>(...args: K) => K
+>(a: { test: number }, b: string) => {} : (a: { test: number; }, b: string) => void
+>a : { test: number; }
+>test : number
+>b : string
+
+    { test: 123 },
+>{ test: 123 } : { test: 123; }
+>test : 123
+>123 : 123
+
+    "some string"
+>"some string" : "some string"
+
+);
+
+const t2_55033 = factory_55033((a: { test: number }, b: string) => {})(
+>t2_55033 : [{ readonly test: 123; }, "some string"]
+>factory_55033((a: { test: number }, b: string) => {})(    { test: 123 } as const,    "some string") : [{ readonly test: 123; }, "some string"]
+>factory_55033((a: { test: number }, b: string) => {}) : <K extends [a: { test: number; }, b: string]>(...args: K) => K
+>factory_55033 : <T extends readonly unknown[]>(cb: (...args: T) => void) => <K extends T>(...args: K) => K
+>(a: { test: number }, b: string) => {} : (a: { test: number; }, b: string) => void
+>a : { test: number; }
+>test : number
+>b : string
+
+    { test: 123 } as const,
+>{ test: 123 } as const : { readonly test: 123; }
+>{ test: 123 } : { readonly test: 123; }
+>test : 123
+>123 : 123
+
+    "some string"
+>"some string" : "some string"
+
+);
+
+// Same with non-readonly constraint
+
+function factory_55033_2<const T extends unknown[]>(cb: (...args: T) => void) {
+>factory_55033_2 : <T extends unknown[]>(cb: (...args: T) => void) => <K extends T>(...args: K) => K
+>cb : (...args: T) => void
+>args : T
+
+    return function call<const K extends T>(...args: K): K {
+>function call<const K extends T>(...args: K): K {        return {} as K;    } : <K extends T>(...args: K) => K
+>call : <K extends T>(...args: K) => K
+>args : K
+
+        return {} as K;
+>{} as K : K
+>{} : {}
+
+    };
+}
+
+const t1_55033_2 = factory_55033_2((a: { test: number }, b: string) => {})(
+>t1_55033_2 : [{ readonly test: 123; }, "some string"]
+>factory_55033_2((a: { test: number }, b: string) => {})(    { test: 123 },    "some string") : [{ readonly test: 123; }, "some string"]
+>factory_55033_2((a: { test: number }, b: string) => {}) : <K extends [a: { test: number; }, b: string]>(...args: K) => K
+>factory_55033_2 : <T extends unknown[]>(cb: (...args: T) => void) => <K extends T>(...args: K) => K
+>(a: { test: number }, b: string) => {} : (a: { test: number; }, b: string) => void
+>a : { test: number; }
+>test : number
+>b : string
+
+    { test: 123 },
+>{ test: 123 } : { test: 123; }
+>test : 123
+>123 : 123
+
+    "some string"
+>"some string" : "some string"
+
+);
+
+const t2_55033_2 = factory_55033_2((a: { test: number }, b: string) => {})(
+>t2_55033_2 : [{ readonly test: 123; }, "some string"]
+>factory_55033_2((a: { test: number }, b: string) => {})(    { test: 123 } as const,    "some string") : [{ readonly test: 123; }, "some string"]
+>factory_55033_2((a: { test: number }, b: string) => {}) : <K extends [a: { test: number; }, b: string]>(...args: K) => K
+>factory_55033_2 : <T extends unknown[]>(cb: (...args: T) => void) => <K extends T>(...args: K) => K
+>(a: { test: number }, b: string) => {} : (a: { test: number; }, b: string) => void
+>a : { test: number; }
+>test : number
+>b : string
+
+    { test: 123 } as const,
+>{ test: 123 } as const : { readonly test: 123; }
+>{ test: 123 } : { readonly test: 123; }
+>test : 123
+>123 : 123
+
+    "some string"
+>"some string" : "some string"
+
+);
+
+// Repro from https://github.com/microsoft/TypeScript/issues/51931
+
+declare function fn<const T extends any[]>(...args: T): T;
+>fn : <T extends any[]>(...args: T) => T
+>args : T
+
+const a = fn("a", false);
+>a : ["a", false]
+>fn("a", false) : ["a", false]
+>fn : <T extends any[]>(...args: T) => T
+>"a" : "a"
+>false : false
+
+// More examples of non-readonly constraints
+
+declare function fa1<const T extends unknown[]>(args: T): T;
+>fa1 : <T extends unknown[]>(args: T) => T
+>args : T
+
+declare function fa2<const T extends readonly unknown[]>(args: T): T;
+>fa2 : <T extends readonly unknown[]>(args: T) => T
+>args : T
+
+fa1(["hello", 42]);
+>fa1(["hello", 42]) : ["hello", 42]
+>fa1 : <T extends unknown[]>(args: T) => T
+>["hello", 42] : ["hello", 42]
+>"hello" : "hello"
+>42 : 42
+
+fa2(["hello", 42]);
+>fa2(["hello", 42]) : ["hello", 42]
+>fa2 : <T extends readonly unknown[]>(args: T) => T
+>["hello", 42] : ["hello", 42]
+>"hello" : "hello"
+>42 : 42
+
+declare function fb1<const T extends unknown[]>(...args: T): T;
+>fb1 : <T extends unknown[]>(...args: T) => T
+>args : T
+
+declare function fb2<const T extends readonly unknown[]>(...args: T): T;
+>fb2 : <T extends readonly unknown[]>(...args: T) => T
+>args : T
+
+fb1("hello", 42);
+>fb1("hello", 42) : ["hello", 42]
+>fb1 : <T extends unknown[]>(...args: T) => T
+>"hello" : "hello"
+>42 : 42
+
+fb2("hello", 42);
+>fb2("hello", 42) : ["hello", 42]
+>fb2 : <T extends readonly unknown[]>(...args: T) => T
+>"hello" : "hello"
+>42 : 42
+
+declare function fc1<const T extends unknown[]>(f: (...args: T) => void, ...args: T): T;
+>fc1 : <T extends unknown[]>(f: (...args: T) => void, ...args: T) => T
+>f : (...args: T) => void
+>args : T
+>args : T
+
+declare function fc2<const T extends readonly unknown[]>(f: (...args: T) => void, ...args: T): T;
+>fc2 : <T extends readonly unknown[]>(f: (...args: T) => void, ...args: T) => T
+>f : (...args: T) => void
+>args : T
+>args : T
+
+fc1((a: string, b: number) => {}, "hello", 42);
+>fc1((a: string, b: number) => {}, "hello", 42) : ["hello", 42]
+>fc1 : <T extends unknown[]>(f: (...args: T) => void, ...args: T) => T
+>(a: string, b: number) => {} : (a: string, b: number) => void
+>a : string
+>b : number
+>"hello" : "hello"
+>42 : 42
+
+fc2((a: string, b: number) => {}, "hello", 42);
+>fc2((a: string, b: number) => {}, "hello", 42) : ["hello", 42]
+>fc2 : <T extends readonly unknown[]>(f: (...args: T) => void, ...args: T) => T
+>(a: string, b: number) => {} : (a: string, b: number) => void
+>a : string
+>b : number
+>"hello" : "hello"
+>42 : 42
+
+declare function fd1<const T extends string[] | number[]>(args: T): T;
+>fd1 : <T extends string[] | number[]>(args: T) => T
+>args : T
+
+declare function fd2<const T extends string[] | readonly number[]>(args: T): T;
+>fd2 : <T extends string[] | readonly number[]>(args: T) => T
+>args : T
+
+declare function fd3<const T extends readonly string[] | readonly number[]>(args: T): T;
+>fd3 : <T extends readonly string[] | readonly number[]>(args: T) => T
+>args : T
+
+fd1(["hello", "world"]);
+>fd1(["hello", "world"]) : ["hello", "world"]
+>fd1 : <T extends string[] | number[]>(args: T) => T
+>["hello", "world"] : ["hello", "world"]
+>"hello" : "hello"
+>"world" : "world"
+
+fd1([1, 2, 3]);
+>fd1([1, 2, 3]) : [1, 2, 3]
+>fd1 : <T extends string[] | number[]>(args: T) => T
+>[1, 2, 3] : [1, 2, 3]
+>1 : 1
+>2 : 2
+>3 : 3
+
+fd2(["hello", "world"]);
+>fd2(["hello", "world"]) : ["hello", "world"]
+>fd2 : <T extends string[] | readonly number[]>(args: T) => T
+>["hello", "world"] : ["hello", "world"]
+>"hello" : "hello"
+>"world" : "world"
+
+fd2([1, 2, 3]);
+>fd2([1, 2, 3]) : [1, 2, 3]
+>fd2 : <T extends string[] | readonly number[]>(args: T) => T
+>[1, 2, 3] : [1, 2, 3]
+>1 : 1
+>2 : 2
+>3 : 3
+
+fd3(["hello", "world"]);
+>fd3(["hello", "world"]) : ["hello", "world"]
+>fd3 : <T extends readonly string[] | readonly number[]>(args: T) => T
+>["hello", "world"] : ["hello", "world"]
+>"hello" : "hello"
+>"world" : "world"
+
+fd3([1, 2, 3]);
+>fd3([1, 2, 3]) : [1, 2, 3]
+>fd3 : <T extends readonly string[] | readonly number[]>(args: T) => T
+>[1, 2, 3] : [1, 2, 3]
+>1 : 1
+>2 : 2
+>3 : 3
+
+declare function fn1<const T extends { foo: unknown[] }[]>(...args: T): T;
+>fn1 : <T extends { foo: unknown[]; }[]>(...args: T) => T
+>foo : unknown[]
+>args : T
+
+fn1({ foo: ["hello", 123] }, { foo: [true]});
+>fn1({ foo: ["hello", 123] }, { foo: [true]}) : [{ readonly foo: ["hello", 123]; }, { readonly foo: [true]; }]
+>fn1 : <T extends { foo: unknown[]; }[]>(...args: T) => T
+>{ foo: ["hello", 123] } : { foo: ["hello", 123]; }
+>foo : ["hello", 123]
+>["hello", 123] : ["hello", 123]
+>"hello" : "hello"
+>123 : 123
+>{ foo: [true]} : { foo: [true]; }
+>foo : [true]
+>[true] : [true]
+>true : true
+