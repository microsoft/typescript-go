--- old.jsdocTemplateTag5.symbols
+++ new.jsdocTemplateTag5.symbols
@@= skipped -7, +7 lines =@@
  * @template V
  */
 function Multimap() {
->Multimap : Symbol(Multimap, Decl(a.js, 0, 0), Decl(a.js, 9, 2))
+>Multimap : Symbol(Multimap, Decl(a.js, 0, 0))

     /** @type {Object<string, V>} TODO: Remove the prototype from the fresh object */
     this._map = {};
->this._map : Symbol(Multimap._map, Decl(a.js, 6, 21))
->this : Symbol(Multimap, Decl(a.js, 0, 0), Decl(a.js, 9, 2))
->_map : Symbol(Multimap._map, Decl(a.js, 6, 21))
-
 };

 Multimap.prototype = {
->Multimap.prototype : Symbol(Multimap.prototype, Decl(a.js, 9, 2))
->Multimap : Symbol(Multimap, Decl(a.js, 0, 0), Decl(a.js, 9, 2))
->prototype : Symbol(Multimap.prototype, Decl(a.js, 9, 2))
+>Multimap.prototype : Symbol(prototype, Decl(a.js, 9, 2))
+>Multimap : Symbol(Multimap, Decl(a.js, 0, 0))
+>prototype : Symbol(prototype, Decl(a.js, 9, 2))

     /**
      * @param {K} key the key ok
@@= skipped -24, +20 lines =@@
 >key : Symbol(key, Decl(a.js, 16, 8))

         return this._map[key + ''];
->this._map : Symbol(Multimap._map, Decl(a.js, 6, 21))
->this : Symbol(Multimap, Decl(a.js, 0, 0), Decl(a.js, 9, 2))
->_map : Symbol(Multimap._map, Decl(a.js, 6, 21))
+>this : Symbol((Anonymous type), Decl(a.js, 11, 20))
 >key : Symbol(key, Decl(a.js, 16, 8))
     }
 }
@@= skipped -14, +12 lines =@@
  * @template V
  */
 var Multimap2 = function() {
->Multimap2 : Symbol(Multimap2, Decl(a.js, 27, 3), Decl(a.js, 30, 2))
+>Multimap2 : Symbol(Multimap2, Decl(a.js, 27, 3))

     /** @type {Object<string, V>} TODO: Remove the prototype from the fresh object */
     this._map = {};
->this._map : Symbol(Multimap2._map, Decl(a.js, 27, 28))
->this : Symbol(Multimap2, Decl(a.js, 27, 15))
->_map : Symbol(Multimap2._map, Decl(a.js, 27, 28))
-
 };

 Multimap2.prototype = {
->Multimap2.prototype : Symbol(Multimap2.prototype, Decl(a.js, 30, 2))
->Multimap2 : Symbol(Multimap2, Decl(a.js, 27, 3), Decl(a.js, 30, 2))
->prototype : Symbol(Multimap2.prototype, Decl(a.js, 30, 2))
+>Multimap2.prototype : Symbol(prototype, Decl(a.js, 30, 2))
+>Multimap2 : Symbol(Multimap2, Decl(a.js, 27, 3))
<<<<<<< HEAD
+>prototype : Symbol(prototype, Decl(a.js, 30, 2))
 
=======
+>prototype : Symbol(prototype, Decl(lib.es5.d.ts, --, --))

>>>>>>> b0e1b84a
     /**
      * @param {K} key the key ok
@@= skipped -24, +20 lines =@@
 >key : Symbol(key, Decl(a.js, 37, 18))

         return this._map[key + ''];
->this._map : Symbol(Multimap2._map, Decl(a.js, 27, 28))
->this : Symbol(Multimap2, Decl(a.js, 27, 15))
->_map : Symbol(Multimap2._map, Decl(a.js, 27, 28))
+>this : Symbol((Anonymous type), Decl(a.js, 32, 21))
 >key : Symbol(key, Decl(a.js, 37, 18))
     }
 }

 var Ns = {};
->Ns : Symbol(Ns, Decl(a.js, 42, 3), Decl(a.js, 42, 12), Decl(a.js, 52, 2))
+>Ns : Symbol(Ns, Decl(a.js, 42, 3))

 /**
  * Should work for expando-namespaced initialisers too
@@= skipped -17, +15 lines =@@
  * @template V
  */
 Ns.Multimap3 = function() {
->Ns.Multimap3 : Symbol(Ns.Multimap3, Decl(a.js, 42, 12), Decl(a.js, 54, 3))
->Ns : Symbol(Ns, Decl(a.js, 42, 3), Decl(a.js, 42, 12), Decl(a.js, 52, 2))
->Multimap3 : Symbol(Ns.Multimap3, Decl(a.js, 42, 12), Decl(a.js, 54, 3))
+>Ns.Multimap3 : Symbol(Multimap3, Decl(a.js, 42, 12))
+>Ns : Symbol(Ns, Decl(a.js, 42, 3))
<<<<<<< HEAD
+>Multimap3 : Symbol(Multimap3, Decl(a.js, 42, 12))
 
=======

>>>>>>> b0e1b84a
     /** @type {Object<string, V>} TODO: Remove the prototype from the fresh object */
     this._map = {};
->this._map : Symbol(Multimap3._map, Decl(a.js, 49, 27))
->this : Symbol(Multimap3, Decl(a.js, 49, 14))
->_map : Symbol(Multimap3._map, Decl(a.js, 49, 27))
+>this : Symbol((Anonymous type), Decl(a.js, 42, 8))

 };

 Ns.Multimap3.prototype = {
->Ns.Multimap3.prototype : Symbol(Ns.Multimap3.prototype, Decl(a.js, 52, 2))
->Ns.Multimap3 : Symbol(Ns.Multimap3, Decl(a.js, 42, 12), Decl(a.js, 54, 3))
->Ns : Symbol(Ns, Decl(a.js, 42, 3), Decl(a.js, 42, 12), Decl(a.js, 52, 2))
->Multimap3 : Symbol(Ns.Multimap3, Decl(a.js, 42, 12), Decl(a.js, 54, 3))
->prototype : Symbol(Ns.Multimap3.prototype, Decl(a.js, 52, 2))
+>Ns.Multimap3.prototype : Symbol(prototype, Decl(a.js, 52, 2))
+>Ns.Multimap3 : Symbol(Multimap3, Decl(a.js, 42, 12))
+>Ns : Symbol(Ns, Decl(a.js, 42, 3))
<<<<<<< HEAD
+>Multimap3 : Symbol(Multimap3, Decl(a.js, 42, 12))
+>prototype : Symbol(prototype, Decl(a.js, 52, 2))
 
=======

>>>>>>> b0e1b84a
     /**
      * @param {K} key the key ok
@@= skipped -28, +26 lines =@@
 >key : Symbol(key, Decl(a.js, 59, 8))

         return this._map[key + ''];
->this._map : Symbol(Multimap3._map, Decl(a.js, 49, 27))
->this : Symbol(Multimap3, Decl(a.js, 49, 14))
->_map : Symbol(Multimap3._map, Decl(a.js, 49, 27))
+>this : Symbol((Anonymous type), Decl(a.js, 54, 24))
 >key : Symbol(key, Decl(a.js, 59, 8))
     }
 }<|MERGE_RESOLUTION|>--- conflicted
+++ resolved
@@ -57,13 +57,8 @@
 ->prototype : Symbol(Multimap2.prototype, Decl(a.js, 30, 2))
 +>Multimap2.prototype : Symbol(prototype, Decl(a.js, 30, 2))
 +>Multimap2 : Symbol(Multimap2, Decl(a.js, 27, 3))
-<<<<<<< HEAD
 +>prototype : Symbol(prototype, Decl(a.js, 30, 2))
- 
-=======
-+>prototype : Symbol(prototype, Decl(lib.es5.d.ts, --, --))
 
->>>>>>> b0e1b84a
      /**
       * @param {K} key the key ok
 @@= skipped -24, +20 lines =@@
@@ -93,12 +88,8 @@
 ->Multimap3 : Symbol(Ns.Multimap3, Decl(a.js, 42, 12), Decl(a.js, 54, 3))
 +>Ns.Multimap3 : Symbol(Multimap3, Decl(a.js, 42, 12))
 +>Ns : Symbol(Ns, Decl(a.js, 42, 3))
-<<<<<<< HEAD
 +>Multimap3 : Symbol(Multimap3, Decl(a.js, 42, 12))
- 
-=======
 
->>>>>>> b0e1b84a
      /** @type {Object<string, V>} TODO: Remove the prototype from the fresh object */
      this._map = {};
 ->this._map : Symbol(Multimap3._map, Decl(a.js, 49, 27))
@@ -117,13 +108,9 @@
 +>Ns.Multimap3.prototype : Symbol(prototype, Decl(a.js, 52, 2))
 +>Ns.Multimap3 : Symbol(Multimap3, Decl(a.js, 42, 12))
 +>Ns : Symbol(Ns, Decl(a.js, 42, 3))
-<<<<<<< HEAD
 +>Multimap3 : Symbol(Multimap3, Decl(a.js, 42, 12))
 +>prototype : Symbol(prototype, Decl(a.js, 52, 2))
- 
-=======
 
->>>>>>> b0e1b84a
      /**
       * @param {K} key the key ok
 @@= skipped -28, +26 lines =@@
