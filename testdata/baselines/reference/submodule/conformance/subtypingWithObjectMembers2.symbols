--- conflicted
+++ resolved
@@ -1,188 +1,172 @@
-//// [tests/cases/conformance/types/typeRelationships/subtypesAndSuperTypes/subtypingWithObjectMembers2.ts] ////
-
-=== subtypingWithObjectMembers2.ts ===
-interface Base {
->Base : Symbol(Base, Decl(subtypingWithObjectMembers2.ts, 0, 0))
-
-    foo: string;
->foo : Symbol(Base.foo, Decl(subtypingWithObjectMembers2.ts, 0, 16))
-}
-
-interface Derived extends Base {
->Derived : Symbol(Derived, Decl(subtypingWithObjectMembers2.ts, 2, 1))
->Base : Symbol(Base, Decl(subtypingWithObjectMembers2.ts, 0, 0))
-
-    bar: string;
->bar : Symbol(Derived.bar, Decl(subtypingWithObjectMembers2.ts, 4, 32))
-}
-
-// N and M have the same name, same accessibility, same optionality, and N is a subtype of M
-// foo properties are valid, bar properties cause errors in the derived class declarations
-module NotOptional {
->NotOptional : Symbol(NotOptional, Decl(subtypingWithObjectMembers2.ts, 6, 1))
-
-    interface A {
->A : Symbol(A, Decl(subtypingWithObjectMembers2.ts, 10, 20))
-
-        foo: Base;
->foo : Symbol(A.foo, Decl(subtypingWithObjectMembers2.ts, 11, 17))
->Base : Symbol(Base, Decl(subtypingWithObjectMembers2.ts, 0, 0))
-
-        bar: Base;
->bar : Symbol(A.bar, Decl(subtypingWithObjectMembers2.ts, 12, 18))
->Base : Symbol(Base, Decl(subtypingWithObjectMembers2.ts, 0, 0))
-    }
-
-    interface B extends A {
->B : Symbol(B, Decl(subtypingWithObjectMembers2.ts, 14, 5))
->A : Symbol(A, Decl(subtypingWithObjectMembers2.ts, 10, 20))
-
-        foo: Derived; // ok
->foo : Symbol(B.foo, Decl(subtypingWithObjectMembers2.ts, 16, 27))
->Derived : Symbol(Derived, Decl(subtypingWithObjectMembers2.ts, 2, 1))
-
-        bar: string; // error
->bar : Symbol(B.bar, Decl(subtypingWithObjectMembers2.ts, 17, 21))
-    }
-
-    interface A2 {
->A2 : Symbol(A2, Decl(subtypingWithObjectMembers2.ts, 19, 5))
-
-        1: Base;
->1 : Symbol(A2[1], Decl(subtypingWithObjectMembers2.ts, 21, 18))
->Base : Symbol(Base, Decl(subtypingWithObjectMembers2.ts, 0, 0))
-
-        2.0: Base;
->2.0 : Symbol(A2[2.0], Decl(subtypingWithObjectMembers2.ts, 22, 16))
->Base : Symbol(Base, Decl(subtypingWithObjectMembers2.ts, 0, 0))
-    }
-
-    interface B2 extends A2 {
->B2 : Symbol(B2, Decl(subtypingWithObjectMembers2.ts, 24, 5))
->A2 : Symbol(A2, Decl(subtypingWithObjectMembers2.ts, 19, 5))
-
-        1: Derived; // ok
->1 : Symbol(B2[1], Decl(subtypingWithObjectMembers2.ts, 26, 29))
->Derived : Symbol(Derived, Decl(subtypingWithObjectMembers2.ts, 2, 1))
-
-        2: string; // error
->2 : Symbol(B2[2], Decl(subtypingWithObjectMembers2.ts, 27, 19))
-    }
-
-    interface A3 {
->A3 : Symbol(A3, Decl(subtypingWithObjectMembers2.ts, 29, 5))
-
-        '1': Base;
->'1' : Symbol(A3['1'], Decl(subtypingWithObjectMembers2.ts, 31, 18))
->Base : Symbol(Base, Decl(subtypingWithObjectMembers2.ts, 0, 0))
-
-        '2.0': Base;
-<<<<<<< HEAD
->'2.0' : Symbol(A3['20'], Decl(subtypingWithObjectMembers2.ts, 32, 18))
-=======
->'2.0' : Symbol(A3["2.0"], Decl(subtypingWithObjectMembers2.ts, 32, 18))
->>>>>>> d38f992c
->Base : Symbol(Base, Decl(subtypingWithObjectMembers2.ts, 0, 0))
-    }
-
-    interface B3 extends A3 {
->B3 : Symbol(B3, Decl(subtypingWithObjectMembers2.ts, 34, 5))
->A3 : Symbol(A3, Decl(subtypingWithObjectMembers2.ts, 29, 5))
-
-        '1': Derived; // ok
->'1' : Symbol(B3['1'], Decl(subtypingWithObjectMembers2.ts, 36, 29))
->Derived : Symbol(Derived, Decl(subtypingWithObjectMembers2.ts, 2, 1))
-
-        '2.0': string; // error
-<<<<<<< HEAD
->'2.0' : Symbol(B3['20'], Decl(subtypingWithObjectMembers2.ts, 37, 21))
-=======
->'2.0' : Symbol(B3["2.0"], Decl(subtypingWithObjectMembers2.ts, 37, 21))
->>>>>>> d38f992c
-    }
-}
-
-// same cases as above but with optional
-module Optional {
->Optional : Symbol(Optional, Decl(subtypingWithObjectMembers2.ts, 40, 1))
-
-    interface A {
->A : Symbol(A, Decl(subtypingWithObjectMembers2.ts, 43, 17))
-
-        foo?: Base;
->foo : Symbol(A.foo, Decl(subtypingWithObjectMembers2.ts, 44, 17))
->Base : Symbol(Base, Decl(subtypingWithObjectMembers2.ts, 0, 0))
-
-        bar?: Base;
->bar : Symbol(A.bar, Decl(subtypingWithObjectMembers2.ts, 45, 19))
->Base : Symbol(Base, Decl(subtypingWithObjectMembers2.ts, 0, 0))
-    }
-
-    interface B extends A {
->B : Symbol(B, Decl(subtypingWithObjectMembers2.ts, 47, 5))
->A : Symbol(A, Decl(subtypingWithObjectMembers2.ts, 43, 17))
-
-        foo?: Derived; // ok
->foo : Symbol(B.foo, Decl(subtypingWithObjectMembers2.ts, 49, 27))
->Derived : Symbol(Derived, Decl(subtypingWithObjectMembers2.ts, 2, 1))
-
-        bar?: string; // error
->bar : Symbol(B.bar, Decl(subtypingWithObjectMembers2.ts, 50, 22))
-    }
-
-    interface A2 {
->A2 : Symbol(A2, Decl(subtypingWithObjectMembers2.ts, 52, 5))
-
-        1?: Base;
->1 : Symbol(A2[1], Decl(subtypingWithObjectMembers2.ts, 54, 18))
->Base : Symbol(Base, Decl(subtypingWithObjectMembers2.ts, 0, 0))
-
-        2.0?: Base;
->2.0 : Symbol(A2[2.0], Decl(subtypingWithObjectMembers2.ts, 55, 17))
->Base : Symbol(Base, Decl(subtypingWithObjectMembers2.ts, 0, 0))
-    }
-
-    interface B2 extends A2 {
->B2 : Symbol(B2, Decl(subtypingWithObjectMembers2.ts, 57, 5))
->A2 : Symbol(A2, Decl(subtypingWithObjectMembers2.ts, 52, 5))
-
-        1?: Derived; // ok
->1 : Symbol(B2[1], Decl(subtypingWithObjectMembers2.ts, 59, 29))
->Derived : Symbol(Derived, Decl(subtypingWithObjectMembers2.ts, 2, 1))
-
-        2?: string; // error
->2 : Symbol(B2[2], Decl(subtypingWithObjectMembers2.ts, 60, 20))
-    }
-
-    interface A3 {
->A3 : Symbol(A3, Decl(subtypingWithObjectMembers2.ts, 62, 5))
-
-        '1'?: Base;
->'1' : Symbol(A3['1'], Decl(subtypingWithObjectMembers2.ts, 64, 18))
->Base : Symbol(Base, Decl(subtypingWithObjectMembers2.ts, 0, 0))
-
-        '2.0'?: Base;
-<<<<<<< HEAD
->'2.0' : Symbol(A3['20'], Decl(subtypingWithObjectMembers2.ts, 65, 19))
-=======
->'2.0' : Symbol(A3["2.0"], Decl(subtypingWithObjectMembers2.ts, 65, 19))
->>>>>>> d38f992c
->Base : Symbol(Base, Decl(subtypingWithObjectMembers2.ts, 0, 0))
-    }
-
-    interface B3 extends A3 {
->B3 : Symbol(B3, Decl(subtypingWithObjectMembers2.ts, 67, 5))
->A3 : Symbol(A3, Decl(subtypingWithObjectMembers2.ts, 62, 5))
-
-        '1'?: Derived; // ok
->'1' : Symbol(B3['1'], Decl(subtypingWithObjectMembers2.ts, 69, 29))
->Derived : Symbol(Derived, Decl(subtypingWithObjectMembers2.ts, 2, 1))
-
-        '2.0'?: string; // error
-<<<<<<< HEAD
->'2.0' : Symbol(B3['20'], Decl(subtypingWithObjectMembers2.ts, 70, 22))
-=======
->'2.0' : Symbol(B3["2.0"], Decl(subtypingWithObjectMembers2.ts, 70, 22))
->>>>>>> d38f992c
-    }
-}
+//// [tests/cases/conformance/types/typeRelationships/subtypesAndSuperTypes/subtypingWithObjectMembers2.ts] ////
+
+=== subtypingWithObjectMembers2.ts ===
+interface Base {
+>Base : Symbol(Base, Decl(subtypingWithObjectMembers2.ts, 0, 0))
+
+    foo: string;
+>foo : Symbol(Base.foo, Decl(subtypingWithObjectMembers2.ts, 0, 16))
+}
+
+interface Derived extends Base {
+>Derived : Symbol(Derived, Decl(subtypingWithObjectMembers2.ts, 2, 1))
+>Base : Symbol(Base, Decl(subtypingWithObjectMembers2.ts, 0, 0))
+
+    bar: string;
+>bar : Symbol(Derived.bar, Decl(subtypingWithObjectMembers2.ts, 4, 32))
+}
+
+// N and M have the same name, same accessibility, same optionality, and N is a subtype of M
+// foo properties are valid, bar properties cause errors in the derived class declarations
+module NotOptional {
+>NotOptional : Symbol(NotOptional, Decl(subtypingWithObjectMembers2.ts, 6, 1))
+
+    interface A {
+>A : Symbol(A, Decl(subtypingWithObjectMembers2.ts, 10, 20))
+
+        foo: Base;
+>foo : Symbol(A.foo, Decl(subtypingWithObjectMembers2.ts, 11, 17))
+>Base : Symbol(Base, Decl(subtypingWithObjectMembers2.ts, 0, 0))
+
+        bar: Base;
+>bar : Symbol(A.bar, Decl(subtypingWithObjectMembers2.ts, 12, 18))
+>Base : Symbol(Base, Decl(subtypingWithObjectMembers2.ts, 0, 0))
+    }
+
+    interface B extends A {
+>B : Symbol(B, Decl(subtypingWithObjectMembers2.ts, 14, 5))
+>A : Symbol(A, Decl(subtypingWithObjectMembers2.ts, 10, 20))
+
+        foo: Derived; // ok
+>foo : Symbol(B.foo, Decl(subtypingWithObjectMembers2.ts, 16, 27))
+>Derived : Symbol(Derived, Decl(subtypingWithObjectMembers2.ts, 2, 1))
+
+        bar: string; // error
+>bar : Symbol(B.bar, Decl(subtypingWithObjectMembers2.ts, 17, 21))
+    }
+
+    interface A2 {
+>A2 : Symbol(A2, Decl(subtypingWithObjectMembers2.ts, 19, 5))
+
+        1: Base;
+>1 : Symbol(A2[1], Decl(subtypingWithObjectMembers2.ts, 21, 18))
+>Base : Symbol(Base, Decl(subtypingWithObjectMembers2.ts, 0, 0))
+
+        2.0: Base;
+>2.0 : Symbol(A2[2.0], Decl(subtypingWithObjectMembers2.ts, 22, 16))
+>Base : Symbol(Base, Decl(subtypingWithObjectMembers2.ts, 0, 0))
+    }
+
+    interface B2 extends A2 {
+>B2 : Symbol(B2, Decl(subtypingWithObjectMembers2.ts, 24, 5))
+>A2 : Symbol(A2, Decl(subtypingWithObjectMembers2.ts, 19, 5))
+
+        1: Derived; // ok
+>1 : Symbol(B2[1], Decl(subtypingWithObjectMembers2.ts, 26, 29))
+>Derived : Symbol(Derived, Decl(subtypingWithObjectMembers2.ts, 2, 1))
+
+        2: string; // error
+>2 : Symbol(B2[2], Decl(subtypingWithObjectMembers2.ts, 27, 19))
+    }
+
+    interface A3 {
+>A3 : Symbol(A3, Decl(subtypingWithObjectMembers2.ts, 29, 5))
+
+        '1': Base;
+>'1' : Symbol(A3['1'], Decl(subtypingWithObjectMembers2.ts, 31, 18))
+>Base : Symbol(Base, Decl(subtypingWithObjectMembers2.ts, 0, 0))
+
+        '2.0': Base;
+>'2.0' : Symbol(A3['2.0'], Decl(subtypingWithObjectMembers2.ts, 32, 18))
+>Base : Symbol(Base, Decl(subtypingWithObjectMembers2.ts, 0, 0))
+    }
+
+    interface B3 extends A3 {
+>B3 : Symbol(B3, Decl(subtypingWithObjectMembers2.ts, 34, 5))
+>A3 : Symbol(A3, Decl(subtypingWithObjectMembers2.ts, 29, 5))
+
+        '1': Derived; // ok
+>'1' : Symbol(B3['1'], Decl(subtypingWithObjectMembers2.ts, 36, 29))
+>Derived : Symbol(Derived, Decl(subtypingWithObjectMembers2.ts, 2, 1))
+
+        '2.0': string; // error
+>'2.0' : Symbol(B3['2.0'], Decl(subtypingWithObjectMembers2.ts, 37, 21))
+    }
+}
+
+// same cases as above but with optional
+module Optional {
+>Optional : Symbol(Optional, Decl(subtypingWithObjectMembers2.ts, 40, 1))
+
+    interface A {
+>A : Symbol(A, Decl(subtypingWithObjectMembers2.ts, 43, 17))
+
+        foo?: Base;
+>foo : Symbol(A.foo, Decl(subtypingWithObjectMembers2.ts, 44, 17))
+>Base : Symbol(Base, Decl(subtypingWithObjectMembers2.ts, 0, 0))
+
+        bar?: Base;
+>bar : Symbol(A.bar, Decl(subtypingWithObjectMembers2.ts, 45, 19))
+>Base : Symbol(Base, Decl(subtypingWithObjectMembers2.ts, 0, 0))
+    }
+
+    interface B extends A {
+>B : Symbol(B, Decl(subtypingWithObjectMembers2.ts, 47, 5))
+>A : Symbol(A, Decl(subtypingWithObjectMembers2.ts, 43, 17))
+
+        foo?: Derived; // ok
+>foo : Symbol(B.foo, Decl(subtypingWithObjectMembers2.ts, 49, 27))
+>Derived : Symbol(Derived, Decl(subtypingWithObjectMembers2.ts, 2, 1))
+
+        bar?: string; // error
+>bar : Symbol(B.bar, Decl(subtypingWithObjectMembers2.ts, 50, 22))
+    }
+
+    interface A2 {
+>A2 : Symbol(A2, Decl(subtypingWithObjectMembers2.ts, 52, 5))
+
+        1?: Base;
+>1 : Symbol(A2[1], Decl(subtypingWithObjectMembers2.ts, 54, 18))
+>Base : Symbol(Base, Decl(subtypingWithObjectMembers2.ts, 0, 0))
+
+        2.0?: Base;
+>2.0 : Symbol(A2[2.0], Decl(subtypingWithObjectMembers2.ts, 55, 17))
+>Base : Symbol(Base, Decl(subtypingWithObjectMembers2.ts, 0, 0))
+    }
+
+    interface B2 extends A2 {
+>B2 : Symbol(B2, Decl(subtypingWithObjectMembers2.ts, 57, 5))
+>A2 : Symbol(A2, Decl(subtypingWithObjectMembers2.ts, 52, 5))
+
+        1?: Derived; // ok
+>1 : Symbol(B2[1], Decl(subtypingWithObjectMembers2.ts, 59, 29))
+>Derived : Symbol(Derived, Decl(subtypingWithObjectMembers2.ts, 2, 1))
+
+        2?: string; // error
+>2 : Symbol(B2[2], Decl(subtypingWithObjectMembers2.ts, 60, 20))
+    }
+
+    interface A3 {
+>A3 : Symbol(A3, Decl(subtypingWithObjectMembers2.ts, 62, 5))
+
+        '1'?: Base;
+>'1' : Symbol(A3['1'], Decl(subtypingWithObjectMembers2.ts, 64, 18))
+>Base : Symbol(Base, Decl(subtypingWithObjectMembers2.ts, 0, 0))
+
+        '2.0'?: Base;
+>'2.0' : Symbol(A3['2.0'], Decl(subtypingWithObjectMembers2.ts, 65, 19))
+>Base : Symbol(Base, Decl(subtypingWithObjectMembers2.ts, 0, 0))
+    }
+
+    interface B3 extends A3 {
+>B3 : Symbol(B3, Decl(subtypingWithObjectMembers2.ts, 67, 5))
+>A3 : Symbol(A3, Decl(subtypingWithObjectMembers2.ts, 62, 5))
+
+        '1'?: Derived; // ok
+>'1' : Symbol(B3['1'], Decl(subtypingWithObjectMembers2.ts, 69, 29))
+>Derived : Symbol(Derived, Decl(subtypingWithObjectMembers2.ts, 2, 1))
+
+        '2.0'?: string; // error
+>'2.0' : Symbol(B3['2.0'], Decl(subtypingWithObjectMembers2.ts, 70, 22))
+    }
+}