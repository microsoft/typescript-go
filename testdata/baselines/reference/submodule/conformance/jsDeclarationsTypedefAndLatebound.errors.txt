LazySet.js(13,1): error TS2580: Cannot find name 'module'. Do you need to install type definitions for node? Try `npm i --save-dev @types/node`.
<<<<<<< HEAD
=======
index.js(1,17): error TS2580: Cannot find name 'require'. Do you need to install type definitions for node? Try `npm i --save-dev @types/node`.
index.js(3,12): error TS2749: 'LazySet' refers to a value, but is being used as a type here. Did you mean 'typeof LazySet'?
>>>>>>> 09b95922


==== index.js (0 errors) ====
    const LazySet = require("./LazySet");
<<<<<<< HEAD
=======
                    ~~~~~~~
!!! error TS2580: Cannot find name 'require'. Do you need to install type definitions for node? Try `npm i --save-dev @types/node`.
>>>>>>> 09b95922
    
    /** @type {LazySet} */
               ~~~~~~~
!!! error TS2749: 'LazySet' refers to a value, but is being used as a type here. Did you mean 'typeof LazySet'?
    const stringSet = undefined;
    stringSet.addAll(stringSet);
    
    
==== LazySet.js (1 errors) ====
    // Comment out this JSDoc, and note that the errors index.js go away.
    /**
     * @typedef {Object} SomeObject
     */
    class LazySet {
        /**
         * @param {LazySet} iterable
         */
        addAll(iterable) {}
        [Symbol.iterator]() {}
    }
    
    module.exports = LazySet;
    ~~~~~~
!!! error TS2580: Cannot find name 'module'. Do you need to install type definitions for node? Try `npm i --save-dev @types/node`.
    <|MERGE_RESOLUTION|>--- conflicted
+++ resolved
@@ -1,40 +1,31 @@
-LazySet.js(13,1): error TS2580: Cannot find name 'module'. Do you need to install type definitions for node? Try `npm i --save-dev @types/node`.
-<<<<<<< HEAD
-=======
-index.js(1,17): error TS2580: Cannot find name 'require'. Do you need to install type definitions for node? Try `npm i --save-dev @types/node`.
-index.js(3,12): error TS2749: 'LazySet' refers to a value, but is being used as a type here. Did you mean 'typeof LazySet'?
->>>>>>> 09b95922
-
-
-==== index.js (0 errors) ====
-    const LazySet = require("./LazySet");
-<<<<<<< HEAD
-=======
-                    ~~~~~~~
-!!! error TS2580: Cannot find name 'require'. Do you need to install type definitions for node? Try `npm i --save-dev @types/node`.
->>>>>>> 09b95922
-    
-    /** @type {LazySet} */
-               ~~~~~~~
-!!! error TS2749: 'LazySet' refers to a value, but is being used as a type here. Did you mean 'typeof LazySet'?
-    const stringSet = undefined;
-    stringSet.addAll(stringSet);
-    
-    
-==== LazySet.js (1 errors) ====
-    // Comment out this JSDoc, and note that the errors index.js go away.
-    /**
-     * @typedef {Object} SomeObject
-     */
-    class LazySet {
-        /**
-         * @param {LazySet} iterable
-         */
-        addAll(iterable) {}
-        [Symbol.iterator]() {}
-    }
-    
-    module.exports = LazySet;
-    ~~~~~~
-!!! error TS2580: Cannot find name 'module'. Do you need to install type definitions for node? Try `npm i --save-dev @types/node`.
+LazySet.js(13,1): error TS2580: Cannot find name 'module'. Do you need to install type definitions for node? Try `npm i --save-dev @types/node`.
+LazySet.js(13,1): error TS2309: An export assignment cannot be used in a module with other exported elements.
+
+
+==== index.js (0 errors) ====
+    const LazySet = require("./LazySet");
+    
+    /** @type {LazySet} */
+    const stringSet = undefined;
+    stringSet.addAll(stringSet);
+    
+    
+==== LazySet.js (2 errors) ====
+    // Comment out this JSDoc, and note that the errors index.js go away.
+    /**
+     * @typedef {Object} SomeObject
+     */
+    class LazySet {
+        /**
+         * @param {LazySet} iterable
+         */
+        addAll(iterable) {}
+        [Symbol.iterator]() {}
+    }
+    
+    module.exports = LazySet;
+    ~~~~~~
+!!! error TS2580: Cannot find name 'module'. Do you need to install type definitions for node? Try `npm i --save-dev @types/node`.
+    ~~~~~~~~~~~~~~~~~~~~~~~~
+!!! error TS2309: An export assignment cannot be used in a module with other exported elements.
     