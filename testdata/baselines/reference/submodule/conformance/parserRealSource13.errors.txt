parserRealSource13.ts(8,35): error TS2304: Cannot find name 'AST'.
parserRealSource13.ts(9,39): error TS2304: Cannot find name 'AST'.
parserRealSource13.ts(10,34): error TS2304: Cannot find name 'AST'.
parserRealSource13.ts(11,35): error TS2304: Cannot find name 'AST'.
parserRealSource13.ts(12,34): error TS2304: Cannot find name 'AST'.
parserRealSource13.ts(13,35): error TS2304: Cannot find name 'AST'.
parserRealSource13.ts(14,37): error TS2304: Cannot find name 'AST'.
parserRealSource13.ts(15,35): error TS2304: Cannot find name 'AST'.
parserRealSource13.ts(16,34): error TS2304: Cannot find name 'AST'.
parserRealSource13.ts(17,38): error TS2304: Cannot find name 'AST'.
parserRealSource13.ts(18,39): error TS2304: Cannot find name 'AST'.
parserRealSource13.ts(19,34): error TS2304: Cannot find name 'AST'.
parserRealSource13.ts(20,35): error TS2304: Cannot find name 'AST'.
parserRealSource13.ts(21,33): error TS2304: Cannot find name 'AST'.
parserRealSource13.ts(22,33): error TS2304: Cannot find name 'AST'.
parserRealSource13.ts(23,36): error TS2304: Cannot find name 'AST'.
parserRealSource13.ts(24,35): error TS2304: Cannot find name 'AST'.
parserRealSource13.ts(25,32): error TS2304: Cannot find name 'AST'.
parserRealSource13.ts(26,33): error TS2304: Cannot find name 'AST'.
parserRealSource13.ts(27,34): error TS2304: Cannot find name 'AST'.
parserRealSource13.ts(28,32): error TS2304: Cannot find name 'AST'.
parserRealSource13.ts(29,36): error TS2304: Cannot find name 'AST'.
parserRealSource13.ts(30,36): error TS2304: Cannot find name 'AST'.
parserRealSource13.ts(31,39): error TS2304: Cannot find name 'AST'.
parserRealSource13.ts(32,44): error TS2304: Cannot find name 'Identifier'.
parserRealSource13.ts(33,37): error TS2304: Cannot find name 'AST'.
parserRealSource13.ts(34,35): error TS2304: Cannot find name 'AST'.
parserRealSource13.ts(35,34): error TS2304: Cannot find name 'AST'.
parserRealSource13.ts(36,33): error TS2304: Cannot find name 'AST'.
parserRealSource13.ts(37,33): error TS2304: Cannot find name 'AST'.
parserRealSource13.ts(38,36): error TS2304: Cannot find name 'AST'.
parserRealSource13.ts(39,36): error TS2304: Cannot find name 'AST'.
parserRealSource13.ts(40,36): error TS2304: Cannot find name 'AST'.
parserRealSource13.ts(41,36): error TS2304: Cannot find name 'AST'.
parserRealSource13.ts(42,36): error TS2304: Cannot find name 'AST'.
parserRealSource13.ts(43,36): error TS2304: Cannot find name 'AST'.
parserRealSource13.ts(44,36): error TS2304: Cannot find name 'AST'.
parserRealSource13.ts(45,35): error TS2304: Cannot find name 'AST'.
parserRealSource13.ts(46,36): error TS2304: Cannot find name 'AST'.
parserRealSource13.ts(47,36): error TS2304: Cannot find name 'AST'.
parserRealSource13.ts(48,36): error TS2304: Cannot find name 'AST'.
parserRealSource13.ts(49,35): error TS2304: Cannot find name 'AST'.
parserRealSource13.ts(50,35): error TS2304: Cannot find name 'AST'.
parserRealSource13.ts(51,36): error TS2304: Cannot find name 'AST'.
parserRealSource13.ts(52,32): error TS2304: Cannot find name 'AST'.
parserRealSource13.ts(53,33): error TS2304: Cannot find name 'AST'.
parserRealSource13.ts(54,33): error TS2304: Cannot find name 'AST'.
parserRealSource13.ts(55,32): error TS2304: Cannot find name 'AST'.
parserRealSource13.ts(56,32): error TS2304: Cannot find name 'AST'.
parserRealSource13.ts(57,33): error TS2304: Cannot find name 'AST'.
parserRealSource13.ts(58,34): error TS2304: Cannot find name 'AST'.
parserRealSource13.ts(59,32): error TS2304: Cannot find name 'AST'.
parserRealSource13.ts(60,32): error TS2304: Cannot find name 'AST'.
parserRealSource13.ts(61,32): error TS2304: Cannot find name 'AST'.
parserRealSource13.ts(62,32): error TS2304: Cannot find name 'AST'.
parserRealSource13.ts(63,33): error TS2304: Cannot find name 'AST'.
parserRealSource13.ts(64,33): error TS2304: Cannot find name 'AST'.
parserRealSource13.ts(65,33): error TS2304: Cannot find name 'AST'.
parserRealSource13.ts(66,33): error TS2304: Cannot find name 'AST'.
parserRealSource13.ts(67,33): error TS2304: Cannot find name 'AST'.
parserRealSource13.ts(68,33): error TS2304: Cannot find name 'AST'.
parserRealSource13.ts(69,33): error TS2304: Cannot find name 'AST'.
parserRealSource13.ts(70,33): error TS2304: Cannot find name 'AST'.
parserRealSource13.ts(71,33): error TS2304: Cannot find name 'AST'.
parserRealSource13.ts(72,36): error TS2304: Cannot find name 'AST'.
parserRealSource13.ts(73,36): error TS2304: Cannot find name 'AST'.
parserRealSource13.ts(74,36): error TS2304: Cannot find name 'AST'.
parserRealSource13.ts(75,37): error TS2304: Cannot find name 'AST'.
parserRealSource13.ts(76,37): error TS2304: Cannot find name 'AST'.
parserRealSource13.ts(77,43): error TS2304: Cannot find name 'AST'.
parserRealSource13.ts(78,43): error TS2304: Cannot find name 'FuncDecl'.
parserRealSource13.ts(79,36): error TS2304: Cannot find name 'AST'.
parserRealSource13.ts(80,41): error TS2304: Cannot find name 'VarDecl'.
parserRealSource13.ts(81,37): error TS2304: Cannot find name 'AST'.
parserRealSource13.ts(82,36): error TS2304: Cannot find name 'AST'.
parserRealSource13.ts(83,35): error TS2304: Cannot find name 'AST'.
parserRealSource13.ts(84,38): error TS2304: Cannot find name 'AST'.
parserRealSource13.ts(85,35): error TS2304: Cannot find name 'AST'.
parserRealSource13.ts(86,33): error TS2304: Cannot find name 'AST'.
parserRealSource13.ts(87,35): error TS2304: Cannot find name 'AST'.
parserRealSource13.ts(88,32): error TS2304: Cannot find name 'AST'.
parserRealSource13.ts(89,35): error TS2304: Cannot find name 'AST'.
parserRealSource13.ts(90,37): error TS2304: Cannot find name 'AST'.
parserRealSource13.ts(91,37): error TS2304: Cannot find name 'Block'.
parserRealSource13.ts(92,34): error TS2304: Cannot find name 'AST'.
parserRealSource13.ts(93,36): error TS2304: Cannot find name 'AST'.
parserRealSource13.ts(94,33): error TS2304: Cannot find name 'AST'.
parserRealSource13.ts(95,38): error TS2304: Cannot find name 'AST'.
parserRealSource13.ts(96,40): error TS2304: Cannot find name 'AST'.
parserRealSource13.ts(97,37): error TS2304: Cannot find name 'AST'.
parserRealSource13.ts(98,35): error TS2304: Cannot find name 'AST'.
parserRealSource13.ts(99,38): error TS2304: Cannot find name 'ASTList'.
parserRealSource13.ts(100,39): error TS2304: Cannot find name 'Script'.
parserRealSource13.ts(101,46): error TS2304: Cannot find name 'AST'.
parserRealSource13.ts(102,60): error TS2304: Cannot find name 'InterfaceDeclaration'.
parserRealSource13.ts(103,54): error TS2304: Cannot find name 'ModuleDeclaration'.
parserRealSource13.ts(104,47): error TS2304: Cannot find name 'AST'.
parserRealSource13.ts(105,34): error TS2304: Cannot find name 'AST'.
parserRealSource13.ts(106,40): error TS2304: Cannot find name 'AST'.
parserRealSource13.ts(107,46): error TS2304: Cannot find name 'AST'.
parserRealSource13.ts(108,37): error TS2304: Cannot find name 'AST'.
parserRealSource13.ts(109,36): error TS2304: Cannot find name 'AST'.
parserRealSource13.ts(110,37): error TS2304: Cannot find name 'AST'.
parserRealSource13.ts(111,35): error TS2304: Cannot find name 'AST'.
parserRealSource13.ts(112,37): error TS2304: Cannot find name 'AST'.
parserRealSource13.ts(113,38): error TS2304: Cannot find name 'AST'.
parserRealSource13.ts(114,37): error TS2304: Cannot find name 'AST'.
parserRealSource13.ts(117,34): error TS2304: Cannot find name 'Script'.
parserRealSource13.ts(118,25): error TS2304: Cannot find name 'AST'.
parserRealSource13.ts(118,38): error TS2304: Cannot find name 'AST'.
parserRealSource13.ts(123,26): error TS2304: Cannot find name 'AST'.
parserRealSource13.ts(123,39): error TS2304: Cannot find name 'AST'.
<<<<<<< HEAD
parserRealSource13.ts(128,33): error TS2339: Property 'getAstWalkerFactory' does not exist on type '{ AstWalkerWithDetailCallback: { walk: (script: Script, callback: AstWalkerDetailCallback) => void; }; }'.
=======
parserRealSource13.ts(128,33): error TS2339: Property 'getAstWalkerFactory' does not exist on type 'typeof TypeScript'.
>>>>>>> 8b5072c5
parserRealSource13.ts(132,51): error TS2304: Cannot find name 'AST'.
parserRealSource13.ts(135,36): error TS2304: Cannot find name 'NodeType'.


==== parserRealSource13.ts (115 errors) ====
    // Copyright (c) Microsoft. All rights reserved. Licensed under the Apache License, Version 2.0. 
    // See LICENSE.txt in the project root for complete license information.
    
    ///<reference path='typescript.ts' />
    
    module TypeScript.AstWalkerWithDetailCallback {
        export interface AstWalkerDetailCallback {
            EmptyCallback? (pre, ast: AST): boolean;
                                      ~~~
!!! error TS2304: Cannot find name 'AST'.
            EmptyExprCallback? (pre, ast: AST): boolean;
                                          ~~~
!!! error TS2304: Cannot find name 'AST'.
            TrueCallback? (pre, ast: AST): boolean;
                                     ~~~
!!! error TS2304: Cannot find name 'AST'.
            FalseCallback? (pre, ast: AST): boolean;
                                      ~~~
!!! error TS2304: Cannot find name 'AST'.
            ThisCallback? (pre, ast: AST): boolean;
                                     ~~~
!!! error TS2304: Cannot find name 'AST'.
            SuperCallback? (pre, ast: AST): boolean;
                                      ~~~
!!! error TS2304: Cannot find name 'AST'.
            QStringCallback? (pre, ast: AST): boolean;
                                        ~~~
!!! error TS2304: Cannot find name 'AST'.
            RegexCallback? (pre, ast: AST): boolean;
                                      ~~~
!!! error TS2304: Cannot find name 'AST'.
            NullCallback? (pre, ast: AST): boolean;
                                     ~~~
!!! error TS2304: Cannot find name 'AST'.
            ArrayLitCallback? (pre, ast: AST): boolean;
                                         ~~~
!!! error TS2304: Cannot find name 'AST'.
            ObjectLitCallback? (pre, ast: AST): boolean;
                                          ~~~
!!! error TS2304: Cannot find name 'AST'.
            VoidCallback? (pre, ast: AST): boolean;
                                     ~~~
!!! error TS2304: Cannot find name 'AST'.
            CommaCallback? (pre, ast: AST): boolean;
                                      ~~~
!!! error TS2304: Cannot find name 'AST'.
            PosCallback? (pre, ast: AST): boolean;
                                    ~~~
!!! error TS2304: Cannot find name 'AST'.
            NegCallback? (pre, ast: AST): boolean;
                                    ~~~
!!! error TS2304: Cannot find name 'AST'.
            DeleteCallback? (pre, ast: AST): boolean;
                                       ~~~
!!! error TS2304: Cannot find name 'AST'.
            AwaitCallback? (pre, ast: AST): boolean;
                                      ~~~
!!! error TS2304: Cannot find name 'AST'.
            InCallback? (pre, ast: AST): boolean;
                                   ~~~
!!! error TS2304: Cannot find name 'AST'.
            DotCallback? (pre, ast: AST): boolean;
                                    ~~~
!!! error TS2304: Cannot find name 'AST'.
            FromCallback? (pre, ast: AST): boolean;
                                     ~~~
!!! error TS2304: Cannot find name 'AST'.
            IsCallback? (pre, ast: AST): boolean;
                                   ~~~
!!! error TS2304: Cannot find name 'AST'.
            InstOfCallback? (pre, ast: AST): boolean;
                                       ~~~
!!! error TS2304: Cannot find name 'AST'.
            TypeofCallback? (pre, ast: AST): boolean;
                                       ~~~
!!! error TS2304: Cannot find name 'AST'.
            NumberLitCallback? (pre, ast: AST): boolean;
                                          ~~~
!!! error TS2304: Cannot find name 'AST'.
            NameCallback? (pre, identifierAst: Identifier): boolean;
                                               ~~~~~~~~~~
!!! error TS2304: Cannot find name 'Identifier'.
            TypeRefCallback? (pre, ast: AST): boolean;
                                        ~~~
!!! error TS2304: Cannot find name 'AST'.
            IndexCallback? (pre, ast: AST): boolean;
                                      ~~~
!!! error TS2304: Cannot find name 'AST'.
            CallCallback? (pre, ast: AST): boolean;
                                     ~~~
!!! error TS2304: Cannot find name 'AST'.
            NewCallback? (pre, ast: AST): boolean;
                                    ~~~
!!! error TS2304: Cannot find name 'AST'.
            AsgCallback? (pre, ast: AST): boolean;
                                    ~~~
!!! error TS2304: Cannot find name 'AST'.
            AsgAddCallback? (pre, ast: AST): boolean;
                                       ~~~
!!! error TS2304: Cannot find name 'AST'.
            AsgSubCallback? (pre, ast: AST): boolean;
                                       ~~~
!!! error TS2304: Cannot find name 'AST'.
            AsgDivCallback? (pre, ast: AST): boolean;
                                       ~~~
!!! error TS2304: Cannot find name 'AST'.
            AsgMulCallback? (pre, ast: AST): boolean;
                                       ~~~
!!! error TS2304: Cannot find name 'AST'.
            AsgModCallback? (pre, ast: AST): boolean;
                                       ~~~
!!! error TS2304: Cannot find name 'AST'.
            AsgAndCallback? (pre, ast: AST): boolean;
                                       ~~~
!!! error TS2304: Cannot find name 'AST'.
            AsgXorCallback? (pre, ast: AST): boolean;
                                       ~~~
!!! error TS2304: Cannot find name 'AST'.
            AsgOrCallback? (pre, ast: AST): boolean;
                                      ~~~
!!! error TS2304: Cannot find name 'AST'.
            AsgLshCallback? (pre, ast: AST): boolean;
                                       ~~~
!!! error TS2304: Cannot find name 'AST'.
            AsgRshCallback? (pre, ast: AST): boolean;
                                       ~~~
!!! error TS2304: Cannot find name 'AST'.
            AsgRs2Callback? (pre, ast: AST): boolean;
                                       ~~~
!!! error TS2304: Cannot find name 'AST'.
            QMarkCallback? (pre, ast: AST): boolean;
                                      ~~~
!!! error TS2304: Cannot find name 'AST'.
            LogOrCallback? (pre, ast: AST): boolean;
                                      ~~~
!!! error TS2304: Cannot find name 'AST'.
            LogAndCallback? (pre, ast: AST): boolean;
                                       ~~~
!!! error TS2304: Cannot find name 'AST'.
            OrCallback? (pre, ast: AST): boolean;
                                   ~~~
!!! error TS2304: Cannot find name 'AST'.
            XorCallback? (pre, ast: AST): boolean;
                                    ~~~
!!! error TS2304: Cannot find name 'AST'.
            AndCallback? (pre, ast: AST): boolean;
                                    ~~~
!!! error TS2304: Cannot find name 'AST'.
            EqCallback? (pre, ast: AST): boolean;
                                   ~~~
!!! error TS2304: Cannot find name 'AST'.
            NeCallback? (pre, ast: AST): boolean;
                                   ~~~
!!! error TS2304: Cannot find name 'AST'.
            EqvCallback? (pre, ast: AST): boolean;
                                    ~~~
!!! error TS2304: Cannot find name 'AST'.
            NEqvCallback? (pre, ast: AST): boolean;
                                     ~~~
!!! error TS2304: Cannot find name 'AST'.
            LtCallback? (pre, ast: AST): boolean;
                                   ~~~
!!! error TS2304: Cannot find name 'AST'.
            LeCallback? (pre, ast: AST): boolean;
                                   ~~~
!!! error TS2304: Cannot find name 'AST'.
            GtCallback? (pre, ast: AST): boolean;
                                   ~~~
!!! error TS2304: Cannot find name 'AST'.
            GeCallback? (pre, ast: AST): boolean;
                                   ~~~
!!! error TS2304: Cannot find name 'AST'.
            AddCallback? (pre, ast: AST): boolean;
                                    ~~~
!!! error TS2304: Cannot find name 'AST'.
            SubCallback? (pre, ast: AST): boolean;
                                    ~~~
!!! error TS2304: Cannot find name 'AST'.
            MulCallback? (pre, ast: AST): boolean;
                                    ~~~
!!! error TS2304: Cannot find name 'AST'.
            DivCallback? (pre, ast: AST): boolean;
                                    ~~~
!!! error TS2304: Cannot find name 'AST'.
            ModCallback? (pre, ast: AST): boolean;
                                    ~~~
!!! error TS2304: Cannot find name 'AST'.
            LshCallback? (pre, ast: AST): boolean;
                                    ~~~
!!! error TS2304: Cannot find name 'AST'.
            RshCallback? (pre, ast: AST): boolean;
                                    ~~~
!!! error TS2304: Cannot find name 'AST'.
            Rs2Callback? (pre, ast: AST): boolean;
                                    ~~~
!!! error TS2304: Cannot find name 'AST'.
            NotCallback? (pre, ast: AST): boolean;
                                    ~~~
!!! error TS2304: Cannot find name 'AST'.
            LogNotCallback? (pre, ast: AST): boolean;
                                       ~~~
!!! error TS2304: Cannot find name 'AST'.
            IncPreCallback? (pre, ast: AST): boolean;
                                       ~~~
!!! error TS2304: Cannot find name 'AST'.
            DecPreCallback? (pre, ast: AST): boolean;
                                       ~~~
!!! error TS2304: Cannot find name 'AST'.
            IncPostCallback? (pre, ast: AST): boolean;
                                        ~~~
!!! error TS2304: Cannot find name 'AST'.
            DecPostCallback? (pre, ast: AST): boolean;
                                        ~~~
!!! error TS2304: Cannot find name 'AST'.
            TypeAssertionCallback? (pre, ast: AST): boolean;
                                              ~~~
!!! error TS2304: Cannot find name 'AST'.
            FuncDeclCallback? (pre, funcDecl: FuncDecl): boolean;
                                              ~~~~~~~~
!!! error TS2304: Cannot find name 'FuncDecl'.
            MemberCallback? (pre, ast: AST): boolean;
                                       ~~~
!!! error TS2304: Cannot find name 'AST'.
            VarDeclCallback? (pre, varDecl: VarDecl): boolean;
                                            ~~~~~~~
!!! error TS2304: Cannot find name 'VarDecl'.
            ArgDeclCallback? (pre, ast: AST): boolean;
                                        ~~~
!!! error TS2304: Cannot find name 'AST'.
            ReturnCallback? (pre, ast: AST): boolean;
                                       ~~~
!!! error TS2304: Cannot find name 'AST'.
            BreakCallback? (pre, ast: AST): boolean;
                                      ~~~
!!! error TS2304: Cannot find name 'AST'.
            ContinueCallback? (pre, ast: AST): boolean;
                                         ~~~
!!! error TS2304: Cannot find name 'AST'.
            ThrowCallback? (pre, ast: AST): boolean;
                                      ~~~
!!! error TS2304: Cannot find name 'AST'.
            ForCallback? (pre, ast: AST): boolean;
                                    ~~~
!!! error TS2304: Cannot find name 'AST'.
            ForInCallback? (pre, ast: AST): boolean;
                                      ~~~
!!! error TS2304: Cannot find name 'AST'.
            IfCallback? (pre, ast: AST): boolean;
                                   ~~~
!!! error TS2304: Cannot find name 'AST'.
            WhileCallback? (pre, ast: AST): boolean;
                                      ~~~
!!! error TS2304: Cannot find name 'AST'.
            DoWhileCallback? (pre, ast: AST): boolean;
                                        ~~~
!!! error TS2304: Cannot find name 'AST'.
            BlockCallback? (pre, block: Block): boolean;
                                        ~~~~~
!!! error TS2304: Cannot find name 'Block'.
            CaseCallback? (pre, ast: AST): boolean;
                                     ~~~
!!! error TS2304: Cannot find name 'AST'.
            SwitchCallback? (pre, ast: AST): boolean;
                                       ~~~
!!! error TS2304: Cannot find name 'AST'.
            TryCallback? (pre, ast: AST): boolean;
                                    ~~~
!!! error TS2304: Cannot find name 'AST'.
            TryCatchCallback? (pre, ast: AST): boolean;
                                         ~~~
!!! error TS2304: Cannot find name 'AST'.
            TryFinallyCallback? (pre, ast: AST): boolean;
                                           ~~~
!!! error TS2304: Cannot find name 'AST'.
            FinallyCallback? (pre, ast: AST): boolean;
                                        ~~~
!!! error TS2304: Cannot find name 'AST'.
            CatchCallback? (pre, ast: AST): boolean;
                                      ~~~
!!! error TS2304: Cannot find name 'AST'.
            ListCallback? (pre, astList: ASTList): boolean;
                                         ~~~~~~~
!!! error TS2304: Cannot find name 'ASTList'.
            ScriptCallback? (pre, script: Script): boolean;
                                          ~~~~~~
!!! error TS2304: Cannot find name 'Script'.
            ClassDeclarationCallback? (pre, ast: AST): boolean;
                                                 ~~~
!!! error TS2304: Cannot find name 'AST'.
            InterfaceDeclarationCallback? (pre, interfaceDecl: InterfaceDeclaration): boolean;
                                                               ~~~~~~~~~~~~~~~~~~~~
!!! error TS2304: Cannot find name 'InterfaceDeclaration'.
            ModuleDeclarationCallback? (pre, moduleDecl: ModuleDeclaration): boolean;
                                                         ~~~~~~~~~~~~~~~~~
!!! error TS2304: Cannot find name 'ModuleDeclaration'.
            ImportDeclarationCallback? (pre, ast: AST): boolean;
                                                  ~~~
!!! error TS2304: Cannot find name 'AST'.
            WithCallback? (pre, ast: AST): boolean;
                                     ~~~
!!! error TS2304: Cannot find name 'AST'.
            LabelCallback? (pre, labelAST: AST): boolean;
                                           ~~~
!!! error TS2304: Cannot find name 'AST'.
            LabeledStatementCallback? (pre, ast: AST): boolean;
                                                 ~~~
!!! error TS2304: Cannot find name 'AST'.
            EBStartCallback? (pre, ast: AST): boolean;
                                        ~~~
!!! error TS2304: Cannot find name 'AST'.
            GotoEBCallback? (pre, ast: AST): boolean;
                                       ~~~
!!! error TS2304: Cannot find name 'AST'.
            EndCodeCallback? (pre, ast: AST): boolean;
                                        ~~~
!!! error TS2304: Cannot find name 'AST'.
            ErrorCallback? (pre, ast: AST): boolean;
                                      ~~~
!!! error TS2304: Cannot find name 'AST'.
            CommentCallback? (pre, ast: AST): boolean;
                                        ~~~
!!! error TS2304: Cannot find name 'AST'.
            DebuggerCallback? (pre, ast: AST): boolean;
                                         ~~~
!!! error TS2304: Cannot find name 'AST'.
            DefaultCallback? (pre, ast: AST): boolean;
                                        ~~~
!!! error TS2304: Cannot find name 'AST'.
        }
    
        export function walk(script: Script, callback: AstWalkerDetailCallback): void {
                                     ~~~~~~
!!! error TS2304: Cannot find name 'Script'.
            var pre = (cur: AST, parent: AST) => {
                            ~~~
!!! error TS2304: Cannot find name 'AST'.
                                         ~~~
!!! error TS2304: Cannot find name 'AST'.
                walker.options.goChildren = AstWalkerCallback(true, cur, callback);
                return cur;
            }
    
            var post = (cur: AST, parent: AST) => {
                             ~~~
!!! error TS2304: Cannot find name 'AST'.
                                          ~~~
!!! error TS2304: Cannot find name 'AST'.
                AstWalkerCallback(false, cur, callback);
                return cur;
            }
    
            var walker = TypeScript.getAstWalkerFactory().getWalker(pre, post);
                                    ~~~~~~~~~~~~~~~~~~~
<<<<<<< HEAD
!!! error TS2339: Property 'getAstWalkerFactory' does not exist on type '{ AstWalkerWithDetailCallback: { walk: (script: Script, callback: AstWalkerDetailCallback) => void; }; }'.
=======
!!! error TS2339: Property 'getAstWalkerFactory' does not exist on type 'typeof TypeScript'.
>>>>>>> 8b5072c5
            walker.walk(script, null);
        }
    
        function AstWalkerCallback(pre: boolean, ast: AST, callback: AstWalkerDetailCallback): boolean {
                                                      ~~~
!!! error TS2304: Cannot find name 'AST'.
            // See if the Callback needs to be handled using specific one or default one
            var nodeType = ast.nodeType;
            var callbackString = (<any>NodeType)._map[nodeType] + "Callback";
                                       ~~~~~~~~
!!! error TS2304: Cannot find name 'NodeType'.
            if (callback[callbackString]) {
                return callback[callbackString](pre, ast);
            }
    
            if (callback.DefaultCallback) {
                return callback.DefaultCallback(pre, ast);
            }
    
            return true;
        }
    }<|MERGE_RESOLUTION|>--- conflicted
+++ resolved
@@ -1,502 +1,494 @@
-parserRealSource13.ts(8,35): error TS2304: Cannot find name 'AST'.
-parserRealSource13.ts(9,39): error TS2304: Cannot find name 'AST'.
-parserRealSource13.ts(10,34): error TS2304: Cannot find name 'AST'.
-parserRealSource13.ts(11,35): error TS2304: Cannot find name 'AST'.
-parserRealSource13.ts(12,34): error TS2304: Cannot find name 'AST'.
-parserRealSource13.ts(13,35): error TS2304: Cannot find name 'AST'.
-parserRealSource13.ts(14,37): error TS2304: Cannot find name 'AST'.
-parserRealSource13.ts(15,35): error TS2304: Cannot find name 'AST'.
-parserRealSource13.ts(16,34): error TS2304: Cannot find name 'AST'.
-parserRealSource13.ts(17,38): error TS2304: Cannot find name 'AST'.
-parserRealSource13.ts(18,39): error TS2304: Cannot find name 'AST'.
-parserRealSource13.ts(19,34): error TS2304: Cannot find name 'AST'.
-parserRealSource13.ts(20,35): error TS2304: Cannot find name 'AST'.
-parserRealSource13.ts(21,33): error TS2304: Cannot find name 'AST'.
-parserRealSource13.ts(22,33): error TS2304: Cannot find name 'AST'.
-parserRealSource13.ts(23,36): error TS2304: Cannot find name 'AST'.
-parserRealSource13.ts(24,35): error TS2304: Cannot find name 'AST'.
-parserRealSource13.ts(25,32): error TS2304: Cannot find name 'AST'.
-parserRealSource13.ts(26,33): error TS2304: Cannot find name 'AST'.
-parserRealSource13.ts(27,34): error TS2304: Cannot find name 'AST'.
-parserRealSource13.ts(28,32): error TS2304: Cannot find name 'AST'.
-parserRealSource13.ts(29,36): error TS2304: Cannot find name 'AST'.
-parserRealSource13.ts(30,36): error TS2304: Cannot find name 'AST'.
-parserRealSource13.ts(31,39): error TS2304: Cannot find name 'AST'.
-parserRealSource13.ts(32,44): error TS2304: Cannot find name 'Identifier'.
-parserRealSource13.ts(33,37): error TS2304: Cannot find name 'AST'.
-parserRealSource13.ts(34,35): error TS2304: Cannot find name 'AST'.
-parserRealSource13.ts(35,34): error TS2304: Cannot find name 'AST'.
-parserRealSource13.ts(36,33): error TS2304: Cannot find name 'AST'.
-parserRealSource13.ts(37,33): error TS2304: Cannot find name 'AST'.
-parserRealSource13.ts(38,36): error TS2304: Cannot find name 'AST'.
-parserRealSource13.ts(39,36): error TS2304: Cannot find name 'AST'.
-parserRealSource13.ts(40,36): error TS2304: Cannot find name 'AST'.
-parserRealSource13.ts(41,36): error TS2304: Cannot find name 'AST'.
-parserRealSource13.ts(42,36): error TS2304: Cannot find name 'AST'.
-parserRealSource13.ts(43,36): error TS2304: Cannot find name 'AST'.
-parserRealSource13.ts(44,36): error TS2304: Cannot find name 'AST'.
-parserRealSource13.ts(45,35): error TS2304: Cannot find name 'AST'.
-parserRealSource13.ts(46,36): error TS2304: Cannot find name 'AST'.
-parserRealSource13.ts(47,36): error TS2304: Cannot find name 'AST'.
-parserRealSource13.ts(48,36): error TS2304: Cannot find name 'AST'.
-parserRealSource13.ts(49,35): error TS2304: Cannot find name 'AST'.
-parserRealSource13.ts(50,35): error TS2304: Cannot find name 'AST'.
-parserRealSource13.ts(51,36): error TS2304: Cannot find name 'AST'.
-parserRealSource13.ts(52,32): error TS2304: Cannot find name 'AST'.
-parserRealSource13.ts(53,33): error TS2304: Cannot find name 'AST'.
-parserRealSource13.ts(54,33): error TS2304: Cannot find name 'AST'.
-parserRealSource13.ts(55,32): error TS2304: Cannot find name 'AST'.
-parserRealSource13.ts(56,32): error TS2304: Cannot find name 'AST'.
-parserRealSource13.ts(57,33): error TS2304: Cannot find name 'AST'.
-parserRealSource13.ts(58,34): error TS2304: Cannot find name 'AST'.
-parserRealSource13.ts(59,32): error TS2304: Cannot find name 'AST'.
-parserRealSource13.ts(60,32): error TS2304: Cannot find name 'AST'.
-parserRealSource13.ts(61,32): error TS2304: Cannot find name 'AST'.
-parserRealSource13.ts(62,32): error TS2304: Cannot find name 'AST'.
-parserRealSource13.ts(63,33): error TS2304: Cannot find name 'AST'.
-parserRealSource13.ts(64,33): error TS2304: Cannot find name 'AST'.
-parserRealSource13.ts(65,33): error TS2304: Cannot find name 'AST'.
-parserRealSource13.ts(66,33): error TS2304: Cannot find name 'AST'.
-parserRealSource13.ts(67,33): error TS2304: Cannot find name 'AST'.
-parserRealSource13.ts(68,33): error TS2304: Cannot find name 'AST'.
-parserRealSource13.ts(69,33): error TS2304: Cannot find name 'AST'.
-parserRealSource13.ts(70,33): error TS2304: Cannot find name 'AST'.
-parserRealSource13.ts(71,33): error TS2304: Cannot find name 'AST'.
-parserRealSource13.ts(72,36): error TS2304: Cannot find name 'AST'.
-parserRealSource13.ts(73,36): error TS2304: Cannot find name 'AST'.
-parserRealSource13.ts(74,36): error TS2304: Cannot find name 'AST'.
-parserRealSource13.ts(75,37): error TS2304: Cannot find name 'AST'.
-parserRealSource13.ts(76,37): error TS2304: Cannot find name 'AST'.
-parserRealSource13.ts(77,43): error TS2304: Cannot find name 'AST'.
-parserRealSource13.ts(78,43): error TS2304: Cannot find name 'FuncDecl'.
-parserRealSource13.ts(79,36): error TS2304: Cannot find name 'AST'.
-parserRealSource13.ts(80,41): error TS2304: Cannot find name 'VarDecl'.
-parserRealSource13.ts(81,37): error TS2304: Cannot find name 'AST'.
-parserRealSource13.ts(82,36): error TS2304: Cannot find name 'AST'.
-parserRealSource13.ts(83,35): error TS2304: Cannot find name 'AST'.
-parserRealSource13.ts(84,38): error TS2304: Cannot find name 'AST'.
-parserRealSource13.ts(85,35): error TS2304: Cannot find name 'AST'.
-parserRealSource13.ts(86,33): error TS2304: Cannot find name 'AST'.
-parserRealSource13.ts(87,35): error TS2304: Cannot find name 'AST'.
-parserRealSource13.ts(88,32): error TS2304: Cannot find name 'AST'.
-parserRealSource13.ts(89,35): error TS2304: Cannot find name 'AST'.
-parserRealSource13.ts(90,37): error TS2304: Cannot find name 'AST'.
-parserRealSource13.ts(91,37): error TS2304: Cannot find name 'Block'.
-parserRealSource13.ts(92,34): error TS2304: Cannot find name 'AST'.
-parserRealSource13.ts(93,36): error TS2304: Cannot find name 'AST'.
-parserRealSource13.ts(94,33): error TS2304: Cannot find name 'AST'.
-parserRealSource13.ts(95,38): error TS2304: Cannot find name 'AST'.
-parserRealSource13.ts(96,40): error TS2304: Cannot find name 'AST'.
-parserRealSource13.ts(97,37): error TS2304: Cannot find name 'AST'.
-parserRealSource13.ts(98,35): error TS2304: Cannot find name 'AST'.
-parserRealSource13.ts(99,38): error TS2304: Cannot find name 'ASTList'.
-parserRealSource13.ts(100,39): error TS2304: Cannot find name 'Script'.
-parserRealSource13.ts(101,46): error TS2304: Cannot find name 'AST'.
-parserRealSource13.ts(102,60): error TS2304: Cannot find name 'InterfaceDeclaration'.
-parserRealSource13.ts(103,54): error TS2304: Cannot find name 'ModuleDeclaration'.
-parserRealSource13.ts(104,47): error TS2304: Cannot find name 'AST'.
-parserRealSource13.ts(105,34): error TS2304: Cannot find name 'AST'.
-parserRealSource13.ts(106,40): error TS2304: Cannot find name 'AST'.
-parserRealSource13.ts(107,46): error TS2304: Cannot find name 'AST'.
-parserRealSource13.ts(108,37): error TS2304: Cannot find name 'AST'.
-parserRealSource13.ts(109,36): error TS2304: Cannot find name 'AST'.
-parserRealSource13.ts(110,37): error TS2304: Cannot find name 'AST'.
-parserRealSource13.ts(111,35): error TS2304: Cannot find name 'AST'.
-parserRealSource13.ts(112,37): error TS2304: Cannot find name 'AST'.
-parserRealSource13.ts(113,38): error TS2304: Cannot find name 'AST'.
-parserRealSource13.ts(114,37): error TS2304: Cannot find name 'AST'.
-parserRealSource13.ts(117,34): error TS2304: Cannot find name 'Script'.
-parserRealSource13.ts(118,25): error TS2304: Cannot find name 'AST'.
-parserRealSource13.ts(118,38): error TS2304: Cannot find name 'AST'.
-parserRealSource13.ts(123,26): error TS2304: Cannot find name 'AST'.
-parserRealSource13.ts(123,39): error TS2304: Cannot find name 'AST'.
-<<<<<<< HEAD
-parserRealSource13.ts(128,33): error TS2339: Property 'getAstWalkerFactory' does not exist on type '{ AstWalkerWithDetailCallback: { walk: (script: Script, callback: AstWalkerDetailCallback) => void; }; }'.
-=======
-parserRealSource13.ts(128,33): error TS2339: Property 'getAstWalkerFactory' does not exist on type 'typeof TypeScript'.
->>>>>>> 8b5072c5
-parserRealSource13.ts(132,51): error TS2304: Cannot find name 'AST'.
-parserRealSource13.ts(135,36): error TS2304: Cannot find name 'NodeType'.
-
-
-==== parserRealSource13.ts (115 errors) ====
-    // Copyright (c) Microsoft. All rights reserved. Licensed under the Apache License, Version 2.0. 
-    // See LICENSE.txt in the project root for complete license information.
-    
-    ///<reference path='typescript.ts' />
-    
-    module TypeScript.AstWalkerWithDetailCallback {
-        export interface AstWalkerDetailCallback {
-            EmptyCallback? (pre, ast: AST): boolean;
-                                      ~~~
-!!! error TS2304: Cannot find name 'AST'.
-            EmptyExprCallback? (pre, ast: AST): boolean;
-                                          ~~~
-!!! error TS2304: Cannot find name 'AST'.
-            TrueCallback? (pre, ast: AST): boolean;
-                                     ~~~
-!!! error TS2304: Cannot find name 'AST'.
-            FalseCallback? (pre, ast: AST): boolean;
-                                      ~~~
-!!! error TS2304: Cannot find name 'AST'.
-            ThisCallback? (pre, ast: AST): boolean;
-                                     ~~~
-!!! error TS2304: Cannot find name 'AST'.
-            SuperCallback? (pre, ast: AST): boolean;
-                                      ~~~
-!!! error TS2304: Cannot find name 'AST'.
-            QStringCallback? (pre, ast: AST): boolean;
-                                        ~~~
-!!! error TS2304: Cannot find name 'AST'.
-            RegexCallback? (pre, ast: AST): boolean;
-                                      ~~~
-!!! error TS2304: Cannot find name 'AST'.
-            NullCallback? (pre, ast: AST): boolean;
-                                     ~~~
-!!! error TS2304: Cannot find name 'AST'.
-            ArrayLitCallback? (pre, ast: AST): boolean;
-                                         ~~~
-!!! error TS2304: Cannot find name 'AST'.
-            ObjectLitCallback? (pre, ast: AST): boolean;
-                                          ~~~
-!!! error TS2304: Cannot find name 'AST'.
-            VoidCallback? (pre, ast: AST): boolean;
-                                     ~~~
-!!! error TS2304: Cannot find name 'AST'.
-            CommaCallback? (pre, ast: AST): boolean;
-                                      ~~~
-!!! error TS2304: Cannot find name 'AST'.
-            PosCallback? (pre, ast: AST): boolean;
-                                    ~~~
-!!! error TS2304: Cannot find name 'AST'.
-            NegCallback? (pre, ast: AST): boolean;
-                                    ~~~
-!!! error TS2304: Cannot find name 'AST'.
-            DeleteCallback? (pre, ast: AST): boolean;
-                                       ~~~
-!!! error TS2304: Cannot find name 'AST'.
-            AwaitCallback? (pre, ast: AST): boolean;
-                                      ~~~
-!!! error TS2304: Cannot find name 'AST'.
-            InCallback? (pre, ast: AST): boolean;
-                                   ~~~
-!!! error TS2304: Cannot find name 'AST'.
-            DotCallback? (pre, ast: AST): boolean;
-                                    ~~~
-!!! error TS2304: Cannot find name 'AST'.
-            FromCallback? (pre, ast: AST): boolean;
-                                     ~~~
-!!! error TS2304: Cannot find name 'AST'.
-            IsCallback? (pre, ast: AST): boolean;
-                                   ~~~
-!!! error TS2304: Cannot find name 'AST'.
-            InstOfCallback? (pre, ast: AST): boolean;
-                                       ~~~
-!!! error TS2304: Cannot find name 'AST'.
-            TypeofCallback? (pre, ast: AST): boolean;
-                                       ~~~
-!!! error TS2304: Cannot find name 'AST'.
-            NumberLitCallback? (pre, ast: AST): boolean;
-                                          ~~~
-!!! error TS2304: Cannot find name 'AST'.
-            NameCallback? (pre, identifierAst: Identifier): boolean;
-                                               ~~~~~~~~~~
-!!! error TS2304: Cannot find name 'Identifier'.
-            TypeRefCallback? (pre, ast: AST): boolean;
-                                        ~~~
-!!! error TS2304: Cannot find name 'AST'.
-            IndexCallback? (pre, ast: AST): boolean;
-                                      ~~~
-!!! error TS2304: Cannot find name 'AST'.
-            CallCallback? (pre, ast: AST): boolean;
-                                     ~~~
-!!! error TS2304: Cannot find name 'AST'.
-            NewCallback? (pre, ast: AST): boolean;
-                                    ~~~
-!!! error TS2304: Cannot find name 'AST'.
-            AsgCallback? (pre, ast: AST): boolean;
-                                    ~~~
-!!! error TS2304: Cannot find name 'AST'.
-            AsgAddCallback? (pre, ast: AST): boolean;
-                                       ~~~
-!!! error TS2304: Cannot find name 'AST'.
-            AsgSubCallback? (pre, ast: AST): boolean;
-                                       ~~~
-!!! error TS2304: Cannot find name 'AST'.
-            AsgDivCallback? (pre, ast: AST): boolean;
-                                       ~~~
-!!! error TS2304: Cannot find name 'AST'.
-            AsgMulCallback? (pre, ast: AST): boolean;
-                                       ~~~
-!!! error TS2304: Cannot find name 'AST'.
-            AsgModCallback? (pre, ast: AST): boolean;
-                                       ~~~
-!!! error TS2304: Cannot find name 'AST'.
-            AsgAndCallback? (pre, ast: AST): boolean;
-                                       ~~~
-!!! error TS2304: Cannot find name 'AST'.
-            AsgXorCallback? (pre, ast: AST): boolean;
-                                       ~~~
-!!! error TS2304: Cannot find name 'AST'.
-            AsgOrCallback? (pre, ast: AST): boolean;
-                                      ~~~
-!!! error TS2304: Cannot find name 'AST'.
-            AsgLshCallback? (pre, ast: AST): boolean;
-                                       ~~~
-!!! error TS2304: Cannot find name 'AST'.
-            AsgRshCallback? (pre, ast: AST): boolean;
-                                       ~~~
-!!! error TS2304: Cannot find name 'AST'.
-            AsgRs2Callback? (pre, ast: AST): boolean;
-                                       ~~~
-!!! error TS2304: Cannot find name 'AST'.
-            QMarkCallback? (pre, ast: AST): boolean;
-                                      ~~~
-!!! error TS2304: Cannot find name 'AST'.
-            LogOrCallback? (pre, ast: AST): boolean;
-                                      ~~~
-!!! error TS2304: Cannot find name 'AST'.
-            LogAndCallback? (pre, ast: AST): boolean;
-                                       ~~~
-!!! error TS2304: Cannot find name 'AST'.
-            OrCallback? (pre, ast: AST): boolean;
-                                   ~~~
-!!! error TS2304: Cannot find name 'AST'.
-            XorCallback? (pre, ast: AST): boolean;
-                                    ~~~
-!!! error TS2304: Cannot find name 'AST'.
-            AndCallback? (pre, ast: AST): boolean;
-                                    ~~~
-!!! error TS2304: Cannot find name 'AST'.
-            EqCallback? (pre, ast: AST): boolean;
-                                   ~~~
-!!! error TS2304: Cannot find name 'AST'.
-            NeCallback? (pre, ast: AST): boolean;
-                                   ~~~
-!!! error TS2304: Cannot find name 'AST'.
-            EqvCallback? (pre, ast: AST): boolean;
-                                    ~~~
-!!! error TS2304: Cannot find name 'AST'.
-            NEqvCallback? (pre, ast: AST): boolean;
-                                     ~~~
-!!! error TS2304: Cannot find name 'AST'.
-            LtCallback? (pre, ast: AST): boolean;
-                                   ~~~
-!!! error TS2304: Cannot find name 'AST'.
-            LeCallback? (pre, ast: AST): boolean;
-                                   ~~~
-!!! error TS2304: Cannot find name 'AST'.
-            GtCallback? (pre, ast: AST): boolean;
-                                   ~~~
-!!! error TS2304: Cannot find name 'AST'.
-            GeCallback? (pre, ast: AST): boolean;
-                                   ~~~
-!!! error TS2304: Cannot find name 'AST'.
-            AddCallback? (pre, ast: AST): boolean;
-                                    ~~~
-!!! error TS2304: Cannot find name 'AST'.
-            SubCallback? (pre, ast: AST): boolean;
-                                    ~~~
-!!! error TS2304: Cannot find name 'AST'.
-            MulCallback? (pre, ast: AST): boolean;
-                                    ~~~
-!!! error TS2304: Cannot find name 'AST'.
-            DivCallback? (pre, ast: AST): boolean;
-                                    ~~~
-!!! error TS2304: Cannot find name 'AST'.
-            ModCallback? (pre, ast: AST): boolean;
-                                    ~~~
-!!! error TS2304: Cannot find name 'AST'.
-            LshCallback? (pre, ast: AST): boolean;
-                                    ~~~
-!!! error TS2304: Cannot find name 'AST'.
-            RshCallback? (pre, ast: AST): boolean;
-                                    ~~~
-!!! error TS2304: Cannot find name 'AST'.
-            Rs2Callback? (pre, ast: AST): boolean;
-                                    ~~~
-!!! error TS2304: Cannot find name 'AST'.
-            NotCallback? (pre, ast: AST): boolean;
-                                    ~~~
-!!! error TS2304: Cannot find name 'AST'.
-            LogNotCallback? (pre, ast: AST): boolean;
-                                       ~~~
-!!! error TS2304: Cannot find name 'AST'.
-            IncPreCallback? (pre, ast: AST): boolean;
-                                       ~~~
-!!! error TS2304: Cannot find name 'AST'.
-            DecPreCallback? (pre, ast: AST): boolean;
-                                       ~~~
-!!! error TS2304: Cannot find name 'AST'.
-            IncPostCallback? (pre, ast: AST): boolean;
-                                        ~~~
-!!! error TS2304: Cannot find name 'AST'.
-            DecPostCallback? (pre, ast: AST): boolean;
-                                        ~~~
-!!! error TS2304: Cannot find name 'AST'.
-            TypeAssertionCallback? (pre, ast: AST): boolean;
-                                              ~~~
-!!! error TS2304: Cannot find name 'AST'.
-            FuncDeclCallback? (pre, funcDecl: FuncDecl): boolean;
-                                              ~~~~~~~~
-!!! error TS2304: Cannot find name 'FuncDecl'.
-            MemberCallback? (pre, ast: AST): boolean;
-                                       ~~~
-!!! error TS2304: Cannot find name 'AST'.
-            VarDeclCallback? (pre, varDecl: VarDecl): boolean;
-                                            ~~~~~~~
-!!! error TS2304: Cannot find name 'VarDecl'.
-            ArgDeclCallback? (pre, ast: AST): boolean;
-                                        ~~~
-!!! error TS2304: Cannot find name 'AST'.
-            ReturnCallback? (pre, ast: AST): boolean;
-                                       ~~~
-!!! error TS2304: Cannot find name 'AST'.
-            BreakCallback? (pre, ast: AST): boolean;
-                                      ~~~
-!!! error TS2304: Cannot find name 'AST'.
-            ContinueCallback? (pre, ast: AST): boolean;
-                                         ~~~
-!!! error TS2304: Cannot find name 'AST'.
-            ThrowCallback? (pre, ast: AST): boolean;
-                                      ~~~
-!!! error TS2304: Cannot find name 'AST'.
-            ForCallback? (pre, ast: AST): boolean;
-                                    ~~~
-!!! error TS2304: Cannot find name 'AST'.
-            ForInCallback? (pre, ast: AST): boolean;
-                                      ~~~
-!!! error TS2304: Cannot find name 'AST'.
-            IfCallback? (pre, ast: AST): boolean;
-                                   ~~~
-!!! error TS2304: Cannot find name 'AST'.
-            WhileCallback? (pre, ast: AST): boolean;
-                                      ~~~
-!!! error TS2304: Cannot find name 'AST'.
-            DoWhileCallback? (pre, ast: AST): boolean;
-                                        ~~~
-!!! error TS2304: Cannot find name 'AST'.
-            BlockCallback? (pre, block: Block): boolean;
-                                        ~~~~~
-!!! error TS2304: Cannot find name 'Block'.
-            CaseCallback? (pre, ast: AST): boolean;
-                                     ~~~
-!!! error TS2304: Cannot find name 'AST'.
-            SwitchCallback? (pre, ast: AST): boolean;
-                                       ~~~
-!!! error TS2304: Cannot find name 'AST'.
-            TryCallback? (pre, ast: AST): boolean;
-                                    ~~~
-!!! error TS2304: Cannot find name 'AST'.
-            TryCatchCallback? (pre, ast: AST): boolean;
-                                         ~~~
-!!! error TS2304: Cannot find name 'AST'.
-            TryFinallyCallback? (pre, ast: AST): boolean;
-                                           ~~~
-!!! error TS2304: Cannot find name 'AST'.
-            FinallyCallback? (pre, ast: AST): boolean;
-                                        ~~~
-!!! error TS2304: Cannot find name 'AST'.
-            CatchCallback? (pre, ast: AST): boolean;
-                                      ~~~
-!!! error TS2304: Cannot find name 'AST'.
-            ListCallback? (pre, astList: ASTList): boolean;
-                                         ~~~~~~~
-!!! error TS2304: Cannot find name 'ASTList'.
-            ScriptCallback? (pre, script: Script): boolean;
-                                          ~~~~~~
-!!! error TS2304: Cannot find name 'Script'.
-            ClassDeclarationCallback? (pre, ast: AST): boolean;
-                                                 ~~~
-!!! error TS2304: Cannot find name 'AST'.
-            InterfaceDeclarationCallback? (pre, interfaceDecl: InterfaceDeclaration): boolean;
-                                                               ~~~~~~~~~~~~~~~~~~~~
-!!! error TS2304: Cannot find name 'InterfaceDeclaration'.
-            ModuleDeclarationCallback? (pre, moduleDecl: ModuleDeclaration): boolean;
-                                                         ~~~~~~~~~~~~~~~~~
-!!! error TS2304: Cannot find name 'ModuleDeclaration'.
-            ImportDeclarationCallback? (pre, ast: AST): boolean;
-                                                  ~~~
-!!! error TS2304: Cannot find name 'AST'.
-            WithCallback? (pre, ast: AST): boolean;
-                                     ~~~
-!!! error TS2304: Cannot find name 'AST'.
-            LabelCallback? (pre, labelAST: AST): boolean;
-                                           ~~~
-!!! error TS2304: Cannot find name 'AST'.
-            LabeledStatementCallback? (pre, ast: AST): boolean;
-                                                 ~~~
-!!! error TS2304: Cannot find name 'AST'.
-            EBStartCallback? (pre, ast: AST): boolean;
-                                        ~~~
-!!! error TS2304: Cannot find name 'AST'.
-            GotoEBCallback? (pre, ast: AST): boolean;
-                                       ~~~
-!!! error TS2304: Cannot find name 'AST'.
-            EndCodeCallback? (pre, ast: AST): boolean;
-                                        ~~~
-!!! error TS2304: Cannot find name 'AST'.
-            ErrorCallback? (pre, ast: AST): boolean;
-                                      ~~~
-!!! error TS2304: Cannot find name 'AST'.
-            CommentCallback? (pre, ast: AST): boolean;
-                                        ~~~
-!!! error TS2304: Cannot find name 'AST'.
-            DebuggerCallback? (pre, ast: AST): boolean;
-                                         ~~~
-!!! error TS2304: Cannot find name 'AST'.
-            DefaultCallback? (pre, ast: AST): boolean;
-                                        ~~~
-!!! error TS2304: Cannot find name 'AST'.
-        }
-    
-        export function walk(script: Script, callback: AstWalkerDetailCallback): void {
-                                     ~~~~~~
-!!! error TS2304: Cannot find name 'Script'.
-            var pre = (cur: AST, parent: AST) => {
-                            ~~~
-!!! error TS2304: Cannot find name 'AST'.
-                                         ~~~
-!!! error TS2304: Cannot find name 'AST'.
-                walker.options.goChildren = AstWalkerCallback(true, cur, callback);
-                return cur;
-            }
-    
-            var post = (cur: AST, parent: AST) => {
-                             ~~~
-!!! error TS2304: Cannot find name 'AST'.
-                                          ~~~
-!!! error TS2304: Cannot find name 'AST'.
-                AstWalkerCallback(false, cur, callback);
-                return cur;
-            }
-    
-            var walker = TypeScript.getAstWalkerFactory().getWalker(pre, post);
-                                    ~~~~~~~~~~~~~~~~~~~
-<<<<<<< HEAD
-!!! error TS2339: Property 'getAstWalkerFactory' does not exist on type '{ AstWalkerWithDetailCallback: { walk: (script: Script, callback: AstWalkerDetailCallback) => void; }; }'.
-=======
-!!! error TS2339: Property 'getAstWalkerFactory' does not exist on type 'typeof TypeScript'.
->>>>>>> 8b5072c5
-            walker.walk(script, null);
-        }
-    
-        function AstWalkerCallback(pre: boolean, ast: AST, callback: AstWalkerDetailCallback): boolean {
-                                                      ~~~
-!!! error TS2304: Cannot find name 'AST'.
-            // See if the Callback needs to be handled using specific one or default one
-            var nodeType = ast.nodeType;
-            var callbackString = (<any>NodeType)._map[nodeType] + "Callback";
-                                       ~~~~~~~~
-!!! error TS2304: Cannot find name 'NodeType'.
-            if (callback[callbackString]) {
-                return callback[callbackString](pre, ast);
-            }
-    
-            if (callback.DefaultCallback) {
-                return callback.DefaultCallback(pre, ast);
-            }
-    
-            return true;
-        }
+parserRealSource13.ts(8,35): error TS2304: Cannot find name 'AST'.
+parserRealSource13.ts(9,39): error TS2304: Cannot find name 'AST'.
+parserRealSource13.ts(10,34): error TS2304: Cannot find name 'AST'.
+parserRealSource13.ts(11,35): error TS2304: Cannot find name 'AST'.
+parserRealSource13.ts(12,34): error TS2304: Cannot find name 'AST'.
+parserRealSource13.ts(13,35): error TS2304: Cannot find name 'AST'.
+parserRealSource13.ts(14,37): error TS2304: Cannot find name 'AST'.
+parserRealSource13.ts(15,35): error TS2304: Cannot find name 'AST'.
+parserRealSource13.ts(16,34): error TS2304: Cannot find name 'AST'.
+parserRealSource13.ts(17,38): error TS2304: Cannot find name 'AST'.
+parserRealSource13.ts(18,39): error TS2304: Cannot find name 'AST'.
+parserRealSource13.ts(19,34): error TS2304: Cannot find name 'AST'.
+parserRealSource13.ts(20,35): error TS2304: Cannot find name 'AST'.
+parserRealSource13.ts(21,33): error TS2304: Cannot find name 'AST'.
+parserRealSource13.ts(22,33): error TS2304: Cannot find name 'AST'.
+parserRealSource13.ts(23,36): error TS2304: Cannot find name 'AST'.
+parserRealSource13.ts(24,35): error TS2304: Cannot find name 'AST'.
+parserRealSource13.ts(25,32): error TS2304: Cannot find name 'AST'.
+parserRealSource13.ts(26,33): error TS2304: Cannot find name 'AST'.
+parserRealSource13.ts(27,34): error TS2304: Cannot find name 'AST'.
+parserRealSource13.ts(28,32): error TS2304: Cannot find name 'AST'.
+parserRealSource13.ts(29,36): error TS2304: Cannot find name 'AST'.
+parserRealSource13.ts(30,36): error TS2304: Cannot find name 'AST'.
+parserRealSource13.ts(31,39): error TS2304: Cannot find name 'AST'.
+parserRealSource13.ts(32,44): error TS2304: Cannot find name 'Identifier'.
+parserRealSource13.ts(33,37): error TS2304: Cannot find name 'AST'.
+parserRealSource13.ts(34,35): error TS2304: Cannot find name 'AST'.
+parserRealSource13.ts(35,34): error TS2304: Cannot find name 'AST'.
+parserRealSource13.ts(36,33): error TS2304: Cannot find name 'AST'.
+parserRealSource13.ts(37,33): error TS2304: Cannot find name 'AST'.
+parserRealSource13.ts(38,36): error TS2304: Cannot find name 'AST'.
+parserRealSource13.ts(39,36): error TS2304: Cannot find name 'AST'.
+parserRealSource13.ts(40,36): error TS2304: Cannot find name 'AST'.
+parserRealSource13.ts(41,36): error TS2304: Cannot find name 'AST'.
+parserRealSource13.ts(42,36): error TS2304: Cannot find name 'AST'.
+parserRealSource13.ts(43,36): error TS2304: Cannot find name 'AST'.
+parserRealSource13.ts(44,36): error TS2304: Cannot find name 'AST'.
+parserRealSource13.ts(45,35): error TS2304: Cannot find name 'AST'.
+parserRealSource13.ts(46,36): error TS2304: Cannot find name 'AST'.
+parserRealSource13.ts(47,36): error TS2304: Cannot find name 'AST'.
+parserRealSource13.ts(48,36): error TS2304: Cannot find name 'AST'.
+parserRealSource13.ts(49,35): error TS2304: Cannot find name 'AST'.
+parserRealSource13.ts(50,35): error TS2304: Cannot find name 'AST'.
+parserRealSource13.ts(51,36): error TS2304: Cannot find name 'AST'.
+parserRealSource13.ts(52,32): error TS2304: Cannot find name 'AST'.
+parserRealSource13.ts(53,33): error TS2304: Cannot find name 'AST'.
+parserRealSource13.ts(54,33): error TS2304: Cannot find name 'AST'.
+parserRealSource13.ts(55,32): error TS2304: Cannot find name 'AST'.
+parserRealSource13.ts(56,32): error TS2304: Cannot find name 'AST'.
+parserRealSource13.ts(57,33): error TS2304: Cannot find name 'AST'.
+parserRealSource13.ts(58,34): error TS2304: Cannot find name 'AST'.
+parserRealSource13.ts(59,32): error TS2304: Cannot find name 'AST'.
+parserRealSource13.ts(60,32): error TS2304: Cannot find name 'AST'.
+parserRealSource13.ts(61,32): error TS2304: Cannot find name 'AST'.
+parserRealSource13.ts(62,32): error TS2304: Cannot find name 'AST'.
+parserRealSource13.ts(63,33): error TS2304: Cannot find name 'AST'.
+parserRealSource13.ts(64,33): error TS2304: Cannot find name 'AST'.
+parserRealSource13.ts(65,33): error TS2304: Cannot find name 'AST'.
+parserRealSource13.ts(66,33): error TS2304: Cannot find name 'AST'.
+parserRealSource13.ts(67,33): error TS2304: Cannot find name 'AST'.
+parserRealSource13.ts(68,33): error TS2304: Cannot find name 'AST'.
+parserRealSource13.ts(69,33): error TS2304: Cannot find name 'AST'.
+parserRealSource13.ts(70,33): error TS2304: Cannot find name 'AST'.
+parserRealSource13.ts(71,33): error TS2304: Cannot find name 'AST'.
+parserRealSource13.ts(72,36): error TS2304: Cannot find name 'AST'.
+parserRealSource13.ts(73,36): error TS2304: Cannot find name 'AST'.
+parserRealSource13.ts(74,36): error TS2304: Cannot find name 'AST'.
+parserRealSource13.ts(75,37): error TS2304: Cannot find name 'AST'.
+parserRealSource13.ts(76,37): error TS2304: Cannot find name 'AST'.
+parserRealSource13.ts(77,43): error TS2304: Cannot find name 'AST'.
+parserRealSource13.ts(78,43): error TS2304: Cannot find name 'FuncDecl'.
+parserRealSource13.ts(79,36): error TS2304: Cannot find name 'AST'.
+parserRealSource13.ts(80,41): error TS2304: Cannot find name 'VarDecl'.
+parserRealSource13.ts(81,37): error TS2304: Cannot find name 'AST'.
+parserRealSource13.ts(82,36): error TS2304: Cannot find name 'AST'.
+parserRealSource13.ts(83,35): error TS2304: Cannot find name 'AST'.
+parserRealSource13.ts(84,38): error TS2304: Cannot find name 'AST'.
+parserRealSource13.ts(85,35): error TS2304: Cannot find name 'AST'.
+parserRealSource13.ts(86,33): error TS2304: Cannot find name 'AST'.
+parserRealSource13.ts(87,35): error TS2304: Cannot find name 'AST'.
+parserRealSource13.ts(88,32): error TS2304: Cannot find name 'AST'.
+parserRealSource13.ts(89,35): error TS2304: Cannot find name 'AST'.
+parserRealSource13.ts(90,37): error TS2304: Cannot find name 'AST'.
+parserRealSource13.ts(91,37): error TS2304: Cannot find name 'Block'.
+parserRealSource13.ts(92,34): error TS2304: Cannot find name 'AST'.
+parserRealSource13.ts(93,36): error TS2304: Cannot find name 'AST'.
+parserRealSource13.ts(94,33): error TS2304: Cannot find name 'AST'.
+parserRealSource13.ts(95,38): error TS2304: Cannot find name 'AST'.
+parserRealSource13.ts(96,40): error TS2304: Cannot find name 'AST'.
+parserRealSource13.ts(97,37): error TS2304: Cannot find name 'AST'.
+parserRealSource13.ts(98,35): error TS2304: Cannot find name 'AST'.
+parserRealSource13.ts(99,38): error TS2304: Cannot find name 'ASTList'.
+parserRealSource13.ts(100,39): error TS2304: Cannot find name 'Script'.
+parserRealSource13.ts(101,46): error TS2304: Cannot find name 'AST'.
+parserRealSource13.ts(102,60): error TS2304: Cannot find name 'InterfaceDeclaration'.
+parserRealSource13.ts(103,54): error TS2304: Cannot find name 'ModuleDeclaration'.
+parserRealSource13.ts(104,47): error TS2304: Cannot find name 'AST'.
+parserRealSource13.ts(105,34): error TS2304: Cannot find name 'AST'.
+parserRealSource13.ts(106,40): error TS2304: Cannot find name 'AST'.
+parserRealSource13.ts(107,46): error TS2304: Cannot find name 'AST'.
+parserRealSource13.ts(108,37): error TS2304: Cannot find name 'AST'.
+parserRealSource13.ts(109,36): error TS2304: Cannot find name 'AST'.
+parserRealSource13.ts(110,37): error TS2304: Cannot find name 'AST'.
+parserRealSource13.ts(111,35): error TS2304: Cannot find name 'AST'.
+parserRealSource13.ts(112,37): error TS2304: Cannot find name 'AST'.
+parserRealSource13.ts(113,38): error TS2304: Cannot find name 'AST'.
+parserRealSource13.ts(114,37): error TS2304: Cannot find name 'AST'.
+parserRealSource13.ts(117,34): error TS2304: Cannot find name 'Script'.
+parserRealSource13.ts(118,25): error TS2304: Cannot find name 'AST'.
+parserRealSource13.ts(118,38): error TS2304: Cannot find name 'AST'.
+parserRealSource13.ts(123,26): error TS2304: Cannot find name 'AST'.
+parserRealSource13.ts(123,39): error TS2304: Cannot find name 'AST'.
+parserRealSource13.ts(128,33): error TS2339: Property 'getAstWalkerFactory' does not exist on type 'typeof TypeScript'.
+parserRealSource13.ts(132,51): error TS2304: Cannot find name 'AST'.
+parserRealSource13.ts(135,36): error TS2304: Cannot find name 'NodeType'.
+
+
+==== parserRealSource13.ts (115 errors) ====
+    // Copyright (c) Microsoft. All rights reserved. Licensed under the Apache License, Version 2.0. 
+    // See LICENSE.txt in the project root for complete license information.
+    
+    ///<reference path='typescript.ts' />
+    
+    module TypeScript.AstWalkerWithDetailCallback {
+        export interface AstWalkerDetailCallback {
+            EmptyCallback? (pre, ast: AST): boolean;
+                                      ~~~
+!!! error TS2304: Cannot find name 'AST'.
+            EmptyExprCallback? (pre, ast: AST): boolean;
+                                          ~~~
+!!! error TS2304: Cannot find name 'AST'.
+            TrueCallback? (pre, ast: AST): boolean;
+                                     ~~~
+!!! error TS2304: Cannot find name 'AST'.
+            FalseCallback? (pre, ast: AST): boolean;
+                                      ~~~
+!!! error TS2304: Cannot find name 'AST'.
+            ThisCallback? (pre, ast: AST): boolean;
+                                     ~~~
+!!! error TS2304: Cannot find name 'AST'.
+            SuperCallback? (pre, ast: AST): boolean;
+                                      ~~~
+!!! error TS2304: Cannot find name 'AST'.
+            QStringCallback? (pre, ast: AST): boolean;
+                                        ~~~
+!!! error TS2304: Cannot find name 'AST'.
+            RegexCallback? (pre, ast: AST): boolean;
+                                      ~~~
+!!! error TS2304: Cannot find name 'AST'.
+            NullCallback? (pre, ast: AST): boolean;
+                                     ~~~
+!!! error TS2304: Cannot find name 'AST'.
+            ArrayLitCallback? (pre, ast: AST): boolean;
+                                         ~~~
+!!! error TS2304: Cannot find name 'AST'.
+            ObjectLitCallback? (pre, ast: AST): boolean;
+                                          ~~~
+!!! error TS2304: Cannot find name 'AST'.
+            VoidCallback? (pre, ast: AST): boolean;
+                                     ~~~
+!!! error TS2304: Cannot find name 'AST'.
+            CommaCallback? (pre, ast: AST): boolean;
+                                      ~~~
+!!! error TS2304: Cannot find name 'AST'.
+            PosCallback? (pre, ast: AST): boolean;
+                                    ~~~
+!!! error TS2304: Cannot find name 'AST'.
+            NegCallback? (pre, ast: AST): boolean;
+                                    ~~~
+!!! error TS2304: Cannot find name 'AST'.
+            DeleteCallback? (pre, ast: AST): boolean;
+                                       ~~~
+!!! error TS2304: Cannot find name 'AST'.
+            AwaitCallback? (pre, ast: AST): boolean;
+                                      ~~~
+!!! error TS2304: Cannot find name 'AST'.
+            InCallback? (pre, ast: AST): boolean;
+                                   ~~~
+!!! error TS2304: Cannot find name 'AST'.
+            DotCallback? (pre, ast: AST): boolean;
+                                    ~~~
+!!! error TS2304: Cannot find name 'AST'.
+            FromCallback? (pre, ast: AST): boolean;
+                                     ~~~
+!!! error TS2304: Cannot find name 'AST'.
+            IsCallback? (pre, ast: AST): boolean;
+                                   ~~~
+!!! error TS2304: Cannot find name 'AST'.
+            InstOfCallback? (pre, ast: AST): boolean;
+                                       ~~~
+!!! error TS2304: Cannot find name 'AST'.
+            TypeofCallback? (pre, ast: AST): boolean;
+                                       ~~~
+!!! error TS2304: Cannot find name 'AST'.
+            NumberLitCallback? (pre, ast: AST): boolean;
+                                          ~~~
+!!! error TS2304: Cannot find name 'AST'.
+            NameCallback? (pre, identifierAst: Identifier): boolean;
+                                               ~~~~~~~~~~
+!!! error TS2304: Cannot find name 'Identifier'.
+            TypeRefCallback? (pre, ast: AST): boolean;
+                                        ~~~
+!!! error TS2304: Cannot find name 'AST'.
+            IndexCallback? (pre, ast: AST): boolean;
+                                      ~~~
+!!! error TS2304: Cannot find name 'AST'.
+            CallCallback? (pre, ast: AST): boolean;
+                                     ~~~
+!!! error TS2304: Cannot find name 'AST'.
+            NewCallback? (pre, ast: AST): boolean;
+                                    ~~~
+!!! error TS2304: Cannot find name 'AST'.
+            AsgCallback? (pre, ast: AST): boolean;
+                                    ~~~
+!!! error TS2304: Cannot find name 'AST'.
+            AsgAddCallback? (pre, ast: AST): boolean;
+                                       ~~~
+!!! error TS2304: Cannot find name 'AST'.
+            AsgSubCallback? (pre, ast: AST): boolean;
+                                       ~~~
+!!! error TS2304: Cannot find name 'AST'.
+            AsgDivCallback? (pre, ast: AST): boolean;
+                                       ~~~
+!!! error TS2304: Cannot find name 'AST'.
+            AsgMulCallback? (pre, ast: AST): boolean;
+                                       ~~~
+!!! error TS2304: Cannot find name 'AST'.
+            AsgModCallback? (pre, ast: AST): boolean;
+                                       ~~~
+!!! error TS2304: Cannot find name 'AST'.
+            AsgAndCallback? (pre, ast: AST): boolean;
+                                       ~~~
+!!! error TS2304: Cannot find name 'AST'.
+            AsgXorCallback? (pre, ast: AST): boolean;
+                                       ~~~
+!!! error TS2304: Cannot find name 'AST'.
+            AsgOrCallback? (pre, ast: AST): boolean;
+                                      ~~~
+!!! error TS2304: Cannot find name 'AST'.
+            AsgLshCallback? (pre, ast: AST): boolean;
+                                       ~~~
+!!! error TS2304: Cannot find name 'AST'.
+            AsgRshCallback? (pre, ast: AST): boolean;
+                                       ~~~
+!!! error TS2304: Cannot find name 'AST'.
+            AsgRs2Callback? (pre, ast: AST): boolean;
+                                       ~~~
+!!! error TS2304: Cannot find name 'AST'.
+            QMarkCallback? (pre, ast: AST): boolean;
+                                      ~~~
+!!! error TS2304: Cannot find name 'AST'.
+            LogOrCallback? (pre, ast: AST): boolean;
+                                      ~~~
+!!! error TS2304: Cannot find name 'AST'.
+            LogAndCallback? (pre, ast: AST): boolean;
+                                       ~~~
+!!! error TS2304: Cannot find name 'AST'.
+            OrCallback? (pre, ast: AST): boolean;
+                                   ~~~
+!!! error TS2304: Cannot find name 'AST'.
+            XorCallback? (pre, ast: AST): boolean;
+                                    ~~~
+!!! error TS2304: Cannot find name 'AST'.
+            AndCallback? (pre, ast: AST): boolean;
+                                    ~~~
+!!! error TS2304: Cannot find name 'AST'.
+            EqCallback? (pre, ast: AST): boolean;
+                                   ~~~
+!!! error TS2304: Cannot find name 'AST'.
+            NeCallback? (pre, ast: AST): boolean;
+                                   ~~~
+!!! error TS2304: Cannot find name 'AST'.
+            EqvCallback? (pre, ast: AST): boolean;
+                                    ~~~
+!!! error TS2304: Cannot find name 'AST'.
+            NEqvCallback? (pre, ast: AST): boolean;
+                                     ~~~
+!!! error TS2304: Cannot find name 'AST'.
+            LtCallback? (pre, ast: AST): boolean;
+                                   ~~~
+!!! error TS2304: Cannot find name 'AST'.
+            LeCallback? (pre, ast: AST): boolean;
+                                   ~~~
+!!! error TS2304: Cannot find name 'AST'.
+            GtCallback? (pre, ast: AST): boolean;
+                                   ~~~
+!!! error TS2304: Cannot find name 'AST'.
+            GeCallback? (pre, ast: AST): boolean;
+                                   ~~~
+!!! error TS2304: Cannot find name 'AST'.
+            AddCallback? (pre, ast: AST): boolean;
+                                    ~~~
+!!! error TS2304: Cannot find name 'AST'.
+            SubCallback? (pre, ast: AST): boolean;
+                                    ~~~
+!!! error TS2304: Cannot find name 'AST'.
+            MulCallback? (pre, ast: AST): boolean;
+                                    ~~~
+!!! error TS2304: Cannot find name 'AST'.
+            DivCallback? (pre, ast: AST): boolean;
+                                    ~~~
+!!! error TS2304: Cannot find name 'AST'.
+            ModCallback? (pre, ast: AST): boolean;
+                                    ~~~
+!!! error TS2304: Cannot find name 'AST'.
+            LshCallback? (pre, ast: AST): boolean;
+                                    ~~~
+!!! error TS2304: Cannot find name 'AST'.
+            RshCallback? (pre, ast: AST): boolean;
+                                    ~~~
+!!! error TS2304: Cannot find name 'AST'.
+            Rs2Callback? (pre, ast: AST): boolean;
+                                    ~~~
+!!! error TS2304: Cannot find name 'AST'.
+            NotCallback? (pre, ast: AST): boolean;
+                                    ~~~
+!!! error TS2304: Cannot find name 'AST'.
+            LogNotCallback? (pre, ast: AST): boolean;
+                                       ~~~
+!!! error TS2304: Cannot find name 'AST'.
+            IncPreCallback? (pre, ast: AST): boolean;
+                                       ~~~
+!!! error TS2304: Cannot find name 'AST'.
+            DecPreCallback? (pre, ast: AST): boolean;
+                                       ~~~
+!!! error TS2304: Cannot find name 'AST'.
+            IncPostCallback? (pre, ast: AST): boolean;
+                                        ~~~
+!!! error TS2304: Cannot find name 'AST'.
+            DecPostCallback? (pre, ast: AST): boolean;
+                                        ~~~
+!!! error TS2304: Cannot find name 'AST'.
+            TypeAssertionCallback? (pre, ast: AST): boolean;
+                                              ~~~
+!!! error TS2304: Cannot find name 'AST'.
+            FuncDeclCallback? (pre, funcDecl: FuncDecl): boolean;
+                                              ~~~~~~~~
+!!! error TS2304: Cannot find name 'FuncDecl'.
+            MemberCallback? (pre, ast: AST): boolean;
+                                       ~~~
+!!! error TS2304: Cannot find name 'AST'.
+            VarDeclCallback? (pre, varDecl: VarDecl): boolean;
+                                            ~~~~~~~
+!!! error TS2304: Cannot find name 'VarDecl'.
+            ArgDeclCallback? (pre, ast: AST): boolean;
+                                        ~~~
+!!! error TS2304: Cannot find name 'AST'.
+            ReturnCallback? (pre, ast: AST): boolean;
+                                       ~~~
+!!! error TS2304: Cannot find name 'AST'.
+            BreakCallback? (pre, ast: AST): boolean;
+                                      ~~~
+!!! error TS2304: Cannot find name 'AST'.
+            ContinueCallback? (pre, ast: AST): boolean;
+                                         ~~~
+!!! error TS2304: Cannot find name 'AST'.
+            ThrowCallback? (pre, ast: AST): boolean;
+                                      ~~~
+!!! error TS2304: Cannot find name 'AST'.
+            ForCallback? (pre, ast: AST): boolean;
+                                    ~~~
+!!! error TS2304: Cannot find name 'AST'.
+            ForInCallback? (pre, ast: AST): boolean;
+                                      ~~~
+!!! error TS2304: Cannot find name 'AST'.
+            IfCallback? (pre, ast: AST): boolean;
+                                   ~~~
+!!! error TS2304: Cannot find name 'AST'.
+            WhileCallback? (pre, ast: AST): boolean;
+                                      ~~~
+!!! error TS2304: Cannot find name 'AST'.
+            DoWhileCallback? (pre, ast: AST): boolean;
+                                        ~~~
+!!! error TS2304: Cannot find name 'AST'.
+            BlockCallback? (pre, block: Block): boolean;
+                                        ~~~~~
+!!! error TS2304: Cannot find name 'Block'.
+            CaseCallback? (pre, ast: AST): boolean;
+                                     ~~~
+!!! error TS2304: Cannot find name 'AST'.
+            SwitchCallback? (pre, ast: AST): boolean;
+                                       ~~~
+!!! error TS2304: Cannot find name 'AST'.
+            TryCallback? (pre, ast: AST): boolean;
+                                    ~~~
+!!! error TS2304: Cannot find name 'AST'.
+            TryCatchCallback? (pre, ast: AST): boolean;
+                                         ~~~
+!!! error TS2304: Cannot find name 'AST'.
+            TryFinallyCallback? (pre, ast: AST): boolean;
+                                           ~~~
+!!! error TS2304: Cannot find name 'AST'.
+            FinallyCallback? (pre, ast: AST): boolean;
+                                        ~~~
+!!! error TS2304: Cannot find name 'AST'.
+            CatchCallback? (pre, ast: AST): boolean;
+                                      ~~~
+!!! error TS2304: Cannot find name 'AST'.
+            ListCallback? (pre, astList: ASTList): boolean;
+                                         ~~~~~~~
+!!! error TS2304: Cannot find name 'ASTList'.
+            ScriptCallback? (pre, script: Script): boolean;
+                                          ~~~~~~
+!!! error TS2304: Cannot find name 'Script'.
+            ClassDeclarationCallback? (pre, ast: AST): boolean;
+                                                 ~~~
+!!! error TS2304: Cannot find name 'AST'.
+            InterfaceDeclarationCallback? (pre, interfaceDecl: InterfaceDeclaration): boolean;
+                                                               ~~~~~~~~~~~~~~~~~~~~
+!!! error TS2304: Cannot find name 'InterfaceDeclaration'.
+            ModuleDeclarationCallback? (pre, moduleDecl: ModuleDeclaration): boolean;
+                                                         ~~~~~~~~~~~~~~~~~
+!!! error TS2304: Cannot find name 'ModuleDeclaration'.
+            ImportDeclarationCallback? (pre, ast: AST): boolean;
+                                                  ~~~
+!!! error TS2304: Cannot find name 'AST'.
+            WithCallback? (pre, ast: AST): boolean;
+                                     ~~~
+!!! error TS2304: Cannot find name 'AST'.
+            LabelCallback? (pre, labelAST: AST): boolean;
+                                           ~~~
+!!! error TS2304: Cannot find name 'AST'.
+            LabeledStatementCallback? (pre, ast: AST): boolean;
+                                                 ~~~
+!!! error TS2304: Cannot find name 'AST'.
+            EBStartCallback? (pre, ast: AST): boolean;
+                                        ~~~
+!!! error TS2304: Cannot find name 'AST'.
+            GotoEBCallback? (pre, ast: AST): boolean;
+                                       ~~~
+!!! error TS2304: Cannot find name 'AST'.
+            EndCodeCallback? (pre, ast: AST): boolean;
+                                        ~~~
+!!! error TS2304: Cannot find name 'AST'.
+            ErrorCallback? (pre, ast: AST): boolean;
+                                      ~~~
+!!! error TS2304: Cannot find name 'AST'.
+            CommentCallback? (pre, ast: AST): boolean;
+                                        ~~~
+!!! error TS2304: Cannot find name 'AST'.
+            DebuggerCallback? (pre, ast: AST): boolean;
+                                         ~~~
+!!! error TS2304: Cannot find name 'AST'.
+            DefaultCallback? (pre, ast: AST): boolean;
+                                        ~~~
+!!! error TS2304: Cannot find name 'AST'.
+        }
+    
+        export function walk(script: Script, callback: AstWalkerDetailCallback): void {
+                                     ~~~~~~
+!!! error TS2304: Cannot find name 'Script'.
+            var pre = (cur: AST, parent: AST) => {
+                            ~~~
+!!! error TS2304: Cannot find name 'AST'.
+                                         ~~~
+!!! error TS2304: Cannot find name 'AST'.
+                walker.options.goChildren = AstWalkerCallback(true, cur, callback);
+                return cur;
+            }
+    
+            var post = (cur: AST, parent: AST) => {
+                             ~~~
+!!! error TS2304: Cannot find name 'AST'.
+                                          ~~~
+!!! error TS2304: Cannot find name 'AST'.
+                AstWalkerCallback(false, cur, callback);
+                return cur;
+            }
+    
+            var walker = TypeScript.getAstWalkerFactory().getWalker(pre, post);
+                                    ~~~~~~~~~~~~~~~~~~~
+!!! error TS2339: Property 'getAstWalkerFactory' does not exist on type 'typeof TypeScript'.
+            walker.walk(script, null);
+        }
+    
+        function AstWalkerCallback(pre: boolean, ast: AST, callback: AstWalkerDetailCallback): boolean {
+                                                      ~~~
+!!! error TS2304: Cannot find name 'AST'.
+            // See if the Callback needs to be handled using specific one or default one
+            var nodeType = ast.nodeType;
+            var callbackString = (<any>NodeType)._map[nodeType] + "Callback";
+                                       ~~~~~~~~
+!!! error TS2304: Cannot find name 'NodeType'.
+            if (callback[callbackString]) {
+                return callback[callbackString](pre, ast);
+            }
+    
+            if (callback.DefaultCallback) {
+                return callback.DefaultCallback(pre, ast);
+            }
+    
+            return true;
+        }
     }