//// [tests/cases/compiler/declarationEmitShadowingInferNotRenamed.ts] ////

=== declarationEmitShadowingInferNotRenamed.ts ===
// Any instance type
type Client = string
>Client : string

// Modified instance
type UpdatedClient<C> = C & {foo: number}
>UpdatedClient : UpdatedClient<C>
>foo : number

export const createClient = <
<<<<<<< HEAD
>createClient : <D extends Record<string, new (...args: any[]) => string> | new (...args: any[]) => string>(clientDef: D) => D extends new (...args: any[]) => infer C ? UpdatedClient<C> : { [K in keyof D]: D[K] extends new (...args: any[]) => infer C ? UpdatedClient<C> : never; }
><  D extends    | (new (...args: any[]) => Client) // accept class    | Record<string, new (...args: any[]) => Client> // or map of classes>(  clientDef: D): D extends new (...args: any[]) => infer C  ? UpdatedClient<C> // return instance  : {      [K in keyof D]: D[K] extends new (...args: any[]) => infer C // or map of instances respectively        ? UpdatedClient<C>        : never    } => {  return null as any} : <D extends Record<string, new (...args: any[]) => string> | new (...args: any[]) => string>(clientDef: D) => D extends new (...args: any[]) => infer C ? UpdatedClient<C> : { [K in keyof D]: D[K] extends new (...args: any[]) => infer C ? UpdatedClient<C> : never; }
=======
>createClient : <D extends Record<string, new (...args: any[]) => string> | (new (...args: any[]) => string)>(clientDef: D) => D extends new (...args: any[]) => infer C ? UpdatedClient<C> : { [K in keyof D]: D[K] extends new (...args: any[]) => infer C ? UpdatedClient<C> : never }
><  D extends    | (new (...args: any[]) => Client) // accept class    | Record<string, new (...args: any[]) => Client> // or map of classes>(  clientDef: D): D extends new (...args: any[]) => infer C  ? UpdatedClient<C> // return instance  : {      [K in keyof D]: D[K] extends new (...args: any[]) => infer C // or map of instances respectively        ? UpdatedClient<C>        : never    } => {  return null as any} : <D extends Record<string, new (...args: any[]) => string> | (new (...args: any[]) => string)>(clientDef: D) => D extends new (...args: any[]) => infer C ? UpdatedClient<C> : { [K in keyof D]: D[K] extends new (...args: any[]) => infer C ? UpdatedClient<C> : never }
>>>>>>> 19c84df4

  D extends
    | (new (...args: any[]) => Client) // accept class
>args : any[]

    | Record<string, new (...args: any[]) => Client> // or map of classes
>args : any[]

>(
  clientDef: D
>clientDef : D

): D extends new (...args: any[]) => infer C
>args : any[]

  ? UpdatedClient<C> // return instance
  : {
      [K in keyof D]: D[K] extends new (...args: any[]) => infer C // or map of instances respectively
>args : any[]

        ? UpdatedClient<C>
        : never
    } => {
  return null as any
>null as any : any
}
<|MERGE_RESOLUTION|>--- conflicted
+++ resolved
@@ -1,46 +1,41 @@
-//// [tests/cases/compiler/declarationEmitShadowingInferNotRenamed.ts] ////
-
-=== declarationEmitShadowingInferNotRenamed.ts ===
-// Any instance type
-type Client = string
->Client : string
-
-// Modified instance
-type UpdatedClient<C> = C & {foo: number}
->UpdatedClient : UpdatedClient<C>
->foo : number
-
-export const createClient = <
-<<<<<<< HEAD
->createClient : <D extends Record<string, new (...args: any[]) => string> | new (...args: any[]) => string>(clientDef: D) => D extends new (...args: any[]) => infer C ? UpdatedClient<C> : { [K in keyof D]: D[K] extends new (...args: any[]) => infer C ? UpdatedClient<C> : never; }
-><  D extends    | (new (...args: any[]) => Client) // accept class    | Record<string, new (...args: any[]) => Client> // or map of classes>(  clientDef: D): D extends new (...args: any[]) => infer C  ? UpdatedClient<C> // return instance  : {      [K in keyof D]: D[K] extends new (...args: any[]) => infer C // or map of instances respectively        ? UpdatedClient<C>        : never    } => {  return null as any} : <D extends Record<string, new (...args: any[]) => string> | new (...args: any[]) => string>(clientDef: D) => D extends new (...args: any[]) => infer C ? UpdatedClient<C> : { [K in keyof D]: D[K] extends new (...args: any[]) => infer C ? UpdatedClient<C> : never; }
-=======
->createClient : <D extends Record<string, new (...args: any[]) => string> | (new (...args: any[]) => string)>(clientDef: D) => D extends new (...args: any[]) => infer C ? UpdatedClient<C> : { [K in keyof D]: D[K] extends new (...args: any[]) => infer C ? UpdatedClient<C> : never }
-><  D extends    | (new (...args: any[]) => Client) // accept class    | Record<string, new (...args: any[]) => Client> // or map of classes>(  clientDef: D): D extends new (...args: any[]) => infer C  ? UpdatedClient<C> // return instance  : {      [K in keyof D]: D[K] extends new (...args: any[]) => infer C // or map of instances respectively        ? UpdatedClient<C>        : never    } => {  return null as any} : <D extends Record<string, new (...args: any[]) => string> | (new (...args: any[]) => string)>(clientDef: D) => D extends new (...args: any[]) => infer C ? UpdatedClient<C> : { [K in keyof D]: D[K] extends new (...args: any[]) => infer C ? UpdatedClient<C> : never }
->>>>>>> 19c84df4
-
-  D extends
-    | (new (...args: any[]) => Client) // accept class
->args : any[]
-
-    | Record<string, new (...args: any[]) => Client> // or map of classes
->args : any[]
-
->(
-  clientDef: D
->clientDef : D
-
-): D extends new (...args: any[]) => infer C
->args : any[]
-
-  ? UpdatedClient<C> // return instance
-  : {
-      [K in keyof D]: D[K] extends new (...args: any[]) => infer C // or map of instances respectively
->args : any[]
-
-        ? UpdatedClient<C>
-        : never
-    } => {
-  return null as any
->null as any : any
-}
+//// [tests/cases/compiler/declarationEmitShadowingInferNotRenamed.ts] ////
+
+=== declarationEmitShadowingInferNotRenamed.ts ===
+// Any instance type
+type Client = string
+>Client : string
+
+// Modified instance
+type UpdatedClient<C> = C & {foo: number}
+>UpdatedClient : UpdatedClient<C>
+>foo : number
+
+export const createClient = <
+>createClient : <D extends Record<string, new (...args: any[]) => string> | (new (...args: any[]) => string)>(clientDef: D) => D extends new (...args: any[]) => infer C ? UpdatedClient<C> : { [K in keyof D]: D[K] extends new (...args: any[]) => infer C ? UpdatedClient<C> : never; }
+><  D extends    | (new (...args: any[]) => Client) // accept class    | Record<string, new (...args: any[]) => Client> // or map of classes>(  clientDef: D): D extends new (...args: any[]) => infer C  ? UpdatedClient<C> // return instance  : {      [K in keyof D]: D[K] extends new (...args: any[]) => infer C // or map of instances respectively        ? UpdatedClient<C>        : never    } => {  return null as any} : <D extends Record<string, new (...args: any[]) => string> | (new (...args: any[]) => string)>(clientDef: D) => D extends new (...args: any[]) => infer C ? UpdatedClient<C> : { [K in keyof D]: D[K] extends new (...args: any[]) => infer C ? UpdatedClient<C> : never; }
+
+  D extends
+    | (new (...args: any[]) => Client) // accept class
+>args : any[]
+
+    | Record<string, new (...args: any[]) => Client> // or map of classes
+>args : any[]
+
+>(
+  clientDef: D
+>clientDef : D
+
+): D extends new (...args: any[]) => infer C
+>args : any[]
+
+  ? UpdatedClient<C> // return instance
+  : {
+      [K in keyof D]: D[K] extends new (...args: any[]) => infer C // or map of instances respectively
+>args : any[]
+
+        ? UpdatedClient<C>
+        : never
+    } => {
+  return null as any
+>null as any : any
+}