--- conflicted
+++ resolved
@@ -1,40 +1,36 @@
-/user.js(2,7): error TS2339: Property 'b' does not exist on type '{ a: number; }'.
-<<<<<<< HEAD
-/user.js(5,15): error TS2580: Cannot find name 'require'. Do you need to install type definitions for node? Try `npm i --save-dev @types/node`.
-=======
-/user.js(5,7): error TS2741: Property 'b' is missing in type '{ a: number; }' but required in type '{ b: number; }'.
-/user.js(8,21): error TS7016: Could not find a declaration file for module './js.js'. '/js.js' implicitly has an 'any' type.
->>>>>>> 06b2c40a
-/user.js(9,7): error TS2339: Property 'b' does not exist on type '{ a: number; }'.
-/user.js(12,21): error TS7016: Could not find a declaration file for module './js.js'. '/js.js' implicitly has an 'any' type.
-
-
-==== /user.js (4 errors) ====
-    const json0 = require("./json.json");
-    json0.b; // Error (good)
-          ~
-!!! error TS2339: Property 'b' does not exist on type '{ a: number; }'.
-    
-    /** @type {{ b: number }} */
-    const json1 = require("./json.json"); // No error (bad)
-          ~~~~~
-!!! error TS2741: Property 'b' is missing in type '{ a: number; }' but required in type '{ b: number; }'.
-!!! related TS2728 /user.js:4:14: 'b' is declared here.
-    json1.b; // No error (OK since that's the type annotation)
-    
-    const js0 = require("./js.js");
-    json0.b; // Error (good)
-          ~
-!!! error TS2339: Property 'b' does not exist on type '{ a: number; }'.
-    
-    /** @type {{ b: number }} */
-    const js1 = require("./js.js"); // Error (good)
-                        ~~~~~~~~~
-!!! error TS7016: Could not find a declaration file for module './js.js'. '/js.js' implicitly has an 'any' type.
-    js1.b;
-==== /json.json (0 errors) ====
-    { "a": 0 }
-    
-==== /js.js (0 errors) ====
-    module.exports = { a: 0 };
+/user.js(2,7): error TS2339: Property 'b' does not exist on type '{ a: number; }'.
+/user.js(5,7): error TS2741: Property 'b' is missing in type '{ a: number; }' but required in type '{ b: number; }'.
+/user.js(9,7): error TS2339: Property 'b' does not exist on type '{ a: number; }'.
+/user.js(12,7): error TS2741: Property 'b' is missing in type '{ a: number; }' but required in type '{ b: number; }'.
+
+
+==== /user.js (4 errors) ====
+    const json0 = require("./json.json");
+    json0.b; // Error (good)
+          ~
+!!! error TS2339: Property 'b' does not exist on type '{ a: number; }'.
+    
+    /** @type {{ b: number }} */
+    const json1 = require("./json.json"); // No error (bad)
+          ~~~~~
+!!! error TS2741: Property 'b' is missing in type '{ a: number; }' but required in type '{ b: number; }'.
+!!! related TS2728 /user.js:4:14: 'b' is declared here.
+    json1.b; // No error (OK since that's the type annotation)
+    
+    const js0 = require("./js.js");
+    json0.b; // Error (good)
+          ~
+!!! error TS2339: Property 'b' does not exist on type '{ a: number; }'.
+    
+    /** @type {{ b: number }} */
+    const js1 = require("./js.js"); // Error (good)
+          ~~~
+!!! error TS2741: Property 'b' is missing in type '{ a: number; }' but required in type '{ b: number; }'.
+!!! related TS2728 /user.js:11:14: 'b' is declared here.
+    js1.b;
+==== /json.json (0 errors) ====
+    { "a": 0 }
+    
+==== /js.js (0 errors) ====
+    module.exports = { a: 0 };
     