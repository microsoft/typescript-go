--- conflicted
+++ resolved
@@ -5,21 +5,10 @@
  const foo: Foo = () => {};
  >foo : Foo
 ->() => {} : { (): void; [mySymbol]: true; }
-+>() => {} : { (): void; foo[mySymbol]: true; }
++>() => {} : { (): void; foo[mySymbol]: boolean; }
  
  foo[mySymbol] = true;
  >foo[mySymbol] = true : true
-<<<<<<< HEAD
-@@= skipped -10, +10 lines =@@
- >true : true
- 
- interface Bar {
-+>Bar : Bar
-+
-   (): void;
-   test: true;
- >test : true
-=======
 @@= skipped -22, +22 lines =@@
  
  const bar: Bar = () => {};
@@ -28,5 +17,4 @@
 +>() => {} : { (): void; test: boolean; }
  
  bar[t] = true;
- >bar[t] = true : true
->>>>>>> aff8d07f
+ >bar[t] = true : true