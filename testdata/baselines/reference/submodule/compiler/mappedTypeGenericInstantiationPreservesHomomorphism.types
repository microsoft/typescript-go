--- conflicted
+++ resolved
@@ -1,28 +1,23 @@
-//// [tests/cases/compiler/mappedTypeGenericInstantiationPreservesHomomorphism.ts] ////
-
-=== internal.ts ===
-export declare function usePrivateType<T extends unknown[]>(...args: T): PrivateMapped<T[any]>;
->usePrivateType : <T extends unknown[]>(...args: T) => PrivateMapped<T[any]>
->args : T
-
-type PrivateMapped<Obj> = {[K in keyof Obj]: Obj[K]};
->PrivateMapped : PrivateMapped<Obj>
-
-=== api.ts ===
-import {usePrivateType} from './internal';
->usePrivateType : <T extends unknown[]>(...args: T) => T[any] extends infer T_1 ? { [K in keyof T_1]: T[any][K]; } : never
-
-export const mappedUnionWithPrivateType = <T extends unknown[]>(...args: T) => usePrivateType(...args);
->mappedUnionWithPrivateType : <T extends unknown[]>(...args: T) => T[any] extends infer T_1 ? { [K in keyof T_1]: T[any][K]; } : never
-><T extends unknown[]>(...args: T) => usePrivateType(...args) : <T extends unknown[]>(...args: T) => T[any] extends infer T_1 ? { [K in keyof T_1]: T[any][K]; } : never
->args : T
-<<<<<<< HEAD
->usePrivateType(...args) : T_1[any] extends infer T extends unknown ? { [K in keyof T]: T_1[any][K]; } : never
->usePrivateType : <T_1 extends unknown[]>(...args: T_1) => T_1[any] extends infer T_2 extends unknown ? { [K in keyof T_2]: T_1[any][K]; } : never
-=======
->usePrivateType(...args) : T_1[any] extends infer T ? { [K in keyof T]: T_1[any][K]; } : never
->usePrivateType : <T_1 extends unknown[]>(...args: T_1) => T_3[any] extends infer T_2 ? { [K in keyof T_2]: T_3[any][K]; } : never
->>>>>>> 054871aa
->...args : unknown
->args : T
-
+//// [tests/cases/compiler/mappedTypeGenericInstantiationPreservesHomomorphism.ts] ////
+
+=== internal.ts ===
+export declare function usePrivateType<T extends unknown[]>(...args: T): PrivateMapped<T[any]>;
+>usePrivateType : <T extends unknown[]>(...args: T) => PrivateMapped<T[any]>
+>args : T
+
+type PrivateMapped<Obj> = {[K in keyof Obj]: Obj[K]};
+>PrivateMapped : PrivateMapped<Obj>
+
+=== api.ts ===
+import {usePrivateType} from './internal';
+>usePrivateType : <T extends unknown[]>(...args: T) => T[any] extends infer T_1 ? { [K in keyof T_1]: T[any][K]; } : never
+
+export const mappedUnionWithPrivateType = <T extends unknown[]>(...args: T) => usePrivateType(...args);
+>mappedUnionWithPrivateType : <T extends unknown[]>(...args: T) => T[any] extends infer T_1 ? { [K in keyof T_1]: T[any][K]; } : never
+><T extends unknown[]>(...args: T) => usePrivateType(...args) : <T extends unknown[]>(...args: T) => T[any] extends infer T_1 ? { [K in keyof T_1]: T[any][K]; } : never
+>args : T
+>usePrivateType(...args) : T_1[any] extends infer T ? { [K in keyof T]: T_1[any][K]; } : never
+>usePrivateType : <T_1 extends unknown[]>(...args: T_1) => T_1[any] extends infer T_2 ? { [K in keyof T_2]: T_1[any][K]; } : never
+>...args : unknown
+>args : T
+