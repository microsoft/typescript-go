--- conflicted
+++ resolved
@@ -1,21 +1,16 @@
-/a.ts(1,17): error TS2306: File '/tsx.tsx' is not a module.
-
-
-==== /a.ts (1 errors) ====
-    import tsx from "./tsx"; // Not allowed.
-                    ~~~~~~~
-!!! error TS2306: File '/tsx.tsx' is not a module.
-    import jsx from "./jsx"; // Not allowed.
-    import js from "./js"; // OK because it's an untyped module.
-<<<<<<< HEAD
-=======
-                   ~~~~~~
-!!! error TS2307: Cannot find module './js' or its corresponding type declarations.
-    
-==== /tsx.tsx (0 errors) ====
-    
-==== /jsx.jsx (0 errors) ====
-    
-==== /js.js (0 errors) ====
->>>>>>> e0c0e9c3
+/a.ts(1,17): error TS2306: File '/tsx.tsx' is not a module.
+
+
+==== /a.ts (1 errors) ====
+    import tsx from "./tsx"; // Not allowed.
+                    ~~~~~~~
+!!! error TS2306: File '/tsx.tsx' is not a module.
+    import jsx from "./jsx"; // Not allowed.
+    import js from "./js"; // OK because it's an untyped module.
+    
+==== /tsx.tsx (0 errors) ====
+    
+==== /jsx.jsx (0 errors) ====
+    
+==== /js.js (0 errors) ====
     