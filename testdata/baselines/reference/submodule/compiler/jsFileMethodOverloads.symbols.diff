--- conflicted
+++ resolved
@@ -17,13 +17,8 @@
     */
    getTypeName() {
 ->getTypeName : Symbol(Example.getTypeName, Decl(jsFileMethodOverloads.js, 9, 3))
-<<<<<<< HEAD
 +>getTypeName : Symbol(getTypeName, Decl(jsFileMethodOverloads.js, 12, 6), Decl(jsFileMethodOverloads.js, 17, 6), Decl(jsFileMethodOverloads.js, 9, 3))
- 
-=======
-+>getTypeName : Symbol(getTypeName, Decl(jsFileMethodOverloads.js, 9, 3))
 
->>>>>>> 86c0de1d
      return typeof this.value;
 ->this.value : Symbol(Example.value, Decl(jsFileMethodOverloads.js, 7, 22))
 +>this.value : Symbol(value, Decl(jsFileMethodOverloads.js, 7, 22))
