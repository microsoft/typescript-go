//// [tests/cases/compiler/ensureNoCrashExportAssignmentDefineProperrtyPotentialMerge.ts] ////

=== index.js ===
const _item = require("./namespacer");
<<<<<<< HEAD
>_item : { NS: any; }
>require("./namespacer") : { NS: any; }
=======
>_item : any
>require("./namespacer") : any
>>>>>>> f7d02dd5
>require : any
>"./namespacer" : "./namespacer"

module.exports = 12;
>module.exports = 12 : 12
>module.exports : 12
>module : { "export=": 12; }
>exports : 12
>12 : 12

Object.defineProperty(module, "exports", { value: "oh no" });
>Object.defineProperty(module, "exports", { value: "oh no" }) : any
>Object.defineProperty : <T>(o: T, p: PropertyKey, attributes: PropertyDescriptor & ThisType<any>) => T
>Object : ObjectConstructor
>defineProperty : <T>(o: T, p: PropertyKey, attributes: PropertyDescriptor & ThisType<any>) => T
>module : any
>"exports" : "exports"
>{ value: "oh no" } : { value: string; }
>value : string
>"oh no" : "oh no"
<<<<<<< HEAD

=== namespacey.js ===
const A = {}
>A : { bar: typeof Q; }
>{} : { bar: typeof Q; }

A.bar = class Q {}
>A.bar = class Q {} : typeof Q
>A.bar : typeof Q
>A : { bar: typeof Q; }
>bar : typeof Q
>class Q {} : typeof Q
>Q : typeof Q

module.exports = A;
>module.exports = A : { bar: typeof Q; }
>module.exports : { bar: typeof Q; }
>module : { readonly A: { bar: typeof Q; }; }
>exports : { bar: typeof Q; }
>A : { bar: typeof Q; }

=== namespacer.js ===
const B = {}
>B : { NS: any; }
>{} : { NS: any; }

B.NS = require("./namespacey");
>B.NS = require("./namespacey") : any
>B.NS : any
>B : { NS: any; }
>NS : any
>require("./namespacey") : any
>require : any
>"./namespacey" : "./namespacey"

Object.defineProperty(B, "NS", { value: "why though", writable: true });
>Object.defineProperty(B, "NS", { value: "why though", writable: true }) : { NS: any; }
>Object.defineProperty : <T>(o: T, p: PropertyKey, attributes: PropertyDescriptor & ThisType<any>) => T
>Object : ObjectConstructor
>defineProperty : <T>(o: T, p: PropertyKey, attributes: PropertyDescriptor & ThisType<any>) => T
>B : { NS: any; }
>"NS" : "NS"
>{ value: "why though", writable: true } : { value: string; writable: true; }
>value : string
>"why though" : "why though"
>writable : true
>true : true

module.exports = B;
>module.exports = B : { NS: any; }
>module.exports : { NS: any; }
>module : { readonly B: { NS: any; }; }
>exports : { NS: any; }
>B : { NS: any; }
=======
>>>>>>> f7d02dd5

<|MERGE_RESOLUTION|>--- conflicted
+++ resolved
@@ -1,89 +1,27 @@
-//// [tests/cases/compiler/ensureNoCrashExportAssignmentDefineProperrtyPotentialMerge.ts] ////
-
-=== index.js ===
-const _item = require("./namespacer");
-<<<<<<< HEAD
->_item : { NS: any; }
->require("./namespacer") : { NS: any; }
-=======
->_item : any
->require("./namespacer") : any
->>>>>>> f7d02dd5
->require : any
->"./namespacer" : "./namespacer"
-
-module.exports = 12;
->module.exports = 12 : 12
->module.exports : 12
->module : { "export=": 12; }
->exports : 12
->12 : 12
-
-Object.defineProperty(module, "exports", { value: "oh no" });
->Object.defineProperty(module, "exports", { value: "oh no" }) : any
->Object.defineProperty : <T>(o: T, p: PropertyKey, attributes: PropertyDescriptor & ThisType<any>) => T
->Object : ObjectConstructor
->defineProperty : <T>(o: T, p: PropertyKey, attributes: PropertyDescriptor & ThisType<any>) => T
->module : any
->"exports" : "exports"
->{ value: "oh no" } : { value: string; }
->value : string
->"oh no" : "oh no"
-<<<<<<< HEAD
-
-=== namespacey.js ===
-const A = {}
->A : { bar: typeof Q; }
->{} : { bar: typeof Q; }
-
-A.bar = class Q {}
->A.bar = class Q {} : typeof Q
->A.bar : typeof Q
->A : { bar: typeof Q; }
->bar : typeof Q
->class Q {} : typeof Q
->Q : typeof Q
-
-module.exports = A;
->module.exports = A : { bar: typeof Q; }
->module.exports : { bar: typeof Q; }
->module : { readonly A: { bar: typeof Q; }; }
->exports : { bar: typeof Q; }
->A : { bar: typeof Q; }
-
-=== namespacer.js ===
-const B = {}
->B : { NS: any; }
->{} : { NS: any; }
-
-B.NS = require("./namespacey");
->B.NS = require("./namespacey") : any
->B.NS : any
->B : { NS: any; }
->NS : any
->require("./namespacey") : any
->require : any
->"./namespacey" : "./namespacey"
-
-Object.defineProperty(B, "NS", { value: "why though", writable: true });
->Object.defineProperty(B, "NS", { value: "why though", writable: true }) : { NS: any; }
->Object.defineProperty : <T>(o: T, p: PropertyKey, attributes: PropertyDescriptor & ThisType<any>) => T
->Object : ObjectConstructor
->defineProperty : <T>(o: T, p: PropertyKey, attributes: PropertyDescriptor & ThisType<any>) => T
->B : { NS: any; }
->"NS" : "NS"
->{ value: "why though", writable: true } : { value: string; writable: true; }
->value : string
->"why though" : "why though"
->writable : true
->true : true
-
-module.exports = B;
->module.exports = B : { NS: any; }
->module.exports : { NS: any; }
->module : { readonly B: { NS: any; }; }
->exports : { NS: any; }
->B : { NS: any; }
-=======
->>>>>>> f7d02dd5
-
+//// [tests/cases/compiler/ensureNoCrashExportAssignmentDefineProperrtyPotentialMerge.ts] ////
+
+=== index.js ===
+const _item = require("./namespacer");
+>_item : any
+>require("./namespacer") : any
+>require : any
+>"./namespacer" : "./namespacer"
+
+module.exports = 12;
+>module.exports = 12 : 12
+>module.exports : 12
+>module : { "export=": 12; }
+>exports : 12
+>12 : 12
+
+Object.defineProperty(module, "exports", { value: "oh no" });
+>Object.defineProperty(module, "exports", { value: "oh no" }) : any
+>Object.defineProperty : <T>(o: T, p: PropertyKey, attributes: PropertyDescriptor & ThisType<any>) => T
+>Object : ObjectConstructor
+>defineProperty : <T>(o: T, p: PropertyKey, attributes: PropertyDescriptor & ThisType<any>) => T
+>module : any
+>"exports" : "exports"
+>{ value: "oh no" } : { value: string; }
+>value : string
+>"oh no" : "oh no"
+