//// [tests/cases/compiler/jsFileImportPreservedWhenUsed.ts] ////

=== dash.d.ts ===
type ObjectIterator<TObject, TResult> = (value: TObject[keyof TObject], key: string, collection: TObject) => TResult;
>ObjectIterator : ObjectIterator<TObject, TResult>
>value : TObject[keyof TObject]
>key : string
>collection : TObject

interface LoDashStatic {
    mapValues<T extends object, TResult>(obj: T | null | undefined, callback: ObjectIterator<T, TResult>): { [P in keyof T]: TResult };
>mapValues : <T extends object, TResult>(obj: T | null | undefined, callback: ObjectIterator<T, TResult>) => { [P in keyof T]: TResult; }
>obj : T | null | undefined
>callback : ObjectIterator<T, TResult>
}
declare const _: LoDashStatic;
>_ : LoDashStatic

export = _;
>_ : LoDashStatic

=== Consts.ts ===
export const INDEX_FIELD = '__INDEX';
>INDEX_FIELD : "__INDEX"
>'__INDEX' : "__INDEX"

=== index.js ===
import * as _ from './dash';
>_ : LoDashStatic

import { INDEX_FIELD } from './Consts';
>INDEX_FIELD : "__INDEX"

export class Test {
>Test : Test

    /**
     * @param {object} obj
     * @param {object} vm
     */
    test(obj, vm) {
>test : (obj: object, vm: object) => void
>obj : object
>vm : object

        let index = 0;
>index : number
>0 : 0

        vm.objects = _.mapValues(
>vm.objects = _.mapValues(            obj,            object => ({ ...object, [INDEX_FIELD]: index++ }),        ) : object
>vm.objects : any
>vm : object
>objects : any
<<<<<<< HEAD
>_.mapValues(            obj,            object => ({ ...object, [INDEX_FIELD]: index++ }),        ) : object
>_.mapValues : <T extends object, TResult>(obj: T | null | undefined, callback: ObjectIterator<T, TResult>) => { [P in keyof T]: TResult }
=======
>_.mapValues(            obj,            object => ({ ...object, [INDEX_FIELD]: index++ }),        ) : { [x: string]: any; }
>_.mapValues : <T extends object, TResult>(obj: T | null | undefined, callback: ObjectIterator<T, TResult>) => { [P in keyof T]: TResult; }
>>>>>>> 8a218b02
>_ : LoDashStatic
>mapValues : <T extends object, TResult>(obj: T | null | undefined, callback: ObjectIterator<T, TResult>) => { [P in keyof T]: TResult; }

            obj,
>obj : object

            object => ({ ...object, [INDEX_FIELD]: index++ }),
>object => ({ ...object, [INDEX_FIELD]: index++ }) : (object: never) => any
>object : never
>({ ...object, [INDEX_FIELD]: index++ }) : any
>{ ...object, [INDEX_FIELD]: index++ } : any
>object : never
>[INDEX_FIELD] : number
>INDEX_FIELD : "__INDEX"
>index++ : number
>index : number

        );
    }
}
<|MERGE_RESOLUTION|>--- conflicted
+++ resolved
@@ -1,81 +1,76 @@
-//// [tests/cases/compiler/jsFileImportPreservedWhenUsed.ts] ////
-
-=== dash.d.ts ===
-type ObjectIterator<TObject, TResult> = (value: TObject[keyof TObject], key: string, collection: TObject) => TResult;
->ObjectIterator : ObjectIterator<TObject, TResult>
->value : TObject[keyof TObject]
->key : string
->collection : TObject
-
-interface LoDashStatic {
-    mapValues<T extends object, TResult>(obj: T | null | undefined, callback: ObjectIterator<T, TResult>): { [P in keyof T]: TResult };
->mapValues : <T extends object, TResult>(obj: T | null | undefined, callback: ObjectIterator<T, TResult>) => { [P in keyof T]: TResult; }
->obj : T | null | undefined
->callback : ObjectIterator<T, TResult>
-}
-declare const _: LoDashStatic;
->_ : LoDashStatic
-
-export = _;
->_ : LoDashStatic
-
-=== Consts.ts ===
-export const INDEX_FIELD = '__INDEX';
->INDEX_FIELD : "__INDEX"
->'__INDEX' : "__INDEX"
-
-=== index.js ===
-import * as _ from './dash';
->_ : LoDashStatic
-
-import { INDEX_FIELD } from './Consts';
->INDEX_FIELD : "__INDEX"
-
-export class Test {
->Test : Test
-
-    /**
-     * @param {object} obj
-     * @param {object} vm
-     */
-    test(obj, vm) {
->test : (obj: object, vm: object) => void
->obj : object
->vm : object
-
-        let index = 0;
->index : number
->0 : 0
-
-        vm.objects = _.mapValues(
->vm.objects = _.mapValues(            obj,            object => ({ ...object, [INDEX_FIELD]: index++ }),        ) : object
->vm.objects : any
->vm : object
->objects : any
-<<<<<<< HEAD
->_.mapValues(            obj,            object => ({ ...object, [INDEX_FIELD]: index++ }),        ) : object
->_.mapValues : <T extends object, TResult>(obj: T | null | undefined, callback: ObjectIterator<T, TResult>) => { [P in keyof T]: TResult }
-=======
->_.mapValues(            obj,            object => ({ ...object, [INDEX_FIELD]: index++ }),        ) : { [x: string]: any; }
->_.mapValues : <T extends object, TResult>(obj: T | null | undefined, callback: ObjectIterator<T, TResult>) => { [P in keyof T]: TResult; }
->>>>>>> 8a218b02
->_ : LoDashStatic
->mapValues : <T extends object, TResult>(obj: T | null | undefined, callback: ObjectIterator<T, TResult>) => { [P in keyof T]: TResult; }
-
-            obj,
->obj : object
-
-            object => ({ ...object, [INDEX_FIELD]: index++ }),
->object => ({ ...object, [INDEX_FIELD]: index++ }) : (object: never) => any
->object : never
->({ ...object, [INDEX_FIELD]: index++ }) : any
->{ ...object, [INDEX_FIELD]: index++ } : any
->object : never
->[INDEX_FIELD] : number
->INDEX_FIELD : "__INDEX"
->index++ : number
->index : number
-
-        );
-    }
-}
+//// [tests/cases/compiler/jsFileImportPreservedWhenUsed.ts] ////
+
+=== dash.d.ts ===
+type ObjectIterator<TObject, TResult> = (value: TObject[keyof TObject], key: string, collection: TObject) => TResult;
+>ObjectIterator : ObjectIterator<TObject, TResult>
+>value : TObject[keyof TObject]
+>key : string
+>collection : TObject
+
+interface LoDashStatic {
+    mapValues<T extends object, TResult>(obj: T | null | undefined, callback: ObjectIterator<T, TResult>): { [P in keyof T]: TResult };
+>mapValues : <T extends object, TResult>(obj: T | null | undefined, callback: ObjectIterator<T, TResult>) => { [P in keyof T]: TResult; }
+>obj : T | null | undefined
+>callback : ObjectIterator<T, TResult>
+}
+declare const _: LoDashStatic;
+>_ : LoDashStatic
+
+export = _;
+>_ : LoDashStatic
+
+=== Consts.ts ===
+export const INDEX_FIELD = '__INDEX';
+>INDEX_FIELD : "__INDEX"
+>'__INDEX' : "__INDEX"
+
+=== index.js ===
+import * as _ from './dash';
+>_ : LoDashStatic
+
+import { INDEX_FIELD } from './Consts';
+>INDEX_FIELD : "__INDEX"
+
+export class Test {
+>Test : Test
+
+    /**
+     * @param {object} obj
+     * @param {object} vm
+     */
+    test(obj, vm) {
+>test : (obj: object, vm: object) => void
+>obj : object
+>vm : object
+
+        let index = 0;
+>index : number
+>0 : 0
+
+        vm.objects = _.mapValues(
+>vm.objects = _.mapValues(            obj,            object => ({ ...object, [INDEX_FIELD]: index++ }),        ) : object
+>vm.objects : any
+>vm : object
+>objects : any
+>_.mapValues(            obj,            object => ({ ...object, [INDEX_FIELD]: index++ }),        ) : object
+>_.mapValues : <T extends object, TResult>(obj: T | null | undefined, callback: ObjectIterator<T, TResult>) => { [P in keyof T]: TResult; }
+>_ : LoDashStatic
+>mapValues : <T extends object, TResult>(obj: T | null | undefined, callback: ObjectIterator<T, TResult>) => { [P in keyof T]: TResult; }
+
+            obj,
+>obj : object
+
+            object => ({ ...object, [INDEX_FIELD]: index++ }),
+>object => ({ ...object, [INDEX_FIELD]: index++ }) : (object: never) => any
+>object : never
+>({ ...object, [INDEX_FIELD]: index++ }) : any
+>{ ...object, [INDEX_FIELD]: index++ } : any
+>object : never
+>[INDEX_FIELD] : number
+>INDEX_FIELD : "__INDEX"
+>index++ : number
+>index : number
+
+        );
+    }
+}