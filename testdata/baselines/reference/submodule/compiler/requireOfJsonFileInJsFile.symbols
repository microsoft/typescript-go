--- conflicted
+++ resolved
@@ -1,40 +1,37 @@
-//// [tests/cases/compiler/requireOfJsonFileInJsFile.ts] ////
-
-=== /user.js ===
-const json0 = require("./json.json");
->json0 : Symbol(json0, Decl(user.js, 0, 5))
-
-json0.b; // Error (good)
->json0 : Symbol(json0, Decl(user.js, 0, 5))
-
-/** @type {{ b: number }} */
-const json1 = require("./json.json"); // No error (bad)
->json1 : Symbol(json1, Decl(user.js, 4, 5))
-
-json1.b; // No error (OK since that's the type annotation)
->json1.b : Symbol(b, Decl(user.js, 3, 12))
->json1 : Symbol(json1, Decl(user.js, 4, 5))
->b : Symbol(b, Decl(user.js, 3, 12))
-
-const js0 = require("./js.js");
->js0 : Symbol(js0, Decl(user.js, 7, 5))
-
-json0.b; // Error (good)
->json0 : Symbol(json0, Decl(user.js, 0, 5))
-
-/** @type {{ b: number }} */
-const js1 = require("./js.js"); // Error (good)
->js1 : Symbol(js1, Decl(user.js, 11, 5))
-
-js1.b;
->js1.b : Symbol(b, Decl(user.js, 10, 12))
->js1 : Symbol(js1, Decl(user.js, 11, 5))
-<<<<<<< HEAD
->b : Symbol(b, Decl(user.js, 10, 12))
-=======
-
-=== /json.json ===
-{ "a": 0 }
->"a" : Symbol(a, Decl(json.json, 0, 1))
->>>>>>> 8b5072c5
-
+//// [tests/cases/compiler/requireOfJsonFileInJsFile.ts] ////
+
+=== /user.js ===
+const json0 = require("./json.json");
+>json0 : Symbol(json0, Decl(user.js, 0, 5))
+
+json0.b; // Error (good)
+>json0 : Symbol(json0, Decl(user.js, 0, 5))
+
+/** @type {{ b: number }} */
+const json1 = require("./json.json"); // No error (bad)
+>json1 : Symbol(json1, Decl(user.js, 4, 5))
+
+json1.b; // No error (OK since that's the type annotation)
+>json1.b : Symbol(b, Decl(user.js, 3, 12))
+>json1 : Symbol(json1, Decl(user.js, 4, 5))
+>b : Symbol(b, Decl(user.js, 3, 12))
+
+const js0 = require("./js.js");
+>js0 : Symbol(js0, Decl(user.js, 7, 5))
+
+json0.b; // Error (good)
+>json0 : Symbol(json0, Decl(user.js, 0, 5))
+
+/** @type {{ b: number }} */
+const js1 = require("./js.js"); // Error (good)
+>js1 : Symbol(js1, Decl(user.js, 11, 5))
+
+js1.b;
+>js1.b : Symbol(b, Decl(user.js, 10, 12))
+>js1 : Symbol(js1, Decl(user.js, 11, 5))
+>b : Symbol(b, Decl(user.js, 10, 12))
+
+=== /json.json ===
+{ "a": 0 }
+>"a" : Symbol(a, Decl(json.json, 0, 1))
+