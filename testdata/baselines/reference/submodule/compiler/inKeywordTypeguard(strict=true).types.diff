--- conflicted
+++ resolved
@@ -5,32 +5,18 @@
  
          window.ontouchstart
 ->window.ontouchstart : (((this: GlobalEventHandlers, ev: TouchEvent) => any) & ((this: Window, ev: TouchEvent) => any)) | null | undefined
-<<<<<<< HEAD
-+>window.ontouchstart : ((ev: TouchEvent) => any) & ((ev: TouchEvent) => any) | null | undefined
++>window.ontouchstart : ((this: GlobalEventHandlers, ev: TouchEvent) => any) & ((this: Window, ev: TouchEvent) => any) | null | undefined
  >window : Window & typeof globalThis
 ->ontouchstart : (((this: GlobalEventHandlers, ev: TouchEvent) => any) & ((this: Window, ev: TouchEvent) => any)) | null | undefined
-+>ontouchstart : ((ev: TouchEvent) => any) & ((ev: TouchEvent) => any) | null | undefined
-=======
-+>window.ontouchstart : (this: GlobalEventHandlers, ev: TouchEvent) => any & (this: Window, ev: TouchEvent) => any | null | undefined
- >window : Window & typeof globalThis
-->ontouchstart : (((this: GlobalEventHandlers, ev: TouchEvent) => any) & ((this: Window, ev: TouchEvent) => any)) | null | undefined
-+>ontouchstart : (this: GlobalEventHandlers, ev: TouchEvent) => any & (this: Window, ev: TouchEvent) => any | null | undefined
->>>>>>> da4e1211
++>ontouchstart : ((this: GlobalEventHandlers, ev: TouchEvent) => any) & ((this: Window, ev: TouchEvent) => any) | null | undefined
  
      } else {
          window.ontouchstart
 ->window.ontouchstart : (((this: GlobalEventHandlers, ev: TouchEvent) => any) & ((this: Window, ev: TouchEvent) => any)) | null | undefined
-<<<<<<< HEAD
-+>window.ontouchstart : ((ev: TouchEvent) => any) & ((ev: TouchEvent) => any) | null | undefined
++>window.ontouchstart : ((this: GlobalEventHandlers, ev: TouchEvent) => any) & ((this: Window, ev: TouchEvent) => any) | null | undefined
  >window : Window & typeof globalThis
 ->ontouchstart : (((this: GlobalEventHandlers, ev: TouchEvent) => any) & ((this: Window, ev: TouchEvent) => any)) | null | undefined
-+>ontouchstart : ((ev: TouchEvent) => any) & ((ev: TouchEvent) => any) | null | undefined
-=======
-+>window.ontouchstart : (this: GlobalEventHandlers, ev: TouchEvent) => any & (this: Window, ev: TouchEvent) => any | null | undefined
- >window : Window & typeof globalThis
-->ontouchstart : (((this: GlobalEventHandlers, ev: TouchEvent) => any) & ((this: Window, ev: TouchEvent) => any)) | null | undefined
-+>ontouchstart : (this: GlobalEventHandlers, ev: TouchEvent) => any & (this: Window, ev: TouchEvent) => any | null | undefined
->>>>>>> da4e1211
++>ontouchstart : ((this: GlobalEventHandlers, ev: TouchEvent) => any) & ((this: Window, ev: TouchEvent) => any) | null | undefined
      }
  }
  
