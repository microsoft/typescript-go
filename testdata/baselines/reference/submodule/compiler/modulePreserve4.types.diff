--- conflicted
+++ resolved
@@ -34,35 +34,7 @@
 
  import a1 = require("./a"); // { x: 0 }
  >a1 : typeof a1
-<<<<<<< HEAD
-@@= skipped -108, +108 lines =@@
- >default : 0
-
- import g1 from "./g"; // { default: 0 }
-->g1 : typeof g1
-+>g1 : 0
-
- g1.default;
-->g1.default : 0
-->g1 : typeof g1
-->default : 0
-+>g1.default : any
-+>g1 : 0
-+>default : any
-
- import g2 = require("./g"); // { default: 0 }
-->g2 : typeof g1
-+>g2 : typeof g2
-
- g2.default;
- >g2.default : 0
-->g2 : typeof g1
-+>g2 : typeof g2
- >default : 0
-
-=======
-@@= skipped -119, +119 lines =@@
->>>>>>> ea4e944b
+@@= skipped -126, +126 lines =@@
  === /main2.mts ===
  import { x, y } from "./a"; // No y
  >x : 0
@@ -79,22 +51,8 @@
 +>y : 0
 
  import a1 = require("./a"); // Error in JS
-<<<<<<< HEAD
  >a1 : typeof a1
-@@= skipped -65, +65 lines =@@
- >"./f.cjs" : "./f.cjs"
-
- import g1 from "./g"; // { default: 0 }
-->g1 : typeof g1
-+>g1 : 0
-
- const g2 = require("./g"); // { default: 0 }
-->g2 : typeof g1
-->require("./g") : typeof g1
-+>g2 : typeof g2
-+>require("./g") : typeof g2
- >require : any
- >"./g" : "./g"
+@@= skipped -67, +67 lines =@@
 
  === /main4.cjs ===
  exports.x = require("./g");
@@ -109,7 +67,4 @@
 +>x : typeof import("./g")
 +>require("./g") : typeof import("./g")
  >require : any
- >"./g" : "./g"
-=======
- >a1 : typeof a1
->>>>>>> ea4e944b
+ >"./g" : "./g"