--- conflicted
+++ resolved
@@ -1,63 +1,56 @@
-<<<<<<< HEAD
-index.js(4,17): error TS2503: Cannot find namespace 'Host'.
-index.js(8,21): error TS2304: Cannot find name 'Host'.
-index.js(13,11): error TS2503: Cannot find namespace 'Host'.
-index.js(18,11): error TS2503: Cannot find namespace 'Host'.
-=======
-enumDef.js(14,21): error TS1003: Identifier expected.
-index.js(4,17): error TS2702: 'Host' only refers to a type, but is being used as a namespace here.
-index.js(13,11): error TS2702: 'Host' only refers to a type, but is being used as a namespace here.
-index.js(18,11): error TS2702: 'Host' only refers to a type, but is being used as a namespace here.
->>>>>>> db968bc6
-
-
-==== enumDef.js (0 errors) ====
-    var Host = {};
-    Host.UserMetrics = {};
-    /** @enum {number} */
-    Host.UserMetrics.Action = {
-        WindowDocked: 1,
-        WindowUndocked: 2,
-        ScriptsBreakpointSet: 3,
-        TimelineStarted: 4,
-    };
-    /**
-     * @typedef {string} Host.UserMetrics.Bargh
-     */
-    /**
-     * @typedef {string}
-                        
-     */
-    
-!!! error TS1003: Identifier expected.
-    Host.UserMetrics.Blah = {
-        x: 12
-    }
-==== index.js (3 errors) ====
-    var Other = {};
-    Other.Cls = class {
-        /**
-         * @param {!Host.UserMetrics.Action} p
-                    ~~~~
-!!! error TS2702: 'Host' only refers to a type, but is being used as a namespace here.
-         */
-        method(p) {}
-        usage() {
-            this.method(Host.UserMetrics.Action.WindowDocked);
-        }
-    }
-    
-    /**
-     * @type {Host.UserMetrics.Bargh}
-              ~~~~
-!!! error TS2702: 'Host' only refers to a type, but is being used as a namespace here.
-     */
-    var x = "ok";
-    
-    /**
-     * @type {Host.UserMetrics.Blah}
-              ~~~~
-!!! error TS2702: 'Host' only refers to a type, but is being used as a namespace here.
-     */
-    var y = "ok";
+enumDef.js(14,21): error TS1003: Identifier expected.
+index.js(4,17): error TS2702: 'Host' only refers to a type, but is being used as a namespace here.
+index.js(13,11): error TS2702: 'Host' only refers to a type, but is being used as a namespace here.
+index.js(18,11): error TS2702: 'Host' only refers to a type, but is being used as a namespace here.
+
+
+==== enumDef.js (1 errors) ====
+    var Host = {};
+    Host.UserMetrics = {};
+    /** @enum {number} */
+    Host.UserMetrics.Action = {
+        WindowDocked: 1,
+        WindowUndocked: 2,
+        ScriptsBreakpointSet: 3,
+        TimelineStarted: 4,
+    };
+    /**
+     * @typedef {string} Host.UserMetrics.Bargh
+     */
+    /**
+     * @typedef {string}
+                        
+     */
+    
+!!! error TS1003: Identifier expected.
+    Host.UserMetrics.Blah = {
+        x: 12
+    }
+==== index.js (3 errors) ====
+    var Other = {};
+    Other.Cls = class {
+        /**
+         * @param {!Host.UserMetrics.Action} p
+                    ~~~~
+!!! error TS2702: 'Host' only refers to a type, but is being used as a namespace here.
+         */
+        method(p) {}
+        usage() {
+            this.method(Host.UserMetrics.Action.WindowDocked);
+        }
+    }
+    
+    /**
+     * @type {Host.UserMetrics.Bargh}
+              ~~~~
+!!! error TS2702: 'Host' only refers to a type, but is being used as a namespace here.
+     */
+    var x = "ok";
+    
+    /**
+     * @type {Host.UserMetrics.Blah}
+              ~~~~
+!!! error TS2702: 'Host' only refers to a type, but is being used as a namespace here.
+     */
+    var y = "ok";
     