--- old.isolatedDeclarationErrorsClassesExpressions.types
+++ new.isolatedDeclarationErrorsClassesExpressions.types
<<<<<<< HEAD
@@= skipped -12, +12 lines =@@
 
 function id<T extends new (...a: any[]) => any>(cls: T) {
 >id : <T extends new (...a: any[]) => any>(cls: T) => T
+>T : T
 >a : any[]
 >cls : T
=======
@@= skipped -34, +34 lines =@@
 }
 
 export const classes = [class {}, class{}] as const
->classes : readonly [typeof (Anonymous class), typeof (Anonymous class)]
->[class {}, class{}] as const : readonly [typeof (Anonymous class), typeof (Anonymous class)]
->[class {}, class{}] : readonly [typeof (Anonymous class), typeof (Anonymous class)]
+>classes : [typeof (Anonymous class), typeof (Anonymous class)]
+>[class {}, class{}] as const : [typeof (Anonymous class), typeof (Anonymous class)]
+>[class {}, class{}] : [typeof (Anonymous class), typeof (Anonymous class)]
 >class {} : typeof (Anonymous class)
 >class{} : typeof (Anonymous class)
>>>>>>> aff8d07f
 <|MERGE_RESOLUTION|>--- conflicted
+++ resolved
@@ -1,14 +1,5 @@
 --- old.isolatedDeclarationErrorsClassesExpressions.types
 +++ new.isolatedDeclarationErrorsClassesExpressions.types
-<<<<<<< HEAD
-@@= skipped -12, +12 lines =@@
- 
- function id<T extends new (...a: any[]) => any>(cls: T) {
- >id : <T extends new (...a: any[]) => any>(cls: T) => T
-+>T : T
- >a : any[]
- >cls : T
-=======
 @@= skipped -34, +34 lines =@@
  }
  
@@ -21,5 +12,4 @@
 +>[class {}, class{}] : [typeof (Anonymous class), typeof (Anonymous class)]
  >class {} : typeof (Anonymous class)
  >class{} : typeof (Anonymous class)
->>>>>>> aff8d07f
  