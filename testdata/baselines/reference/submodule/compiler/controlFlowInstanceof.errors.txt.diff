--- conflicted
+++ resolved
@@ -3,39 +3,7 @@
 @@= skipped -0, +-1 lines =@@
 -<no content>
 @@= skipped --1, +1 lines =@@
-<<<<<<< HEAD
-+error TS2318: Cannot find global type 'Array'.
-+error TS2318: Cannot find global type 'Function'.
-+error TS2318: Cannot find global type 'IArguments'.
-+error TS2318: Cannot find global type 'RegExp'.
-+error TS2318: Cannot find global type 'String'.
-+error TS2552: Cannot find name 'Boolean'. Did you mean 'boolean'?
-+error TS2552: Cannot find name 'Number'. Did you mean 'number'?
-+error TS2552: Cannot find name 'Object'. Did you mean 'object'?
-+controlFlowInstanceof.ts(3,16): error TS2583: Cannot find name 'Set'. Do you need to change your target library? Try changing the 'lib' compiler option to 'es2015' or later.
-+controlFlowInstanceof.ts(3,30): error TS2583: Cannot find name 'Set'. Do you need to change your target library? Try changing the 'lib' compiler option to 'es2015' or later.
-+controlFlowInstanceof.ts(4,13): error TS2583: Cannot find name 'Set'. Do you need to change your target library? Try changing the 'lib' compiler option to 'es2015' or later.
-+controlFlowInstanceof.ts(6,22): error TS2583: Cannot find name 'Set'. Do you need to change your target library? Try changing the 'lib' compiler option to 'es2015' or later.
-+controlFlowInstanceof.ts(13,16): error TS2583: Cannot find name 'Set'. Do you need to change your target library? Try changing the 'lib' compiler option to 'es2015' or later.
-+controlFlowInstanceof.ts(13,30): error TS2583: Cannot find name 'Set'. Do you need to change your target library? Try changing the 'lib' compiler option to 'es2015' or later.
-+controlFlowInstanceof.ts(14,13): error TS2583: Cannot find name 'Set'. Do you need to change your target library? Try changing the 'lib' compiler option to 'es2015' or later.
-+controlFlowInstanceof.ts(16,22): error TS2583: Cannot find name 'Promise'. Do you need to change your target library? Try changing the 'lib' compiler option to 'es2015' or later.
-+controlFlowInstanceof.ts(23,16): error TS2583: Cannot find name 'Set'. Do you need to change your target library? Try changing the 'lib' compiler option to 'es2015' or later.
-+controlFlowInstanceof.ts(23,30): error TS2583: Cannot find name 'Set'. Do you need to change your target library? Try changing the 'lib' compiler option to 'es2015' or later.
-+controlFlowInstanceof.ts(25,22): error TS2583: Cannot find name 'Set'. Do you need to change your target library? Try changing the 'lib' compiler option to 'es2015' or later.
-+controlFlowInstanceof.ts(33,16): error TS2583: Cannot find name 'Set'. Do you need to change your target library? Try changing the 'lib' compiler option to 'es2015' or later.
-+controlFlowInstanceof.ts(33,30): error TS2583: Cannot find name 'Set'. Do you need to change your target library? Try changing the 'lib' compiler option to 'es2015' or later.
-+controlFlowInstanceof.ts(34,13): error TS2583: Cannot find name 'Set'. Do you need to change your target library? Try changing the 'lib' compiler option to 'es2015' or later.
-+controlFlowInstanceof.ts(36,22): error TS2583: Cannot find name 'Set'. Do you need to change your target library? Try changing the 'lib' compiler option to 'es2015' or later.
-+controlFlowInstanceof.ts(102,21): error TS2304: Cannot find name 'Function'.
-+controlFlowInstanceof.ts(105,5): error TS2349: This expression is not callable.
-+  Not all constituents of type '() => void | null' are callable.
-+    Type 'null' has no call signatures.
-+controlFlowInstanceof.ts(105,5): error TS2721: Cannot invoke an object which is possibly 'null'.
-=======
-+uglify.js(5,5): error TS2358: The left-hand side of an 'instanceof' expression must be of type 'any', an object type or a type parameter.
-+uglify.js(6,7): error TS2339: Property 'val' does not exist on type 'number'.
->>>>>>> d508afb7
++uglify.js(6,7): error TS2339: Property 'val' does not exist on type '{}'.
 +
 +
 +==== controlFlowInstanceof.ts (0 errors) ====
@@ -147,12 +115,14 @@
 +    }
 +    
 +    // Repro from #27550 (based on uglify code)
-+==== uglify.js (0 errors) ====
++==== uglify.js (1 errors) ====
 +    /** @constructor */
 +    function AtTop(val) { this.val = val }
 +    /** @type {*} */
 +    var v = 1;
 +    if (v instanceof AtTop) {
 +        v.val
++          ~~~
++!!! error TS2339: Property 'val' does not exist on type '{}'.
 +    }
 +    