--- conflicted
+++ resolved
@@ -1,34 +1,27 @@
-//// [tests/cases/compiler/declarationEmitReusesLambdaParameterNodes.ts] ////
-
-//// [index.d.ts]
+//// [tests/cases/compiler/declarationEmitReusesLambdaParameterNodes.ts] ////
+
+//// [index.d.ts]
 export type Whatever = {x: string, y: number};
 export type Props<T, TThing = Whatever> = Omit<TThing, "y"> & Partial<TThing> & T;
-
-//// [index.ts]
+
+//// [index.ts]
 import { Props } from "react-select";
 
 export const CustomSelect1 = <Option,>(x: Props<Option> & {}) => {}
 export function CustomSelect2<Option,>(x: Props<Option> & {}) {}
-
-
-//// [index.js]
-<<<<<<< HEAD
-"use strict";
-Object.defineProperty(exports, "__esModule", { value: true });
-exports.CustomSelect1 = void 0;
-exports.CustomSelect2 = CustomSelect2;
-const CustomSelect1 = (x) => { };
-exports.CustomSelect1 = CustomSelect1;
-function CustomSelect2(x) { }
-
-=======
-export const CustomSelect1 = (x) => { };
-export function CustomSelect2(x) { }
-
-
-//// [index.d.ts]
-import { Props } from "react-select";
-export declare const CustomSelect1: <Option>(x: Omit<import("react-select").Whatever, "y"> & Partial<import("react-select").Whatever> & Option) => void;
-export declare function CustomSelect2<Option>(x: Props<Option> & {}): void;
-
->>>>>>> 360255e6
+
+
+//// [index.js]
+"use strict";
+Object.defineProperty(exports, "__esModule", { value: true });
+exports.CustomSelect1 = void 0;
+exports.CustomSelect2 = CustomSelect2;
+const CustomSelect1 = (x) => { };
+exports.CustomSelect1 = CustomSelect1;
+function CustomSelect2(x) { }
+
+
+//// [index.d.ts]
+import { Props } from "react-select";
+export declare const CustomSelect1: <Option>(x: Omit<import("react-select").Whatever, "y"> & Partial<import("react-select").Whatever> & Option) => void;
+export declare function CustomSelect2<Option>(x: Props<Option> & {}): void;