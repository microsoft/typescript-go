--- conflicted
+++ resolved
@@ -1,48 +1,40 @@
-<<<<<<< HEAD
-ExtendedClass.js(9,37): error TS2339: Property 'extends' does not exist on type 'unknown'.
-ExtendedClass.js(17,5): error TS1231: An export assignment must be at the top level of a file or module declaration.
-=======
->>>>>>> 09b95922
-ExtendedClass.js(17,12): error TS2339: Property 'exports' does not exist on type '{}'.
-ExtendedClass.js(18,19): error TS2339: Property 'exports' does not exist on type '{}'.
-
-
-==== typing.d.ts (0 errors) ====
-    declare function define<T=unknown>(name: string, modules: string[], ready: (...modules: unknown[]) => T);
-==== deps/BaseClass.d.ts (0 errors) ====
-    declare module "deps/BaseClass" {
-        class BaseClass {
-            static extends<A>(a: A): new () => A & BaseClass;
-        }
-        export = BaseClass;
-    }
-<<<<<<< HEAD
-==== ExtendedClass.js (4 errors) ====
-=======
-==== ExtendedClass.js (2 errors) ====
->>>>>>> 09b95922
-    define("lib/ExtendedClass", ["deps/BaseClass"], 
-    /**
-     * {typeof import("deps/BaseClass")}
-     * @param  {typeof import("deps/BaseClass")} BaseClass 
-     * @returns 
-     */
-    (BaseClass) => {    
-        
-        const ExtendedClass = BaseClass.extends({
-            f: function() {
-                return "something";
-            }
-        });
-    
-        // Exports the module in a way tsc recognize class export 
-        const module = {};
-        module.exports = ExtendedClass
-        ~~~~~~
-!!! error TS1231: An export assignment must be at the top level of a file or module declaration.
-               ~~~~~~~
-!!! error TS2339: Property 'exports' does not exist on type '{}'.
-        return module.exports;
-                      ~~~~~~~
-!!! error TS2339: Property 'exports' does not exist on type '{}'.
+ExtendedClass.js(17,5): error TS1231: An export assignment must be at the top level of a file or module declaration.
+ExtendedClass.js(17,12): error TS2339: Property 'exports' does not exist on type '{}'.
+ExtendedClass.js(18,19): error TS2339: Property 'exports' does not exist on type '{}'.
+
+
+==== typing.d.ts (0 errors) ====
+    declare function define<T=unknown>(name: string, modules: string[], ready: (...modules: unknown[]) => T);
+==== deps/BaseClass.d.ts (0 errors) ====
+    declare module "deps/BaseClass" {
+        class BaseClass {
+            static extends<A>(a: A): new () => A & BaseClass;
+        }
+        export = BaseClass;
+    }
+==== ExtendedClass.js (3 errors) ====
+    define("lib/ExtendedClass", ["deps/BaseClass"], 
+    /**
+     * {typeof import("deps/BaseClass")}
+     * @param  {typeof import("deps/BaseClass")} BaseClass 
+     * @returns 
+     */
+    (BaseClass) => {    
+        
+        const ExtendedClass = BaseClass.extends({
+            f: function() {
+                return "something";
+            }
+        });
+    
+        // Exports the module in a way tsc recognize class export 
+        const module = {};
+        module.exports = ExtendedClass
+        ~~~~~~
+!!! error TS1231: An export assignment must be at the top level of a file or module declaration.
+               ~~~~~~~
+!!! error TS2339: Property 'exports' does not exist on type '{}'.
+        return module.exports;
+                      ~~~~~~~
+!!! error TS2339: Property 'exports' does not exist on type '{}'.
     });