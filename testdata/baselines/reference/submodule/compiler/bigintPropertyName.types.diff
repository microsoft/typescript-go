--- old.bigintPropertyName.types
+++ new.bigintPropertyName.types
<<<<<<< HEAD
@@= skipped -60, +60 lines =@@
 
 === g.ts ===
 interface G {
+>G : G
+
     2n: string;
 >2n : string
 }
 interface H {
+>H : H
+
     "3n": string;
 >"3n" : string
 }
@@= skipped -121, +125 lines =@@
 
 type T = { [t in  Q]: string };
 >T : T
+>t : t
 
=======
@@= skipped -32, +32 lines =@@
 >789 : 789
 
 const arr = [1, 2, 3] as const;
->arr : readonly [1, 2, 3]
->[1, 2, 3] as const : readonly [1, 2, 3]
->[1, 2, 3] : readonly [1, 2, 3]
+>arr : [1, 2, 3]
+>[1, 2, 3] as const : [1, 2, 3]
+>[1, 2, 3] : [1, 2, 3]
 >1 : 1
 >2 : 2
 >3 : 3
 
 const { 0: d } = arr;
 >d : 1
->arr : readonly [1, 2, 3]
+>arr : [1, 2, 3]
 
 const { "0": e } = arr;
 >e : 1
->arr : readonly [1, 2, 3]
+>arr : [1, 2, 3]
 
 const { 0n: f } = arr; // bigint should give an index error
 >f : any
->arr : readonly [1, 2, 3]
+>arr : [1, 2, 3]
 
 // BigInt cannot be used as an property name
 const x = { 0n: 123 };
>>>>>>> aff8d07f
<|MERGE_RESOLUTION|>--- conflicted
+++ resolved
@@ -1,28 +1,5 @@
 --- old.bigintPropertyName.types
 +++ new.bigintPropertyName.types
-<<<<<<< HEAD
-@@= skipped -60, +60 lines =@@
- 
- === g.ts ===
- interface G {
-+>G : G
-+
-     2n: string;
- >2n : string
- }
- interface H {
-+>H : H
-+
-     "3n": string;
- >"3n" : string
- }
-@@= skipped -121, +125 lines =@@
- 
- type T = { [t in  Q]: string };
- >T : T
-+>t : t
- 
-=======
 @@= skipped -32, +32 lines =@@
  >789 : 789
  
@@ -53,5 +30,4 @@
 +>arr : [1, 2, 3]
  
  // BigInt cannot be used as an property name
- const x = { 0n: 123 };
->>>>>>> aff8d07f
+ const x = { 0n: 123 };