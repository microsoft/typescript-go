//// [tests/cases/compiler/destructuringInitializerContextualTypeFromContext.ts] ////

=== destructuringInitializerContextualTypeFromContext.ts ===
interface SFC<P = {}> {
    (props: P & { children?: any }): any | null;
>props : P & { children?: any; }
>children : any
}

interface Props {
    name: "Apollo" | "Artemis" | "Dionysus" | "Persephone";
>name : "Apollo" | "Artemis" | "Dionysus" | "Persephone"
}

const Parent: SFC<Props> = ({
>Parent : SFC<Props>
>({    children,    name = "Artemis",    ...props}) => Child({name, ...props}) : (__0: Props & { children?: any; }) => any

    children,
>children : any

    name = "Artemis",
>name : "Apollo" | "Artemis" | "Dionysus" | "Persephone"
>"Artemis" : "Artemis"

    ...props
>props : {}

}) => Child({name, ...props});
>Child({name, ...props}) : any
>Child : SFC<Props>
>{name, ...props} : { name: "Apollo" | "Artemis" | "Dionysus" | "Persephone"; }
>name : "Apollo" | "Artemis" | "Dionysus" | "Persephone"
>props : {}

const Child: SFC<Props> = ({
>Child : SFC<Props>
>({    children,    name = "Artemis",    ...props}) => `name: ${name} props: ${JSON.stringify(props)}` : (__0: Props & { children?: any; }) => string

    children,
>children : any

    name = "Artemis",
>name : "Apollo" | "Artemis" | "Dionysus" | "Persephone"
>"Artemis" : "Artemis"

    ...props
>props : {}

}) => `name: ${name} props: ${JSON.stringify(props)}`;
>`name: ${name} props: ${JSON.stringify(props)}` : string
>name : "Apollo" | "Artemis" | "Dionysus" | "Persephone"
>JSON.stringify(props) : string
<<<<<<< HEAD
>JSON.stringify : { (value: any, replacer?: ((key: string, value: any) => any) | undefined, space?: string | number | undefined): string; (value: any, replacer?: (string | number)[] | null | undefined, space?: string | number | undefined): string; }
>JSON : JSON
>stringify : { (value: any, replacer?: ((key: string, value: any) => any) | undefined, space?: string | number | undefined): string; (value: any, replacer?: (string | number)[] | null | undefined, space?: string | number | undefined): string; }
=======
>JSON.stringify : { (value: any, replacer?: (this: any, key: string, value: any) => any | undefined, space?: string | number | undefined): string; (value: any, replacer?: (string | number)[] | null | undefined, space?: string | number | undefined): string; }
>JSON : JSON
>stringify : { (value: any, replacer?: (this: any, key: string, value: any) => any | undefined, space?: string | number | undefined): string; (value: any, replacer?: (string | number)[] | null | undefined, space?: string | number | undefined): string; }
>>>>>>> da4e1211
>props : {}

// Repro from #29189

declare function f(g: (as: string[]) => void): void
>f : (g: (as: string[]) => void) => void
>g : (as: string[]) => void
>as : string[]

f(([_1, _2 = undefined]) => undefined)
>f(([_1, _2 = undefined]) => undefined) : void
>f : (g: (as: string[]) => void) => void
>([_1, _2 = undefined]) => undefined : (__0: string[]) => undefined
>_1 : string
>_2 : string | undefined
>undefined : undefined
>undefined : undefined

<|MERGE_RESOLUTION|>--- conflicted
+++ resolved
@@ -1,80 +1,74 @@
-//// [tests/cases/compiler/destructuringInitializerContextualTypeFromContext.ts] ////
-
-=== destructuringInitializerContextualTypeFromContext.ts ===
-interface SFC<P = {}> {
-    (props: P & { children?: any }): any | null;
->props : P & { children?: any; }
->children : any
-}
-
-interface Props {
-    name: "Apollo" | "Artemis" | "Dionysus" | "Persephone";
->name : "Apollo" | "Artemis" | "Dionysus" | "Persephone"
-}
-
-const Parent: SFC<Props> = ({
->Parent : SFC<Props>
->({    children,    name = "Artemis",    ...props}) => Child({name, ...props}) : (__0: Props & { children?: any; }) => any
-
-    children,
->children : any
-
-    name = "Artemis",
->name : "Apollo" | "Artemis" | "Dionysus" | "Persephone"
->"Artemis" : "Artemis"
-
-    ...props
->props : {}
-
-}) => Child({name, ...props});
->Child({name, ...props}) : any
->Child : SFC<Props>
->{name, ...props} : { name: "Apollo" | "Artemis" | "Dionysus" | "Persephone"; }
->name : "Apollo" | "Artemis" | "Dionysus" | "Persephone"
->props : {}
-
-const Child: SFC<Props> = ({
->Child : SFC<Props>
->({    children,    name = "Artemis",    ...props}) => `name: ${name} props: ${JSON.stringify(props)}` : (__0: Props & { children?: any; }) => string
-
-    children,
->children : any
-
-    name = "Artemis",
->name : "Apollo" | "Artemis" | "Dionysus" | "Persephone"
->"Artemis" : "Artemis"
-
-    ...props
->props : {}
-
-}) => `name: ${name} props: ${JSON.stringify(props)}`;
->`name: ${name} props: ${JSON.stringify(props)}` : string
->name : "Apollo" | "Artemis" | "Dionysus" | "Persephone"
->JSON.stringify(props) : string
-<<<<<<< HEAD
->JSON.stringify : { (value: any, replacer?: ((key: string, value: any) => any) | undefined, space?: string | number | undefined): string; (value: any, replacer?: (string | number)[] | null | undefined, space?: string | number | undefined): string; }
->JSON : JSON
->stringify : { (value: any, replacer?: ((key: string, value: any) => any) | undefined, space?: string | number | undefined): string; (value: any, replacer?: (string | number)[] | null | undefined, space?: string | number | undefined): string; }
-=======
->JSON.stringify : { (value: any, replacer?: (this: any, key: string, value: any) => any | undefined, space?: string | number | undefined): string; (value: any, replacer?: (string | number)[] | null | undefined, space?: string | number | undefined): string; }
->JSON : JSON
->stringify : { (value: any, replacer?: (this: any, key: string, value: any) => any | undefined, space?: string | number | undefined): string; (value: any, replacer?: (string | number)[] | null | undefined, space?: string | number | undefined): string; }
->>>>>>> da4e1211
->props : {}
-
-// Repro from #29189
-
-declare function f(g: (as: string[]) => void): void
->f : (g: (as: string[]) => void) => void
->g : (as: string[]) => void
->as : string[]
-
-f(([_1, _2 = undefined]) => undefined)
->f(([_1, _2 = undefined]) => undefined) : void
->f : (g: (as: string[]) => void) => void
->([_1, _2 = undefined]) => undefined : (__0: string[]) => undefined
->_1 : string
->_2 : string | undefined
->undefined : undefined
->undefined : undefined
-
+//// [tests/cases/compiler/destructuringInitializerContextualTypeFromContext.ts] ////
+
+=== destructuringInitializerContextualTypeFromContext.ts ===
+interface SFC<P = {}> {
+    (props: P & { children?: any }): any | null;
+>props : P & { children?: any; }
+>children : any
+}
+
+interface Props {
+    name: "Apollo" | "Artemis" | "Dionysus" | "Persephone";
+>name : "Apollo" | "Artemis" | "Dionysus" | "Persephone"
+}
+
+const Parent: SFC<Props> = ({
+>Parent : SFC<Props>
+>({    children,    name = "Artemis",    ...props}) => Child({name, ...props}) : (__0: Props & { children?: any; }) => any
+
+    children,
+>children : any
+
+    name = "Artemis",
+>name : "Apollo" | "Artemis" | "Dionysus" | "Persephone"
+>"Artemis" : "Artemis"
+
+    ...props
+>props : {}
+
+}) => Child({name, ...props});
+>Child({name, ...props}) : any
+>Child : SFC<Props>
+>{name, ...props} : { name: "Apollo" | "Artemis" | "Dionysus" | "Persephone"; }
+>name : "Apollo" | "Artemis" | "Dionysus" | "Persephone"
+>props : {}
+
+const Child: SFC<Props> = ({
+>Child : SFC<Props>
+>({    children,    name = "Artemis",    ...props}) => `name: ${name} props: ${JSON.stringify(props)}` : (__0: Props & { children?: any; }) => string
+
+    children,
+>children : any
+
+    name = "Artemis",
+>name : "Apollo" | "Artemis" | "Dionysus" | "Persephone"
+>"Artemis" : "Artemis"
+
+    ...props
+>props : {}
+
+}) => `name: ${name} props: ${JSON.stringify(props)}`;
+>`name: ${name} props: ${JSON.stringify(props)}` : string
+>name : "Apollo" | "Artemis" | "Dionysus" | "Persephone"
+>JSON.stringify(props) : string
+>JSON.stringify : { (value: any, replacer?: ((this: any, key: string, value: any) => any) | undefined, space?: string | number | undefined): string; (value: any, replacer?: (string | number)[] | null | undefined, space?: string | number | undefined): string; }
+>JSON : JSON
+>stringify : { (value: any, replacer?: ((this: any, key: string, value: any) => any) | undefined, space?: string | number | undefined): string; (value: any, replacer?: (string | number)[] | null | undefined, space?: string | number | undefined): string; }
+>props : {}
+
+// Repro from #29189
+
+declare function f(g: (as: string[]) => void): void
+>f : (g: (as: string[]) => void) => void
+>g : (as: string[]) => void
+>as : string[]
+
+f(([_1, _2 = undefined]) => undefined)
+>f(([_1, _2 = undefined]) => undefined) : void
+>f : (g: (as: string[]) => void) => void
+>([_1, _2 = undefined]) => undefined : (__0: string[]) => undefined
+>_1 : string
+>_2 : string | undefined
+>undefined : undefined
+>undefined : undefined
+