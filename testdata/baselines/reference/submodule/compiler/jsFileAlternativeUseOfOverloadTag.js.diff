--- conflicted
+++ resolved
@@ -1,27 +1,17 @@
 --- old.jsFileAlternativeUseOfOverloadTag.js
 +++ new.jsFileAlternativeUseOfOverloadTag.js
-@@= skipped -54, +54 lines =@@
-
-
- //// [jsFileAlternativeUseOfOverloadTag.js]
-+"use strict";
- // These are a few examples of existing alternative uses of @overload tag.
- // They will not work as expected with our implementation, but we are
- // trying to make sure that our changes do not result in any crashes here.
-+Object.defineProperty(exports, "__esModule", { value: true });
- const example1 = {
-     /**
-      * @overload Example1(value)
-@@= skipped -51, +53 lines =@@
+@@= skipped -105, +105 lines =@@
 
 
  //// [jsFileAlternativeUseOfOverloadTag.d.ts]
 -declare namespace example1 {
--    /**
--     * @overload Example1(value)
--     *   Creates Example1
--     *   @param value [String]
--     */
++declare function Example1(value: any): any;
++declare const example1: {
+     /**
+      * @overload Example1(value)
+      *   Creates Example1
+      *   @param value [String]
+      */
 -    function constructor(value: any): any;
 -}
 -declare namespace example2 {
@@ -66,21 +56,6 @@
 -    export { constructor_1 as constructor };
 -}
 -declare namespace example3 {
-<<<<<<< HEAD
--    /**
--     * @overload evaluate(options = {}, [callback])
--     *   Evaluate something
--     *   @note Something interesting
--     *   @param options [map]
--     *   @return [string] returns evaluation result
--     *   @return [null] returns nothing if callback provided
--     *   @callback callback function (error, result)
--     *     If callback is provided it will be called with evaluation result
--     *     @param error [Error]
--     *     @param result [String]
--     *   @see callback
--     */
-=======
 +    constructor: (value: any, options: any) => void;
 +};
 +declare function Example2(value: any, secretAccessKey: any, sessionToken: any): any;
@@ -116,7 +91,6 @@
       *     @param result [String]
       *   @see callback
       */
->>>>>>> 90bc90ff
 -    function evaluate(): any;
 -}
 -/**
@@ -124,20 +98,13 @@
 - *     If callback is provided it will be called with evaluation result
 - */
 -type callback = (error: any, result: any) => any;
-+export type callback = (error: any, result: any) ;
++    evaluate: (options: any, callback: any) => void;
++};
 +
 +
 +//// [DtsFileErrors]
 +
 +
-<<<<<<< HEAD
-+dist/jsFileAlternativeUseOfOverloadTag.d.ts(1,50): error TS1005: '=>' expected.
-+
-+
-+==== dist/jsFileAlternativeUseOfOverloadTag.d.ts (1 errors) ====
-+    export type callback = (error: any, result: any) ;
-+                                                     ~
-=======
 +dist/jsFileAlternativeUseOfOverloadTag.d.ts(34,43): error TS1005: '=>' expected.
 +
 +
@@ -177,6 +144,21 @@
 +    declare function evaluate(): any;
 +    type callback = (error: any, result: any) ;
 +                                              ~
->>>>>>> 90bc90ff
 +!!! error TS1005: '=>' expected.
++    declare const example3: {
++        /**
++         * @overload evaluate(options = {}, [callback])
++         *   Evaluate something
++         *   @note Something interesting
++         *   @param options [map]
++         *   @return [string] returns evaluation result
++         *   @return [null] returns nothing if callback provided
++         *   @callback callback function (error, result)
++         *     If callback is provided it will be called with evaluation result
++         *     @param error [Error]
++         *     @param result [String]
++         *   @see callback
++         */
++        evaluate: (options: any, callback: any) => void;
++    };
 +    