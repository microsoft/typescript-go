--- conflicted
+++ resolved
@@ -1,1027 +1,1015 @@
-//// [tests/cases/compiler/inferTypePredicates.ts] ////
-
-=== inferTypePredicates.ts ===
-// https://github.com/microsoft/TypeScript/issues/16069
-
-const numsOrNull = [1, 2, 3, 4, null];
->numsOrNull : (number | null)[]
->[1, 2, 3, 4, null] : (number | null)[]
->1 : 1
->2 : 2
->3 : 3
->4 : 4
-
-const filteredNumsTruthy: number[] = numsOrNull.filter(x => !!x);  // should error
->filteredNumsTruthy : number[]
->numsOrNull.filter(x => !!x) : (number | null)[]
->numsOrNull.filter : { <S extends number | null>(predicate: (value: number | null, index: number, array: (number | null)[]) => value is S, thisArg?: any): S[]; (predicate: (value: number | null, index: number, array: (number | null)[]) => unknown, thisArg?: any): (number | null)[]; }
->numsOrNull : (number | null)[]
->filter : { <S extends number | null>(predicate: (value: number | null, index: number, array: (number | null)[]) => value is S, thisArg?: any): S[]; (predicate: (value: number | null, index: number, array: (number | null)[]) => unknown, thisArg?: any): (number | null)[]; }
->x => !!x : (x: number | null) => boolean
->x : number | null
->!!x : boolean
->!x : boolean
->x : number | null
-
-const filteredNumsNonNullish: number[] = numsOrNull.filter(x => x !== null);  // should ok
->filteredNumsNonNullish : number[]
->numsOrNull.filter(x => x !== null) : number[]
->numsOrNull.filter : { <S extends number | null>(predicate: (value: number | null, index: number, array: (number | null)[]) => value is S, thisArg?: any): S[]; (predicate: (value: number | null, index: number, array: (number | null)[]) => unknown, thisArg?: any): (number | null)[]; }
->numsOrNull : (number | null)[]
->filter : { <S extends number | null>(predicate: (value: number | null, index: number, array: (number | null)[]) => value is S, thisArg?: any): S[]; (predicate: (value: number | null, index: number, array: (number | null)[]) => unknown, thisArg?: any): (number | null)[]; }
->x => x !== null : (x: number | null) => x is number
->x : number | null
->x !== null : boolean
->x : number | null
-
-const evenSquaresInline: number[] =  // should error
->evenSquaresInline : number[]
-
-    [1, 2, 3, 4]
->[1, 2, 3, 4]        .map(x => x % 2 === 0 ? x * x : null)        .filter(x => !!x) : (number | null)[]
->[1, 2, 3, 4]        .map(x => x % 2 === 0 ? x * x : null)        .filter : { <S extends number | null>(predicate: (value: number | null, index: number, array: (number | null)[]) => value is S, thisArg?: any): S[]; (predicate: (value: number | null, index: number, array: (number | null)[]) => unknown, thisArg?: any): (number | null)[]; }
->[1, 2, 3, 4]        .map(x => x % 2 === 0 ? x * x : null) : (number | null)[]
->[1, 2, 3, 4]        .map : <U>(callbackfn: (value: number, index: number, array: number[]) => U, thisArg?: any) => U[]
->[1, 2, 3, 4] : number[]
->1 : 1
->2 : 2
->3 : 3
->4 : 4
-
-        .map(x => x % 2 === 0 ? x * x : null)
->map : <U>(callbackfn: (value: number, index: number, array: number[]) => U, thisArg?: any) => U[]
->x => x % 2 === 0 ? x * x : null : (x: number) => number | null
->x : number
->x % 2 === 0 ? x * x : null : number | null
->x % 2 === 0 : boolean
->x % 2 : number
->x : number
->2 : 2
->0 : 0
->x * x : number
->x : number
->x : number
-
-        .filter(x => !!x); // tests truthiness, not non-nullishness
->filter : { <S extends number | null>(predicate: (value: number | null, index: number, array: (number | null)[]) => value is S, thisArg?: any): S[]; (predicate: (value: number | null, index: number, array: (number | null)[]) => unknown, thisArg?: any): (number | null)[]; }
->x => !!x : (x: number | null) => boolean
->x : number | null
->!!x : boolean
->!x : boolean
->x : number | null
-
-const isTruthy = (x: number | null) => !!x;
->isTruthy : (x: number | null) => boolean
->(x: number | null) => !!x : (x: number | null) => boolean
->x : number | null
->!!x : boolean
->!x : boolean
->x : number | null
-
-const evenSquares: number[] =  // should error
->evenSquares : number[]
-
-    [1, 2, 3, 4]
->[1, 2, 3, 4]    .map(x => x % 2 === 0 ? x * x : null)      .filter(isTruthy) : (number | null)[]
->[1, 2, 3, 4]    .map(x => x % 2 === 0 ? x * x : null)      .filter : { <S extends number | null>(predicate: (value: number | null, index: number, array: (number | null)[]) => value is S, thisArg?: any): S[]; (predicate: (value: number | null, index: number, array: (number | null)[]) => unknown, thisArg?: any): (number | null)[]; }
->[1, 2, 3, 4]    .map(x => x % 2 === 0 ? x * x : null) : (number | null)[]
->[1, 2, 3, 4]    .map : <U>(callbackfn: (value: number, index: number, array: number[]) => U, thisArg?: any) => U[]
->[1, 2, 3, 4] : number[]
->1 : 1
->2 : 2
->3 : 3
->4 : 4
-
-    .map(x => x % 2 === 0 ? x * x : null)
->map : <U>(callbackfn: (value: number, index: number, array: number[]) => U, thisArg?: any) => U[]
->x => x % 2 === 0 ? x * x : null : (x: number) => number | null
->x : number
->x % 2 === 0 ? x * x : null : number | null
->x % 2 === 0 : boolean
->x % 2 : number
->x : number
->2 : 2
->0 : 0
->x * x : number
->x : number
->x : number
-
-      .filter(isTruthy);
->filter : { <S extends number | null>(predicate: (value: number | null, index: number, array: (number | null)[]) => value is S, thisArg?: any): S[]; (predicate: (value: number | null, index: number, array: (number | null)[]) => unknown, thisArg?: any): (number | null)[]; }
->isTruthy : (x: number | null) => boolean
-
-const evenSquaresNonNull: number[] =  // should ok
->evenSquaresNonNull : number[]
-
-    [1, 2, 3, 4]
->[1, 2, 3, 4]    .map(x => x % 2 === 0 ? x * x : null)    .filter(x => x !== null) : number[]
->[1, 2, 3, 4]    .map(x => x % 2 === 0 ? x * x : null)    .filter : { <S extends number | null>(predicate: (value: number | null, index: number, array: (number | null)[]) => value is S, thisArg?: any): S[]; (predicate: (value: number | null, index: number, array: (number | null)[]) => unknown, thisArg?: any): (number | null)[]; }
->[1, 2, 3, 4]    .map(x => x % 2 === 0 ? x * x : null) : (number | null)[]
->[1, 2, 3, 4]    .map : <U>(callbackfn: (value: number, index: number, array: number[]) => U, thisArg?: any) => U[]
->[1, 2, 3, 4] : number[]
->1 : 1
->2 : 2
->3 : 3
->4 : 4
-
-    .map(x => x % 2 === 0 ? x * x : null)
->map : <U>(callbackfn: (value: number, index: number, array: number[]) => U, thisArg?: any) => U[]
->x => x % 2 === 0 ? x * x : null : (x: number) => number | null
->x : number
->x % 2 === 0 ? x * x : null : number | null
->x % 2 === 0 : boolean
->x % 2 : number
->x : number
->2 : 2
->0 : 0
->x * x : number
->x : number
->x : number
-
-    .filter(x => x !== null);
->filter : { <S extends number | null>(predicate: (value: number | null, index: number, array: (number | null)[]) => value is S, thisArg?: any): S[]; (predicate: (value: number | null, index: number, array: (number | null)[]) => unknown, thisArg?: any): (number | null)[]; }
->x => x !== null : (x: number | null) => x is number
->x : number | null
->x !== null : boolean
->x : number | null
-
-function isNonNull(x: number | null) {
->isNonNull : (x: number | null) => x is number
->x : number | null
-
-  return x !== null;
->x !== null : boolean
->x : number | null
-}
-
-// factoring out a boolean works thanks to aliased discriminants
-function isNonNullVar(x: number | null) {
->isNonNullVar : (x: number | null) => x is number
->x : number | null
-
-  const ok = x !== null;
->ok : boolean
->x !== null : boolean
->x : number | null
-
-  return ok;
->ok : boolean
-}
-
-function isNonNullGeneric<T>(x: T) {
->isNonNullGeneric : <T>(x: T) => x is T & ({} | undefined)
->x : T
-
-  return x !== null;
->x !== null : boolean
->x : T
-}
-
-// Type guards can flow between functions
-const myGuard = (o: string | undefined): o is string => !!o;
->myGuard : (o: string | undefined) => o is string
->(o: string | undefined): o is string => !!o : (o: string | undefined) => o is string
->o : string | undefined
->!!o : boolean
->!o : boolean
->o : string | undefined
-
-const mySecondGuard = (o: string | undefined) => myGuard(o);
->mySecondGuard : (o: string | undefined) => o is string
->(o: string | undefined) => myGuard(o) : (o: string | undefined) => o is string
->o : string | undefined
->myGuard(o) : boolean
->myGuard : (o: string | undefined) => o is string
->o : string | undefined
-
-// https://github.com/microsoft/TypeScript/issues/16069#issuecomment-1327449914
-// This doesn't work because the false condition prevents type guard inference.
-// Breaking up the filters does work.
-type MyObj = { data?: string };
->MyObj : MyObj
->data : string | undefined
-
-type MyArray = { list?: MyObj[] }[];
->MyArray : MyArray
->list : MyObj[] | undefined
-
-const myArray: MyArray = [];
->myArray : MyArray
->[] : never[]
-
-const result = myArray
->result : any[][]
->myArray  .map((arr) => arr.list)  .filter((arr) => arr && arr.length)  .map((arr) => arr // should error    .filter((obj) => obj && obj.data)    .map(obj => JSON.parse(obj.data))  // should error  ) : any[][]
->myArray  .map((arr) => arr.list)  .filter((arr) => arr && arr.length)  .map : <U>(callbackfn: (value: MyObj[] | undefined, index: number, array: (MyObj[] | undefined)[]) => U, thisArg?: any) => U[]
->myArray  .map((arr) => arr.list)  .filter((arr) => arr && arr.length) : (MyObj[] | undefined)[]
->myArray  .map((arr) => arr.list)  .filter : { <S extends MyObj[] | undefined>(predicate: (value: MyObj[] | undefined, index: number, array: (MyObj[] | undefined)[]) => value is S, thisArg?: any): S[]; (predicate: (value: MyObj[] | undefined, index: number, array: (MyObj[] | undefined)[]) => unknown, thisArg?: any): (MyObj[] | undefined)[]; }
->myArray  .map((arr) => arr.list) : (MyObj[] | undefined)[]
->myArray  .map : <U>(callbackfn: (value: { list?: MyObj[] | undefined; }, index: number, array: { list?: MyObj[] | undefined; }[]) => U, thisArg?: any) => U[]
->myArray : MyArray
-
-  .map((arr) => arr.list)
->map : <U>(callbackfn: (value: { list?: MyObj[] | undefined; }, index: number, array: { list?: MyObj[] | undefined; }[]) => U, thisArg?: any) => U[]
->(arr) => arr.list : (arr: { list?: MyObj[] | undefined; }) => MyObj[] | undefined
->arr : { list?: MyObj[] | undefined; }
->arr.list : MyObj[] | undefined
->arr : { list?: MyObj[] | undefined; }
->list : MyObj[] | undefined
-
-  .filter((arr) => arr && arr.length)
->filter : { <S extends MyObj[] | undefined>(predicate: (value: MyObj[] | undefined, index: number, array: (MyObj[] | undefined)[]) => value is S, thisArg?: any): S[]; (predicate: (value: MyObj[] | undefined, index: number, array: (MyObj[] | undefined)[]) => unknown, thisArg?: any): (MyObj[] | undefined)[]; }
->(arr) => arr && arr.length : (arr: MyObj[] | undefined) => number | undefined
->arr : MyObj[] | undefined
->arr && arr.length : number | undefined
->arr : MyObj[] | undefined
->arr.length : number
->arr : MyObj[]
->length : number
-
-  .map((arr) => arr // should error
->map : <U>(callbackfn: (value: MyObj[] | undefined, index: number, array: (MyObj[] | undefined)[]) => U, thisArg?: any) => U[]
->(arr) => arr // should error    .filter((obj) => obj && obj.data)    .map(obj => JSON.parse(obj.data)) : (arr: MyObj[] | undefined) => any[]
->arr : MyObj[] | undefined
->arr // should error    .filter((obj) => obj && obj.data)    .map(obj => JSON.parse(obj.data)) : any[]
->arr // should error    .filter((obj) => obj && obj.data)    .map : <U>(callbackfn: (value: MyObj, index: number, array: MyObj[]) => U, thisArg?: any) => U[]
->arr // should error    .filter((obj) => obj && obj.data) : MyObj[]
->arr // should error    .filter : { <S extends MyObj>(predicate: (value: MyObj, index: number, array: MyObj[]) => value is S, thisArg?: any): S[]; (predicate: (value: MyObj, index: number, array: MyObj[]) => unknown, thisArg?: any): MyObj[]; }
->arr : MyObj[] | undefined
-
-    .filter((obj) => obj && obj.data)
->filter : { <S extends MyObj>(predicate: (value: MyObj, index: number, array: MyObj[]) => value is S, thisArg?: any): S[]; (predicate: (value: MyObj, index: number, array: MyObj[]) => unknown, thisArg?: any): MyObj[]; }
->(obj) => obj && obj.data : (obj: MyObj) => string | undefined
->obj : MyObj
->obj && obj.data : string | undefined
->obj : MyObj
->obj.data : string | undefined
->obj : MyObj
->data : string | undefined
-
-    .map(obj => JSON.parse(obj.data))  // should error
->map : <U>(callbackfn: (value: MyObj, index: number, array: MyObj[]) => U, thisArg?: any) => U[]
->obj => JSON.parse(obj.data) : (obj: MyObj) => any
->obj : MyObj
->JSON.parse(obj.data) : any
-<<<<<<< HEAD
->JSON.parse : (text: string, reviver?: ((key: string, value: any) => any) | undefined) => any
->JSON : JSON
->parse : (text: string, reviver?: ((key: string, value: any) => any) | undefined) => any
-=======
->JSON.parse : (text: string, reviver?: (this: any, key: string, value: any) => any | undefined) => any
->JSON : JSON
->parse : (text: string, reviver?: (this: any, key: string, value: any) => any | undefined) => any
->>>>>>> da4e1211
->obj.data : string | undefined
->obj : MyObj
->data : string | undefined
-
-  );
-
-const result2 = myArray
->result2 : any[][]
->myArray  .map((arr) => arr.list)  .filter((arr) => !!arr)  .filter(arr => arr.length)  .map((arr) => arr  // should ok    .filter((obj) => obj)    // inferring a guard here would require https://github.com/microsoft/TypeScript/issues/42384    .filter(obj => !!obj.data)    .map(obj => JSON.parse(obj.data))  ) : any[][]
->myArray  .map((arr) => arr.list)  .filter((arr) => !!arr)  .filter(arr => arr.length)  .map : <U>(callbackfn: (value: MyObj[], index: number, array: MyObj[][]) => U, thisArg?: any) => U[]
->myArray  .map((arr) => arr.list)  .filter((arr) => !!arr)  .filter(arr => arr.length) : MyObj[][]
->myArray  .map((arr) => arr.list)  .filter((arr) => !!arr)  .filter : { <S extends MyObj[]>(predicate: (value: MyObj[], index: number, array: MyObj[][]) => value is S, thisArg?: any): S[]; (predicate: (value: MyObj[], index: number, array: MyObj[][]) => unknown, thisArg?: any): MyObj[][]; }
->myArray  .map((arr) => arr.list)  .filter((arr) => !!arr) : MyObj[][]
->myArray  .map((arr) => arr.list)  .filter : { <S extends MyObj[] | undefined>(predicate: (value: MyObj[] | undefined, index: number, array: (MyObj[] | undefined)[]) => value is S, thisArg?: any): S[]; (predicate: (value: MyObj[] | undefined, index: number, array: (MyObj[] | undefined)[]) => unknown, thisArg?: any): (MyObj[] | undefined)[]; }
->myArray  .map((arr) => arr.list) : (MyObj[] | undefined)[]
->myArray  .map : <U>(callbackfn: (value: { list?: MyObj[] | undefined; }, index: number, array: { list?: MyObj[] | undefined; }[]) => U, thisArg?: any) => U[]
->myArray : MyArray
-
-  .map((arr) => arr.list)
->map : <U>(callbackfn: (value: { list?: MyObj[] | undefined; }, index: number, array: { list?: MyObj[] | undefined; }[]) => U, thisArg?: any) => U[]
->(arr) => arr.list : (arr: { list?: MyObj[] | undefined; }) => MyObj[] | undefined
->arr : { list?: MyObj[] | undefined; }
->arr.list : MyObj[] | undefined
->arr : { list?: MyObj[] | undefined; }
->list : MyObj[] | undefined
-
-  .filter((arr) => !!arr)
->filter : { <S extends MyObj[] | undefined>(predicate: (value: MyObj[] | undefined, index: number, array: (MyObj[] | undefined)[]) => value is S, thisArg?: any): S[]; (predicate: (value: MyObj[] | undefined, index: number, array: (MyObj[] | undefined)[]) => unknown, thisArg?: any): (MyObj[] | undefined)[]; }
->(arr) => !!arr : (arr: MyObj[] | undefined) => arr is MyObj[]
->arr : MyObj[] | undefined
->!!arr : boolean
->!arr : boolean
->arr : MyObj[] | undefined
-
-  .filter(arr => arr.length)
->filter : { <S extends MyObj[]>(predicate: (value: MyObj[], index: number, array: MyObj[][]) => value is S, thisArg?: any): S[]; (predicate: (value: MyObj[], index: number, array: MyObj[][]) => unknown, thisArg?: any): MyObj[][]; }
->arr => arr.length : (arr: MyObj[]) => number
->arr : MyObj[]
->arr.length : number
->arr : MyObj[]
->length : number
-
-  .map((arr) => arr  // should ok
->map : <U>(callbackfn: (value: MyObj[], index: number, array: MyObj[][]) => U, thisArg?: any) => U[]
->(arr) => arr  // should ok    .filter((obj) => obj)    // inferring a guard here would require https://github.com/microsoft/TypeScript/issues/42384    .filter(obj => !!obj.data)    .map(obj => JSON.parse(obj.data)) : (arr: MyObj[]) => any[]
->arr : MyObj[]
->arr  // should ok    .filter((obj) => obj)    // inferring a guard here would require https://github.com/microsoft/TypeScript/issues/42384    .filter(obj => !!obj.data)    .map(obj => JSON.parse(obj.data)) : any[]
->arr  // should ok    .filter((obj) => obj)    // inferring a guard here would require https://github.com/microsoft/TypeScript/issues/42384    .filter(obj => !!obj.data)    .map : <U>(callbackfn: (value: MyObj, index: number, array: MyObj[]) => U, thisArg?: any) => U[]
->arr  // should ok    .filter((obj) => obj)    // inferring a guard here would require https://github.com/microsoft/TypeScript/issues/42384    .filter(obj => !!obj.data) : MyObj[]
->arr  // should ok    .filter((obj) => obj)    // inferring a guard here would require https://github.com/microsoft/TypeScript/issues/42384    .filter : { <S extends MyObj>(predicate: (value: MyObj, index: number, array: MyObj[]) => value is S, thisArg?: any): S[]; (predicate: (value: MyObj, index: number, array: MyObj[]) => unknown, thisArg?: any): MyObj[]; }
->arr  // should ok    .filter((obj) => obj) : MyObj[]
->arr  // should ok    .filter : { <S extends MyObj>(predicate: (value: MyObj, index: number, array: MyObj[]) => value is S, thisArg?: any): S[]; (predicate: (value: MyObj, index: number, array: MyObj[]) => unknown, thisArg?: any): MyObj[]; }
->arr : MyObj[]
-
-    .filter((obj) => obj)
->filter : { <S extends MyObj>(predicate: (value: MyObj, index: number, array: MyObj[]) => value is S, thisArg?: any): S[]; (predicate: (value: MyObj, index: number, array: MyObj[]) => unknown, thisArg?: any): MyObj[]; }
->(obj) => obj : (obj: MyObj) => MyObj
->obj : MyObj
->obj : MyObj
-
-    // inferring a guard here would require https://github.com/microsoft/TypeScript/issues/42384
-    .filter(obj => !!obj.data)
->filter : { <S extends MyObj>(predicate: (value: MyObj, index: number, array: MyObj[]) => value is S, thisArg?: any): S[]; (predicate: (value: MyObj, index: number, array: MyObj[]) => unknown, thisArg?: any): MyObj[]; }
->obj => !!obj.data : (obj: MyObj) => boolean
->obj : MyObj
->!!obj.data : boolean
->!obj.data : boolean
->obj.data : string | undefined
->obj : MyObj
->data : string | undefined
-
-    .map(obj => JSON.parse(obj.data))
->map : <U>(callbackfn: (value: MyObj, index: number, array: MyObj[]) => U, thisArg?: any) => U[]
->obj => JSON.parse(obj.data) : (obj: MyObj) => any
->obj : MyObj
->JSON.parse(obj.data) : any
-<<<<<<< HEAD
->JSON.parse : (text: string, reviver?: ((key: string, value: any) => any) | undefined) => any
->JSON : JSON
->parse : (text: string, reviver?: ((key: string, value: any) => any) | undefined) => any
-=======
->JSON.parse : (text: string, reviver?: (this: any, key: string, value: any) => any | undefined) => any
->JSON : JSON
->parse : (text: string, reviver?: (this: any, key: string, value: any) => any | undefined) => any
->>>>>>> da4e1211
->obj.data : string | undefined
->obj : MyObj
->data : string | undefined
-
-  );
-
-// https://github.com/microsoft/TypeScript/issues/16069#issuecomment-1183547889
-type Foo = {
->Foo : Foo
-
-  foo: string;
->foo : string
-}
-type Bar = Foo & {
->Bar : Bar
-
-  bar: string;
->bar : string
-}
-
-const list: (Foo | Bar)[] = [];
->list : (Foo | Bar)[]
->[] : never[]
-
-const resultBars: Bar[] = list.filter((value) => 'bar' in value);  // should ok
->resultBars : Bar[]
->list.filter((value) => 'bar' in value) : Bar[]
->list.filter : { <S extends Foo | Bar>(predicate: (value: Foo | Bar, index: number, array: (Foo | Bar)[]) => value is S, thisArg?: any): S[]; (predicate: (value: Foo | Bar, index: number, array: (Foo | Bar)[]) => unknown, thisArg?: any): (Foo | Bar)[]; }
->list : (Foo | Bar)[]
->filter : { <S extends Foo | Bar>(predicate: (value: Foo | Bar, index: number, array: (Foo | Bar)[]) => value is S, thisArg?: any): S[]; (predicate: (value: Foo | Bar, index: number, array: (Foo | Bar)[]) => unknown, thisArg?: any): (Foo | Bar)[]; }
->(value) => 'bar' in value : (value: Foo | Bar) => value is Bar
->value : Foo | Bar
->'bar' in value : boolean
->'bar' : "bar"
->value : Foo | Bar
-
-function isBarNonNull(x: Foo | Bar | null) {
->isBarNonNull : (x: Foo | Bar | null) => x is Bar
->x : Foo | Bar | null
-
-  return ('bar' in x!);
->('bar' in x!) : boolean
->'bar' in x! : boolean
->'bar' : "bar"
->x! : Foo | Bar
->x : Foo | Bar | null
-}
-const fooOrBar = list[0];
->fooOrBar : Foo | Bar
->list[0] : Foo | Bar
->list : (Foo | Bar)[]
->0 : 0
-
-if (isBarNonNull(fooOrBar)) {
->isBarNonNull(fooOrBar) : boolean
->isBarNonNull : (x: Foo | Bar | null) => x is Bar
->fooOrBar : Foo | Bar
-
-  const t: Bar = fooOrBar;  // should ok
->t : Bar
->fooOrBar : Bar
-}
-
-// https://github.com/microsoft/TypeScript/issues/38390#issuecomment-626019466
-// Ryan's example (currently legal):
-const a = [1, "foo", 2, "bar"].filter(x => typeof x === "string");
->a : string[]
->[1, "foo", 2, "bar"].filter(x => typeof x === "string") : string[]
->[1, "foo", 2, "bar"].filter : { <S extends string | number>(predicate: (value: string | number, index: number, array: (string | number)[]) => value is S, thisArg?: any): S[]; (predicate: (value: string | number, index: number, array: (string | number)[]) => unknown, thisArg?: any): (string | number)[]; }
->[1, "foo", 2, "bar"] : (string | number)[]
->1 : 1
->"foo" : "foo"
->2 : 2
->"bar" : "bar"
->filter : { <S extends string | number>(predicate: (value: string | number, index: number, array: (string | number)[]) => value is S, thisArg?: any): S[]; (predicate: (value: string | number, index: number, array: (string | number)[]) => unknown, thisArg?: any): (string | number)[]; }
->x => typeof x === "string" : (x: string | number) => x is string
->x : string | number
->typeof x === "string" : boolean
->typeof x : "bigint" | "boolean" | "function" | "number" | "object" | "string" | "symbol" | "undefined"
->x : string | number
->"string" : "string"
-
-a.push(10);
->a.push(10) : number
->a.push : (...items: string[]) => number
->a : string[]
->push : (...items: string[]) => number
->10 : 10
-
-// Defer to explicit type guards, even when they're incorrect.
-function backwardsGuard(x: number|string): x is number {
->backwardsGuard : (x: string | number) => x is number
->x : string | number
-
-  return typeof x === 'string';
->typeof x === 'string' : boolean
->typeof x : "bigint" | "boolean" | "function" | "number" | "object" | "string" | "symbol" | "undefined"
->x : string | number
->'string' : "string"
-}
-
-// Partition tests. The "false" case matters.
-function isString(x: string | number) {
->isString : (x: string | number) => x is string
->x : string | number
-
-  return typeof x === 'string';
->typeof x === 'string' : boolean
->typeof x : "bigint" | "boolean" | "function" | "number" | "object" | "string" | "symbol" | "undefined"
->x : string | number
->'string' : "string"
-}
-
-declare let strOrNum: string | number;
->strOrNum : string | number
-
-if (isString(strOrNum)) {
->isString(strOrNum) : boolean
->isString : (x: string | number) => x is string
->strOrNum : string | number
-
-  let t: string = strOrNum;  // should ok
->t : string
->strOrNum : string
-
-} else {
-  let t: number = strOrNum;  // should ok
->t : number
->strOrNum : number
-}
-
-function flakyIsString(x: string | number) {
->flakyIsString : (x: string | number) => boolean
->x : string | number
-
-  return typeof x === 'string' && Math.random() > 0.5;
->typeof x === 'string' && Math.random() > 0.5 : boolean
->typeof x === 'string' : boolean
->typeof x : "bigint" | "boolean" | "function" | "number" | "object" | "string" | "symbol" | "undefined"
->x : string | number
->'string' : "string"
->Math.random() > 0.5 : boolean
->Math.random() : number
->Math.random : () => number
->Math : Math
->random : () => number
->0.5 : 0.5
-}
-if (flakyIsString(strOrNum)) {
->flakyIsString(strOrNum) : boolean
->flakyIsString : (x: string | number) => boolean
->strOrNum : string | number
-
-  let t: string = strOrNum;  // should error
->t : string
->strOrNum : string | number
-
-} else {
-  let t: number = strOrNum;  // should error
->t : number
->strOrNum : string | number
-}
-
-function isDate(x: object) {
->isDate : (x: object) => x is Date
->x : object
-
-  return x instanceof Date;
->x instanceof Date : boolean
->x : object
->Date : DateConstructor
-}
-function flakyIsDate(x: object) {
->flakyIsDate : (x: object) => boolean
->x : object
-
-  return x instanceof Date && Math.random() > 0.5;
->x instanceof Date && Math.random() > 0.5 : boolean
->x instanceof Date : boolean
->x : object
->Date : DateConstructor
->Math.random() > 0.5 : boolean
->Math.random() : number
->Math.random : () => number
->Math : Math
->random : () => number
->0.5 : 0.5
-}
-
-declare let maybeDate: object;
->maybeDate : object
-
-if (isDate(maybeDate)) {
->isDate(maybeDate) : boolean
->isDate : (x: object) => x is Date
->maybeDate : object
-
-  let t: Date = maybeDate;  // should ok
->t : Date
->maybeDate : Date
-
-} else {
-  let t: object = maybeDate;  // should ok
->t : object
->maybeDate : object
-}
-
-if (flakyIsDate(maybeDate)) {
->flakyIsDate(maybeDate) : boolean
->flakyIsDate : (x: object) => boolean
->maybeDate : object
-
-  let t: Date = maybeDate;  // should error
->t : Date
->maybeDate : object
-
-} else {
-  let t: object = maybeDate;  // should ok
->t : object
->maybeDate : object
-}
-
-// This should not infer a type guard since the value on which we do the refinement
-// is not related to the original parameter.
-function irrelevantIsNumber(x: string | number) {
->irrelevantIsNumber : (x: string | number) => boolean
->x : string | number
-
-	x = Math.random() < 0.5 ? "string" : 123;
->x = Math.random() < 0.5 ? "string" : 123 : "string" | 123
->x : string | number
->Math.random() < 0.5 ? "string" : 123 : "string" | 123
->Math.random() < 0.5 : boolean
->Math.random() : number
->Math.random : () => number
->Math : Math
->random : () => number
->0.5 : 0.5
->"string" : "string"
->123 : 123
-
-  return typeof x === 'string';
->typeof x === 'string' : boolean
->typeof x : "bigint" | "boolean" | "function" | "number" | "object" | "string" | "symbol" | "undefined"
->x : string | number
->'string' : "string"
-}
-function irrelevantIsNumberDestructuring(x: string | number) {
->irrelevantIsNumberDestructuring : (x: string | number) => boolean
->x : string | number
-
-	[x] = [Math.random() < 0.5 ? "string" : 123];
->[x] = [Math.random() < 0.5 ? "string" : 123] : [string | number]
->[x] : [string | number]
->x : string | number
->[Math.random() < 0.5 ? "string" : 123] : [string | number]
->Math.random() < 0.5 ? "string" : 123 : "string" | 123
->Math.random() < 0.5 : boolean
->Math.random() : number
->Math.random : () => number
->Math : Math
->random : () => number
->0.5 : 0.5
->"string" : "string"
->123 : 123
-
-  return typeof x === 'string';
->typeof x === 'string' : boolean
->typeof x : "bigint" | "boolean" | "function" | "number" | "object" | "string" | "symbol" | "undefined"
->x : string | number
->'string' : "string"
-}
-
-// Cannot infer a type guard for either param because of the false case.
-function areBothNums(x: string|number, y: string|number) {
->areBothNums : (x: string | number, y: string | number) => boolean
->x : string | number
->y : string | number
-
-  return typeof x === 'number' && typeof y === 'number';
->typeof x === 'number' && typeof y === 'number' : boolean
->typeof x === 'number' : boolean
->typeof x : "bigint" | "boolean" | "function" | "number" | "object" | "string" | "symbol" | "undefined"
->x : string | number
->'number' : "number"
->typeof y === 'number' : boolean
->typeof y : "bigint" | "boolean" | "function" | "number" | "object" | "string" | "symbol" | "undefined"
->y : string | number
->'number' : "number"
-}
-
-// Could potentially infer a type guard here but it would require more bookkeeping.
-function doubleReturn(x: string|number) {
->doubleReturn : (x: string | number) => boolean
->x : string | number
-
-  if (typeof x === 'string') {
->typeof x === 'string' : boolean
->typeof x : "bigint" | "boolean" | "function" | "number" | "object" | "string" | "symbol" | "undefined"
->x : string | number
->'string' : "string"
-
-    return true;
->true : true
-  }
-  return false;
->false : false
-}
-
-function guardsOneButNotOthers(a: string|number, b: string|number, c: string|number) {
->guardsOneButNotOthers : (a: string | number, b: string | number, c: string | number) => b is string
->a : string | number
->b : string | number
->c : string | number
-
-  return typeof b === 'string';
->typeof b === 'string' : boolean
->typeof b : "bigint" | "boolean" | "function" | "number" | "object" | "string" | "symbol" | "undefined"
->b : string | number
->'string' : "string"
-}
-
-// Checks that there are no string escaping issues
-function dunderguard(__x: number | string) {
->dunderguard : (__x: string | number) => __x is string
->__x : string | number
-
-  return typeof __x  === 'string';
->typeof __x  === 'string' : boolean
->typeof __x : "bigint" | "boolean" | "function" | "number" | "object" | "string" | "symbol" | "undefined"
->__x : string | number
->'string' : "string"
-}
-
-// could infer a type guard here but it doesn't seem that helpful.
-const booleanIdentity = (x: boolean) => x;
->booleanIdentity : (x: boolean) => boolean
->(x: boolean) => x : (x: boolean) => boolean
->x : boolean
->x : boolean
-
-// we infer "x is number | true" which is accurate but of debatable utility.
-const numOrBoolean = (x: number | boolean) => typeof x === 'number' || x;
->numOrBoolean : (x: number | boolean) => x is number | true
->(x: number | boolean) => typeof x === 'number' || x : (x: number | boolean) => x is number | true
->x : number | boolean
->typeof x === 'number' || x : boolean
->typeof x === 'number' : boolean
->typeof x : "bigint" | "boolean" | "function" | "number" | "object" | "string" | "symbol" | "undefined"
->x : number | boolean
->'number' : "number"
->x : boolean
-
-// inferred guards in methods
-interface NumberInferrer {
-  isNumber(x: number | string): x is number;
->isNumber : (x: string | number) => x is number
->x : string | number
-}
-class Inferrer implements NumberInferrer {
->Inferrer : Inferrer
-
-  isNumber(x: number | string) {  // should ok
->isNumber : (x: string | number) => x is number
->x : string | number
-
-    return typeof x === 'number';
->typeof x === 'number' : boolean
->typeof x : "bigint" | "boolean" | "function" | "number" | "object" | "string" | "symbol" | "undefined"
->x : string | number
->'number' : "number"
-  }
-}
-declare let numOrStr: number | string;
->numOrStr : string | number
-
-const inf = new Inferrer();
->inf : Inferrer
->new Inferrer() : Inferrer
->Inferrer : typeof Inferrer
-
-if (inf.isNumber(numOrStr)) {
->inf.isNumber(numOrStr) : boolean
->inf.isNumber : (x: string | number) => x is number
->inf : Inferrer
->isNumber : (x: string | number) => x is number
->numOrStr : string | number
-
-  let t: number = numOrStr;  // should ok
->t : number
->numOrStr : number
-
-} else {
-  let t: string = numOrStr;  // should ok
->t : string
->numOrStr : string
-}
-
-// Type predicates are not inferred on "this"
-class C1 {
->C1 : C1
-
-  isC2() {
->isC2 : () => boolean
-
-    return this instanceof C2;
->this instanceof C2 : boolean
->this : this
->C2 : typeof C2
-  }
-}
-class C2 extends C1 {
->C2 : C2
->C1 : C1
-
-  z = 0;
->z : number
->0 : 0
-}
-declare let c: C1;
->c : C1
-
-if (c.isC2()) {
->c.isC2() : boolean
->c.isC2 : () => boolean
->c : C1
->isC2 : () => boolean
-
-  let c2: C2 = c;  // should error
->c2 : C2
->c : C1
-}
-
-function doNotRefineDestructuredParam({x, y}: {x: number | null, y: number}) {
->doNotRefineDestructuredParam : (__0: { x: number | null; y: number; }) => boolean
->x : number | null
->y : number
->x : number | null
->y : number
-
-  return typeof x === 'number';
->typeof x === 'number' : boolean
->typeof x : "bigint" | "boolean" | "function" | "number" | "object" | "string" | "symbol" | "undefined"
->x : number | null
->'number' : "number"
-}
-
-// The type predicate must remain valid when the function is called with subtypes.
-function isShortString(x: unknown) {
->isShortString : (x: unknown) => boolean
->x : unknown
-
-  return typeof x === "string" && x.length < 10;
->typeof x === "string" && x.length < 10 : boolean
->typeof x === "string" : boolean
->typeof x : "bigint" | "boolean" | "function" | "number" | "object" | "string" | "symbol" | "undefined"
->x : unknown
->"string" : "string"
->x.length < 10 : boolean
->x.length : number
->x : string
->length : number
->10 : 10
-}
-
-declare let str: string;
->str : string
-
-if (isShortString(str)) {
->isShortString(str) : boolean
->isShortString : (x: unknown) => boolean
->str : string
-
-  str.charAt(0);  // should ok
->str.charAt(0) : string
->str.charAt : (pos: number) => string
->str : string
->charAt : (pos: number) => string
->0 : 0
-
-} else {
-  str.charAt(0);  // should ok
->str.charAt(0) : string
->str.charAt : (pos: number) => string
->str : string
->charAt : (pos: number) => string
->0 : 0
-}
-
-function isStringFromUnknown(x: unknown) {
->isStringFromUnknown : (x: unknown) => x is string
->x : unknown
-
-  return typeof x === "string";
->typeof x === "string" : boolean
->typeof x : "bigint" | "boolean" | "function" | "number" | "object" | "string" | "symbol" | "undefined"
->x : unknown
->"string" : "string"
-}
-if (isStringFromUnknown(str)) {
->isStringFromUnknown(str) : boolean
->isStringFromUnknown : (x: unknown) => x is string
->str : string
-
-  str.charAt(0);  // should OK
->str.charAt(0) : string
->str.charAt : (pos: number) => string
->str : string
->charAt : (pos: number) => string
->0 : 0
-
-} else {
-  let t: never = str;  // should OK
->t : never
->str : never
-}
-
-// infer a union type
-function isNumOrStr(x: unknown) {
->isNumOrStr : (x: unknown) => x is string | number
->x : unknown
-
-  return (typeof x === "number" || typeof x === "string");
->(typeof x === "number" || typeof x === "string") : boolean
->typeof x === "number" || typeof x === "string" : boolean
->typeof x === "number" : boolean
->typeof x : "bigint" | "boolean" | "function" | "number" | "object" | "string" | "symbol" | "undefined"
->x : unknown
->"number" : "number"
->typeof x === "string" : boolean
->typeof x : "bigint" | "boolean" | "function" | "number" | "object" | "string" | "symbol" | "undefined"
->x : unknown
->"string" : "string"
-}
-declare let unk: unknown;
->unk : unknown
-
-if (isNumOrStr(unk)) {
->isNumOrStr(unk) : boolean
->isNumOrStr : (x: unknown) => x is string | number
->unk : unknown
-
-  let t: number | string = unk;  // should ok
->t : string | number
->unk : string | number
-}
-
-// A function can be a type predicate even if it throws.
-function assertAndPredicate(x: string | number | Date) {
->assertAndPredicate : (x: string | number | Date) => x is string
->x : string | number | Date
-
-  if (x instanceof Date) {
->x instanceof Date : boolean
->x : string | number | Date
->Date : DateConstructor
-
-    throw new Error();
->new Error() : Error
->Error : ErrorConstructor
-  }
-  return typeof x === 'string';
->typeof x === 'string' : boolean
->typeof x : "bigint" | "boolean" | "function" | "number" | "object" | "string" | "symbol" | "undefined"
->x : string | number
->'string' : "string"
-}
-
-declare let snd: string | number | Date;
->snd : string | number | Date
-
-if (assertAndPredicate(snd)) {
->assertAndPredicate(snd) : boolean
->assertAndPredicate : (x: string | number | Date) => x is string
->snd : string | number | Date
-
-  let t: string = snd; // should error
->t : string
->snd : string
-}
-
-function isNumberWithThis(this: Date, x: number | string) {
->isNumberWithThis : (this: Date, x: string | number) => x is number
->this : Date
->x : string | number
-
-  return typeof x === 'number';
->typeof x === 'number' : boolean
->typeof x : "bigint" | "boolean" | "function" | "number" | "object" | "string" | "symbol" | "undefined"
->x : string | number
->'number' : "number"
-}
-
-function narrowFromAny(x: any) {
->narrowFromAny : (x: any) => x is number
->x : any
-
-  return typeof x === 'number';
->typeof x === 'number' : boolean
->typeof x : "bigint" | "boolean" | "function" | "number" | "object" | "string" | "symbol" | "undefined"
->x : any
->'number' : "number"
-}
-
-const noInferenceFromRest = (...f: ["a" | "b"]) => f[0] === "a";
->noInferenceFromRest : (...f: ["a" | "b"]) => boolean
->(...f: ["a" | "b"]) => f[0] === "a" : (...f: ["a" | "b"]) => boolean
->f : ["a" | "b"]
->f[0] === "a" : boolean
->f[0] : "a" | "b"
->f : ["a" | "b"]
->0 : 0
->"a" : "a"
-
-const noInferenceFromImpossibleRest = (...f: []) => typeof f === "undefined";
->noInferenceFromImpossibleRest : (...f: []) => boolean
->(...f: []) => typeof f === "undefined" : (...f: []) => boolean
->f : []
->typeof f === "undefined" : boolean
->typeof f : "bigint" | "boolean" | "function" | "number" | "object" | "string" | "symbol" | "undefined"
->f : []
->"undefined" : "undefined"
-
-function inferWithRest(x: string | null, ...f: ["a", "b"]) {
->inferWithRest : (x: string | null, ...f: ["a", "b"]) => x is string
->x : string | null
->f : ["a", "b"]
-
-  return typeof x === 'string';
->typeof x === 'string' : boolean
->typeof x : "bigint" | "boolean" | "function" | "number" | "object" | "string" | "symbol" | "undefined"
->x : string | null
->'string' : "string"
-}
-
-// https://github.com/microsoft/TypeScript/issues/57947
-declare const foobar:
->foobar : { type: "foo"; foo: number; } | { type: "bar"; bar: string; }
-
-  | { type: "foo"; foo: number }
->type : "foo"
->foo : number
-
-  | { type: "bar"; bar: string };
->type : "bar"
->bar : string
-
-const foobarPred = (fb: typeof foobar) => fb.type === "foo";
->foobarPred : (fb: { type: "foo"; foo: number; } | { type: "bar"; bar: string; }) => fb is { type: "foo"; foo: number; }
->(fb: typeof foobar) => fb.type === "foo" : (fb: { type: "foo"; foo: number; } | { type: "bar"; bar: string; }) => fb is { type: "foo"; foo: number; }
->fb : { type: "foo"; foo: number; } | { type: "bar"; bar: string; }
->foobar : { type: "foo"; foo: number; } | { type: "bar"; bar: string; }
->fb.type === "foo" : boolean
->fb.type : "bar" | "foo"
->fb : { type: "foo"; foo: number; } | { type: "bar"; bar: string; }
->type : "bar" | "foo"
->"foo" : "foo"
-
-if (foobarPred(foobar)) {
->foobarPred(foobar) : boolean
->foobarPred : (fb: { type: "foo"; foo: number; } | { type: "bar"; bar: string; }) => fb is { type: "foo"; foo: number; }
->foobar : { type: "foo"; foo: number; } | { type: "bar"; bar: string; }
-
-  foobar.foo;
->foobar.foo : number
->foobar : { type: "foo"; foo: number; }
->foo : number
-}
-
+//// [tests/cases/compiler/inferTypePredicates.ts] ////
+
+=== inferTypePredicates.ts ===
+// https://github.com/microsoft/TypeScript/issues/16069
+
+const numsOrNull = [1, 2, 3, 4, null];
+>numsOrNull : (number | null)[]
+>[1, 2, 3, 4, null] : (number | null)[]
+>1 : 1
+>2 : 2
+>3 : 3
+>4 : 4
+
+const filteredNumsTruthy: number[] = numsOrNull.filter(x => !!x);  // should error
+>filteredNumsTruthy : number[]
+>numsOrNull.filter(x => !!x) : (number | null)[]
+>numsOrNull.filter : { <S extends number | null>(predicate: (value: number | null, index: number, array: (number | null)[]) => value is S, thisArg?: any): S[]; (predicate: (value: number | null, index: number, array: (number | null)[]) => unknown, thisArg?: any): (number | null)[]; }
+>numsOrNull : (number | null)[]
+>filter : { <S extends number | null>(predicate: (value: number | null, index: number, array: (number | null)[]) => value is S, thisArg?: any): S[]; (predicate: (value: number | null, index: number, array: (number | null)[]) => unknown, thisArg?: any): (number | null)[]; }
+>x => !!x : (x: number | null) => boolean
+>x : number | null
+>!!x : boolean
+>!x : boolean
+>x : number | null
+
+const filteredNumsNonNullish: number[] = numsOrNull.filter(x => x !== null);  // should ok
+>filteredNumsNonNullish : number[]
+>numsOrNull.filter(x => x !== null) : number[]
+>numsOrNull.filter : { <S extends number | null>(predicate: (value: number | null, index: number, array: (number | null)[]) => value is S, thisArg?: any): S[]; (predicate: (value: number | null, index: number, array: (number | null)[]) => unknown, thisArg?: any): (number | null)[]; }
+>numsOrNull : (number | null)[]
+>filter : { <S extends number | null>(predicate: (value: number | null, index: number, array: (number | null)[]) => value is S, thisArg?: any): S[]; (predicate: (value: number | null, index: number, array: (number | null)[]) => unknown, thisArg?: any): (number | null)[]; }
+>x => x !== null : (x: number | null) => x is number
+>x : number | null
+>x !== null : boolean
+>x : number | null
+
+const evenSquaresInline: number[] =  // should error
+>evenSquaresInline : number[]
+
+    [1, 2, 3, 4]
+>[1, 2, 3, 4]        .map(x => x % 2 === 0 ? x * x : null)        .filter(x => !!x) : (number | null)[]
+>[1, 2, 3, 4]        .map(x => x % 2 === 0 ? x * x : null)        .filter : { <S extends number | null>(predicate: (value: number | null, index: number, array: (number | null)[]) => value is S, thisArg?: any): S[]; (predicate: (value: number | null, index: number, array: (number | null)[]) => unknown, thisArg?: any): (number | null)[]; }
+>[1, 2, 3, 4]        .map(x => x % 2 === 0 ? x * x : null) : (number | null)[]
+>[1, 2, 3, 4]        .map : <U>(callbackfn: (value: number, index: number, array: number[]) => U, thisArg?: any) => U[]
+>[1, 2, 3, 4] : number[]
+>1 : 1
+>2 : 2
+>3 : 3
+>4 : 4
+
+        .map(x => x % 2 === 0 ? x * x : null)
+>map : <U>(callbackfn: (value: number, index: number, array: number[]) => U, thisArg?: any) => U[]
+>x => x % 2 === 0 ? x * x : null : (x: number) => number | null
+>x : number
+>x % 2 === 0 ? x * x : null : number | null
+>x % 2 === 0 : boolean
+>x % 2 : number
+>x : number
+>2 : 2
+>0 : 0
+>x * x : number
+>x : number
+>x : number
+
+        .filter(x => !!x); // tests truthiness, not non-nullishness
+>filter : { <S extends number | null>(predicate: (value: number | null, index: number, array: (number | null)[]) => value is S, thisArg?: any): S[]; (predicate: (value: number | null, index: number, array: (number | null)[]) => unknown, thisArg?: any): (number | null)[]; }
+>x => !!x : (x: number | null) => boolean
+>x : number | null
+>!!x : boolean
+>!x : boolean
+>x : number | null
+
+const isTruthy = (x: number | null) => !!x;
+>isTruthy : (x: number | null) => boolean
+>(x: number | null) => !!x : (x: number | null) => boolean
+>x : number | null
+>!!x : boolean
+>!x : boolean
+>x : number | null
+
+const evenSquares: number[] =  // should error
+>evenSquares : number[]
+
+    [1, 2, 3, 4]
+>[1, 2, 3, 4]    .map(x => x % 2 === 0 ? x * x : null)      .filter(isTruthy) : (number | null)[]
+>[1, 2, 3, 4]    .map(x => x % 2 === 0 ? x * x : null)      .filter : { <S extends number | null>(predicate: (value: number | null, index: number, array: (number | null)[]) => value is S, thisArg?: any): S[]; (predicate: (value: number | null, index: number, array: (number | null)[]) => unknown, thisArg?: any): (number | null)[]; }
+>[1, 2, 3, 4]    .map(x => x % 2 === 0 ? x * x : null) : (number | null)[]
+>[1, 2, 3, 4]    .map : <U>(callbackfn: (value: number, index: number, array: number[]) => U, thisArg?: any) => U[]
+>[1, 2, 3, 4] : number[]
+>1 : 1
+>2 : 2
+>3 : 3
+>4 : 4
+
+    .map(x => x % 2 === 0 ? x * x : null)
+>map : <U>(callbackfn: (value: number, index: number, array: number[]) => U, thisArg?: any) => U[]
+>x => x % 2 === 0 ? x * x : null : (x: number) => number | null
+>x : number
+>x % 2 === 0 ? x * x : null : number | null
+>x % 2 === 0 : boolean
+>x % 2 : number
+>x : number
+>2 : 2
+>0 : 0
+>x * x : number
+>x : number
+>x : number
+
+      .filter(isTruthy);
+>filter : { <S extends number | null>(predicate: (value: number | null, index: number, array: (number | null)[]) => value is S, thisArg?: any): S[]; (predicate: (value: number | null, index: number, array: (number | null)[]) => unknown, thisArg?: any): (number | null)[]; }
+>isTruthy : (x: number | null) => boolean
+
+const evenSquaresNonNull: number[] =  // should ok
+>evenSquaresNonNull : number[]
+
+    [1, 2, 3, 4]
+>[1, 2, 3, 4]    .map(x => x % 2 === 0 ? x * x : null)    .filter(x => x !== null) : number[]
+>[1, 2, 3, 4]    .map(x => x % 2 === 0 ? x * x : null)    .filter : { <S extends number | null>(predicate: (value: number | null, index: number, array: (number | null)[]) => value is S, thisArg?: any): S[]; (predicate: (value: number | null, index: number, array: (number | null)[]) => unknown, thisArg?: any): (number | null)[]; }
+>[1, 2, 3, 4]    .map(x => x % 2 === 0 ? x * x : null) : (number | null)[]
+>[1, 2, 3, 4]    .map : <U>(callbackfn: (value: number, index: number, array: number[]) => U, thisArg?: any) => U[]
+>[1, 2, 3, 4] : number[]
+>1 : 1
+>2 : 2
+>3 : 3
+>4 : 4
+
+    .map(x => x % 2 === 0 ? x * x : null)
+>map : <U>(callbackfn: (value: number, index: number, array: number[]) => U, thisArg?: any) => U[]
+>x => x % 2 === 0 ? x * x : null : (x: number) => number | null
+>x : number
+>x % 2 === 0 ? x * x : null : number | null
+>x % 2 === 0 : boolean
+>x % 2 : number
+>x : number
+>2 : 2
+>0 : 0
+>x * x : number
+>x : number
+>x : number
+
+    .filter(x => x !== null);
+>filter : { <S extends number | null>(predicate: (value: number | null, index: number, array: (number | null)[]) => value is S, thisArg?: any): S[]; (predicate: (value: number | null, index: number, array: (number | null)[]) => unknown, thisArg?: any): (number | null)[]; }
+>x => x !== null : (x: number | null) => x is number
+>x : number | null
+>x !== null : boolean
+>x : number | null
+
+function isNonNull(x: number | null) {
+>isNonNull : (x: number | null) => x is number
+>x : number | null
+
+  return x !== null;
+>x !== null : boolean
+>x : number | null
+}
+
+// factoring out a boolean works thanks to aliased discriminants
+function isNonNullVar(x: number | null) {
+>isNonNullVar : (x: number | null) => x is number
+>x : number | null
+
+  const ok = x !== null;
+>ok : boolean
+>x !== null : boolean
+>x : number | null
+
+  return ok;
+>ok : boolean
+}
+
+function isNonNullGeneric<T>(x: T) {
+>isNonNullGeneric : <T>(x: T) => x is T & ({} | undefined)
+>x : T
+
+  return x !== null;
+>x !== null : boolean
+>x : T
+}
+
+// Type guards can flow between functions
+const myGuard = (o: string | undefined): o is string => !!o;
+>myGuard : (o: string | undefined) => o is string
+>(o: string | undefined): o is string => !!o : (o: string | undefined) => o is string
+>o : string | undefined
+>!!o : boolean
+>!o : boolean
+>o : string | undefined
+
+const mySecondGuard = (o: string | undefined) => myGuard(o);
+>mySecondGuard : (o: string | undefined) => o is string
+>(o: string | undefined) => myGuard(o) : (o: string | undefined) => o is string
+>o : string | undefined
+>myGuard(o) : boolean
+>myGuard : (o: string | undefined) => o is string
+>o : string | undefined
+
+// https://github.com/microsoft/TypeScript/issues/16069#issuecomment-1327449914
+// This doesn't work because the false condition prevents type guard inference.
+// Breaking up the filters does work.
+type MyObj = { data?: string };
+>MyObj : MyObj
+>data : string | undefined
+
+type MyArray = { list?: MyObj[] }[];
+>MyArray : MyArray
+>list : MyObj[] | undefined
+
+const myArray: MyArray = [];
+>myArray : MyArray
+>[] : never[]
+
+const result = myArray
+>result : any[][]
+>myArray  .map((arr) => arr.list)  .filter((arr) => arr && arr.length)  .map((arr) => arr // should error    .filter((obj) => obj && obj.data)    .map(obj => JSON.parse(obj.data))  // should error  ) : any[][]
+>myArray  .map((arr) => arr.list)  .filter((arr) => arr && arr.length)  .map : <U>(callbackfn: (value: MyObj[] | undefined, index: number, array: (MyObj[] | undefined)[]) => U, thisArg?: any) => U[]
+>myArray  .map((arr) => arr.list)  .filter((arr) => arr && arr.length) : (MyObj[] | undefined)[]
+>myArray  .map((arr) => arr.list)  .filter : { <S extends MyObj[] | undefined>(predicate: (value: MyObj[] | undefined, index: number, array: (MyObj[] | undefined)[]) => value is S, thisArg?: any): S[]; (predicate: (value: MyObj[] | undefined, index: number, array: (MyObj[] | undefined)[]) => unknown, thisArg?: any): (MyObj[] | undefined)[]; }
+>myArray  .map((arr) => arr.list) : (MyObj[] | undefined)[]
+>myArray  .map : <U>(callbackfn: (value: { list?: MyObj[] | undefined; }, index: number, array: { list?: MyObj[] | undefined; }[]) => U, thisArg?: any) => U[]
+>myArray : MyArray
+
+  .map((arr) => arr.list)
+>map : <U>(callbackfn: (value: { list?: MyObj[] | undefined; }, index: number, array: { list?: MyObj[] | undefined; }[]) => U, thisArg?: any) => U[]
+>(arr) => arr.list : (arr: { list?: MyObj[] | undefined; }) => MyObj[] | undefined
+>arr : { list?: MyObj[] | undefined; }
+>arr.list : MyObj[] | undefined
+>arr : { list?: MyObj[] | undefined; }
+>list : MyObj[] | undefined
+
+  .filter((arr) => arr && arr.length)
+>filter : { <S extends MyObj[] | undefined>(predicate: (value: MyObj[] | undefined, index: number, array: (MyObj[] | undefined)[]) => value is S, thisArg?: any): S[]; (predicate: (value: MyObj[] | undefined, index: number, array: (MyObj[] | undefined)[]) => unknown, thisArg?: any): (MyObj[] | undefined)[]; }
+>(arr) => arr && arr.length : (arr: MyObj[] | undefined) => number | undefined
+>arr : MyObj[] | undefined
+>arr && arr.length : number | undefined
+>arr : MyObj[] | undefined
+>arr.length : number
+>arr : MyObj[]
+>length : number
+
+  .map((arr) => arr // should error
+>map : <U>(callbackfn: (value: MyObj[] | undefined, index: number, array: (MyObj[] | undefined)[]) => U, thisArg?: any) => U[]
+>(arr) => arr // should error    .filter((obj) => obj && obj.data)    .map(obj => JSON.parse(obj.data)) : (arr: MyObj[] | undefined) => any[]
+>arr : MyObj[] | undefined
+>arr // should error    .filter((obj) => obj && obj.data)    .map(obj => JSON.parse(obj.data)) : any[]
+>arr // should error    .filter((obj) => obj && obj.data)    .map : <U>(callbackfn: (value: MyObj, index: number, array: MyObj[]) => U, thisArg?: any) => U[]
+>arr // should error    .filter((obj) => obj && obj.data) : MyObj[]
+>arr // should error    .filter : { <S extends MyObj>(predicate: (value: MyObj, index: number, array: MyObj[]) => value is S, thisArg?: any): S[]; (predicate: (value: MyObj, index: number, array: MyObj[]) => unknown, thisArg?: any): MyObj[]; }
+>arr : MyObj[] | undefined
+
+    .filter((obj) => obj && obj.data)
+>filter : { <S extends MyObj>(predicate: (value: MyObj, index: number, array: MyObj[]) => value is S, thisArg?: any): S[]; (predicate: (value: MyObj, index: number, array: MyObj[]) => unknown, thisArg?: any): MyObj[]; }
+>(obj) => obj && obj.data : (obj: MyObj) => string | undefined
+>obj : MyObj
+>obj && obj.data : string | undefined
+>obj : MyObj
+>obj.data : string | undefined
+>obj : MyObj
+>data : string | undefined
+
+    .map(obj => JSON.parse(obj.data))  // should error
+>map : <U>(callbackfn: (value: MyObj, index: number, array: MyObj[]) => U, thisArg?: any) => U[]
+>obj => JSON.parse(obj.data) : (obj: MyObj) => any
+>obj : MyObj
+>JSON.parse(obj.data) : any
+>JSON.parse : (text: string, reviver?: ((this: any, key: string, value: any) => any) | undefined) => any
+>JSON : JSON
+>parse : (text: string, reviver?: ((this: any, key: string, value: any) => any) | undefined) => any
+>obj.data : string | undefined
+>obj : MyObj
+>data : string | undefined
+
+  );
+
+const result2 = myArray
+>result2 : any[][]
+>myArray  .map((arr) => arr.list)  .filter((arr) => !!arr)  .filter(arr => arr.length)  .map((arr) => arr  // should ok    .filter((obj) => obj)    // inferring a guard here would require https://github.com/microsoft/TypeScript/issues/42384    .filter(obj => !!obj.data)    .map(obj => JSON.parse(obj.data))  ) : any[][]
+>myArray  .map((arr) => arr.list)  .filter((arr) => !!arr)  .filter(arr => arr.length)  .map : <U>(callbackfn: (value: MyObj[], index: number, array: MyObj[][]) => U, thisArg?: any) => U[]
+>myArray  .map((arr) => arr.list)  .filter((arr) => !!arr)  .filter(arr => arr.length) : MyObj[][]
+>myArray  .map((arr) => arr.list)  .filter((arr) => !!arr)  .filter : { <S extends MyObj[]>(predicate: (value: MyObj[], index: number, array: MyObj[][]) => value is S, thisArg?: any): S[]; (predicate: (value: MyObj[], index: number, array: MyObj[][]) => unknown, thisArg?: any): MyObj[][]; }
+>myArray  .map((arr) => arr.list)  .filter((arr) => !!arr) : MyObj[][]
+>myArray  .map((arr) => arr.list)  .filter : { <S extends MyObj[] | undefined>(predicate: (value: MyObj[] | undefined, index: number, array: (MyObj[] | undefined)[]) => value is S, thisArg?: any): S[]; (predicate: (value: MyObj[] | undefined, index: number, array: (MyObj[] | undefined)[]) => unknown, thisArg?: any): (MyObj[] | undefined)[]; }
+>myArray  .map((arr) => arr.list) : (MyObj[] | undefined)[]
+>myArray  .map : <U>(callbackfn: (value: { list?: MyObj[] | undefined; }, index: number, array: { list?: MyObj[] | undefined; }[]) => U, thisArg?: any) => U[]
+>myArray : MyArray
+
+  .map((arr) => arr.list)
+>map : <U>(callbackfn: (value: { list?: MyObj[] | undefined; }, index: number, array: { list?: MyObj[] | undefined; }[]) => U, thisArg?: any) => U[]
+>(arr) => arr.list : (arr: { list?: MyObj[] | undefined; }) => MyObj[] | undefined
+>arr : { list?: MyObj[] | undefined; }
+>arr.list : MyObj[] | undefined
+>arr : { list?: MyObj[] | undefined; }
+>list : MyObj[] | undefined
+
+  .filter((arr) => !!arr)
+>filter : { <S extends MyObj[] | undefined>(predicate: (value: MyObj[] | undefined, index: number, array: (MyObj[] | undefined)[]) => value is S, thisArg?: any): S[]; (predicate: (value: MyObj[] | undefined, index: number, array: (MyObj[] | undefined)[]) => unknown, thisArg?: any): (MyObj[] | undefined)[]; }
+>(arr) => !!arr : (arr: MyObj[] | undefined) => arr is MyObj[]
+>arr : MyObj[] | undefined
+>!!arr : boolean
+>!arr : boolean
+>arr : MyObj[] | undefined
+
+  .filter(arr => arr.length)
+>filter : { <S extends MyObj[]>(predicate: (value: MyObj[], index: number, array: MyObj[][]) => value is S, thisArg?: any): S[]; (predicate: (value: MyObj[], index: number, array: MyObj[][]) => unknown, thisArg?: any): MyObj[][]; }
+>arr => arr.length : (arr: MyObj[]) => number
+>arr : MyObj[]
+>arr.length : number
+>arr : MyObj[]
+>length : number
+
+  .map((arr) => arr  // should ok
+>map : <U>(callbackfn: (value: MyObj[], index: number, array: MyObj[][]) => U, thisArg?: any) => U[]
+>(arr) => arr  // should ok    .filter((obj) => obj)    // inferring a guard here would require https://github.com/microsoft/TypeScript/issues/42384    .filter(obj => !!obj.data)    .map(obj => JSON.parse(obj.data)) : (arr: MyObj[]) => any[]
+>arr : MyObj[]
+>arr  // should ok    .filter((obj) => obj)    // inferring a guard here would require https://github.com/microsoft/TypeScript/issues/42384    .filter(obj => !!obj.data)    .map(obj => JSON.parse(obj.data)) : any[]
+>arr  // should ok    .filter((obj) => obj)    // inferring a guard here would require https://github.com/microsoft/TypeScript/issues/42384    .filter(obj => !!obj.data)    .map : <U>(callbackfn: (value: MyObj, index: number, array: MyObj[]) => U, thisArg?: any) => U[]
+>arr  // should ok    .filter((obj) => obj)    // inferring a guard here would require https://github.com/microsoft/TypeScript/issues/42384    .filter(obj => !!obj.data) : MyObj[]
+>arr  // should ok    .filter((obj) => obj)    // inferring a guard here would require https://github.com/microsoft/TypeScript/issues/42384    .filter : { <S extends MyObj>(predicate: (value: MyObj, index: number, array: MyObj[]) => value is S, thisArg?: any): S[]; (predicate: (value: MyObj, index: number, array: MyObj[]) => unknown, thisArg?: any): MyObj[]; }
+>arr  // should ok    .filter((obj) => obj) : MyObj[]
+>arr  // should ok    .filter : { <S extends MyObj>(predicate: (value: MyObj, index: number, array: MyObj[]) => value is S, thisArg?: any): S[]; (predicate: (value: MyObj, index: number, array: MyObj[]) => unknown, thisArg?: any): MyObj[]; }
+>arr : MyObj[]
+
+    .filter((obj) => obj)
+>filter : { <S extends MyObj>(predicate: (value: MyObj, index: number, array: MyObj[]) => value is S, thisArg?: any): S[]; (predicate: (value: MyObj, index: number, array: MyObj[]) => unknown, thisArg?: any): MyObj[]; }
+>(obj) => obj : (obj: MyObj) => MyObj
+>obj : MyObj
+>obj : MyObj
+
+    // inferring a guard here would require https://github.com/microsoft/TypeScript/issues/42384
+    .filter(obj => !!obj.data)
+>filter : { <S extends MyObj>(predicate: (value: MyObj, index: number, array: MyObj[]) => value is S, thisArg?: any): S[]; (predicate: (value: MyObj, index: number, array: MyObj[]) => unknown, thisArg?: any): MyObj[]; }
+>obj => !!obj.data : (obj: MyObj) => boolean
+>obj : MyObj
+>!!obj.data : boolean
+>!obj.data : boolean
+>obj.data : string | undefined
+>obj : MyObj
+>data : string | undefined
+
+    .map(obj => JSON.parse(obj.data))
+>map : <U>(callbackfn: (value: MyObj, index: number, array: MyObj[]) => U, thisArg?: any) => U[]
+>obj => JSON.parse(obj.data) : (obj: MyObj) => any
+>obj : MyObj
+>JSON.parse(obj.data) : any
+>JSON.parse : (text: string, reviver?: ((this: any, key: string, value: any) => any) | undefined) => any
+>JSON : JSON
+>parse : (text: string, reviver?: ((this: any, key: string, value: any) => any) | undefined) => any
+>obj.data : string | undefined
+>obj : MyObj
+>data : string | undefined
+
+  );
+
+// https://github.com/microsoft/TypeScript/issues/16069#issuecomment-1183547889
+type Foo = {
+>Foo : Foo
+
+  foo: string;
+>foo : string
+}
+type Bar = Foo & {
+>Bar : Bar
+
+  bar: string;
+>bar : string
+}
+
+const list: (Foo | Bar)[] = [];
+>list : (Foo | Bar)[]
+>[] : never[]
+
+const resultBars: Bar[] = list.filter((value) => 'bar' in value);  // should ok
+>resultBars : Bar[]
+>list.filter((value) => 'bar' in value) : Bar[]
+>list.filter : { <S extends Foo | Bar>(predicate: (value: Foo | Bar, index: number, array: (Foo | Bar)[]) => value is S, thisArg?: any): S[]; (predicate: (value: Foo | Bar, index: number, array: (Foo | Bar)[]) => unknown, thisArg?: any): (Foo | Bar)[]; }
+>list : (Foo | Bar)[]
+>filter : { <S extends Foo | Bar>(predicate: (value: Foo | Bar, index: number, array: (Foo | Bar)[]) => value is S, thisArg?: any): S[]; (predicate: (value: Foo | Bar, index: number, array: (Foo | Bar)[]) => unknown, thisArg?: any): (Foo | Bar)[]; }
+>(value) => 'bar' in value : (value: Foo | Bar) => value is Bar
+>value : Foo | Bar
+>'bar' in value : boolean
+>'bar' : "bar"
+>value : Foo | Bar
+
+function isBarNonNull(x: Foo | Bar | null) {
+>isBarNonNull : (x: Foo | Bar | null) => x is Bar
+>x : Foo | Bar | null
+
+  return ('bar' in x!);
+>('bar' in x!) : boolean
+>'bar' in x! : boolean
+>'bar' : "bar"
+>x! : Foo | Bar
+>x : Foo | Bar | null
+}
+const fooOrBar = list[0];
+>fooOrBar : Foo | Bar
+>list[0] : Foo | Bar
+>list : (Foo | Bar)[]
+>0 : 0
+
+if (isBarNonNull(fooOrBar)) {
+>isBarNonNull(fooOrBar) : boolean
+>isBarNonNull : (x: Foo | Bar | null) => x is Bar
+>fooOrBar : Foo | Bar
+
+  const t: Bar = fooOrBar;  // should ok
+>t : Bar
+>fooOrBar : Bar
+}
+
+// https://github.com/microsoft/TypeScript/issues/38390#issuecomment-626019466
+// Ryan's example (currently legal):
+const a = [1, "foo", 2, "bar"].filter(x => typeof x === "string");
+>a : string[]
+>[1, "foo", 2, "bar"].filter(x => typeof x === "string") : string[]
+>[1, "foo", 2, "bar"].filter : { <S extends string | number>(predicate: (value: string | number, index: number, array: (string | number)[]) => value is S, thisArg?: any): S[]; (predicate: (value: string | number, index: number, array: (string | number)[]) => unknown, thisArg?: any): (string | number)[]; }
+>[1, "foo", 2, "bar"] : (string | number)[]
+>1 : 1
+>"foo" : "foo"
+>2 : 2
+>"bar" : "bar"
+>filter : { <S extends string | number>(predicate: (value: string | number, index: number, array: (string | number)[]) => value is S, thisArg?: any): S[]; (predicate: (value: string | number, index: number, array: (string | number)[]) => unknown, thisArg?: any): (string | number)[]; }
+>x => typeof x === "string" : (x: string | number) => x is string
+>x : string | number
+>typeof x === "string" : boolean
+>typeof x : "bigint" | "boolean" | "function" | "number" | "object" | "string" | "symbol" | "undefined"
+>x : string | number
+>"string" : "string"
+
+a.push(10);
+>a.push(10) : number
+>a.push : (...items: string[]) => number
+>a : string[]
+>push : (...items: string[]) => number
+>10 : 10
+
+// Defer to explicit type guards, even when they're incorrect.
+function backwardsGuard(x: number|string): x is number {
+>backwardsGuard : (x: string | number) => x is number
+>x : string | number
+
+  return typeof x === 'string';
+>typeof x === 'string' : boolean
+>typeof x : "bigint" | "boolean" | "function" | "number" | "object" | "string" | "symbol" | "undefined"
+>x : string | number
+>'string' : "string"
+}
+
+// Partition tests. The "false" case matters.
+function isString(x: string | number) {
+>isString : (x: string | number) => x is string
+>x : string | number
+
+  return typeof x === 'string';
+>typeof x === 'string' : boolean
+>typeof x : "bigint" | "boolean" | "function" | "number" | "object" | "string" | "symbol" | "undefined"
+>x : string | number
+>'string' : "string"
+}
+
+declare let strOrNum: string | number;
+>strOrNum : string | number
+
+if (isString(strOrNum)) {
+>isString(strOrNum) : boolean
+>isString : (x: string | number) => x is string
+>strOrNum : string | number
+
+  let t: string = strOrNum;  // should ok
+>t : string
+>strOrNum : string
+
+} else {
+  let t: number = strOrNum;  // should ok
+>t : number
+>strOrNum : number
+}
+
+function flakyIsString(x: string | number) {
+>flakyIsString : (x: string | number) => boolean
+>x : string | number
+
+  return typeof x === 'string' && Math.random() > 0.5;
+>typeof x === 'string' && Math.random() > 0.5 : boolean
+>typeof x === 'string' : boolean
+>typeof x : "bigint" | "boolean" | "function" | "number" | "object" | "string" | "symbol" | "undefined"
+>x : string | number
+>'string' : "string"
+>Math.random() > 0.5 : boolean
+>Math.random() : number
+>Math.random : () => number
+>Math : Math
+>random : () => number
+>0.5 : 0.5
+}
+if (flakyIsString(strOrNum)) {
+>flakyIsString(strOrNum) : boolean
+>flakyIsString : (x: string | number) => boolean
+>strOrNum : string | number
+
+  let t: string = strOrNum;  // should error
+>t : string
+>strOrNum : string | number
+
+} else {
+  let t: number = strOrNum;  // should error
+>t : number
+>strOrNum : string | number
+}
+
+function isDate(x: object) {
+>isDate : (x: object) => x is Date
+>x : object
+
+  return x instanceof Date;
+>x instanceof Date : boolean
+>x : object
+>Date : DateConstructor
+}
+function flakyIsDate(x: object) {
+>flakyIsDate : (x: object) => boolean
+>x : object
+
+  return x instanceof Date && Math.random() > 0.5;
+>x instanceof Date && Math.random() > 0.5 : boolean
+>x instanceof Date : boolean
+>x : object
+>Date : DateConstructor
+>Math.random() > 0.5 : boolean
+>Math.random() : number
+>Math.random : () => number
+>Math : Math
+>random : () => number
+>0.5 : 0.5
+}
+
+declare let maybeDate: object;
+>maybeDate : object
+
+if (isDate(maybeDate)) {
+>isDate(maybeDate) : boolean
+>isDate : (x: object) => x is Date
+>maybeDate : object
+
+  let t: Date = maybeDate;  // should ok
+>t : Date
+>maybeDate : Date
+
+} else {
+  let t: object = maybeDate;  // should ok
+>t : object
+>maybeDate : object
+}
+
+if (flakyIsDate(maybeDate)) {
+>flakyIsDate(maybeDate) : boolean
+>flakyIsDate : (x: object) => boolean
+>maybeDate : object
+
+  let t: Date = maybeDate;  // should error
+>t : Date
+>maybeDate : object
+
+} else {
+  let t: object = maybeDate;  // should ok
+>t : object
+>maybeDate : object
+}
+
+// This should not infer a type guard since the value on which we do the refinement
+// is not related to the original parameter.
+function irrelevantIsNumber(x: string | number) {
+>irrelevantIsNumber : (x: string | number) => boolean
+>x : string | number
+
+	x = Math.random() < 0.5 ? "string" : 123;
+>x = Math.random() < 0.5 ? "string" : 123 : "string" | 123
+>x : string | number
+>Math.random() < 0.5 ? "string" : 123 : "string" | 123
+>Math.random() < 0.5 : boolean
+>Math.random() : number
+>Math.random : () => number
+>Math : Math
+>random : () => number
+>0.5 : 0.5
+>"string" : "string"
+>123 : 123
+
+  return typeof x === 'string';
+>typeof x === 'string' : boolean
+>typeof x : "bigint" | "boolean" | "function" | "number" | "object" | "string" | "symbol" | "undefined"
+>x : string | number
+>'string' : "string"
+}
+function irrelevantIsNumberDestructuring(x: string | number) {
+>irrelevantIsNumberDestructuring : (x: string | number) => boolean
+>x : string | number
+
+	[x] = [Math.random() < 0.5 ? "string" : 123];
+>[x] = [Math.random() < 0.5 ? "string" : 123] : [string | number]
+>[x] : [string | number]
+>x : string | number
+>[Math.random() < 0.5 ? "string" : 123] : [string | number]
+>Math.random() < 0.5 ? "string" : 123 : "string" | 123
+>Math.random() < 0.5 : boolean
+>Math.random() : number
+>Math.random : () => number
+>Math : Math
+>random : () => number
+>0.5 : 0.5
+>"string" : "string"
+>123 : 123
+
+  return typeof x === 'string';
+>typeof x === 'string' : boolean
+>typeof x : "bigint" | "boolean" | "function" | "number" | "object" | "string" | "symbol" | "undefined"
+>x : string | number
+>'string' : "string"
+}
+
+// Cannot infer a type guard for either param because of the false case.
+function areBothNums(x: string|number, y: string|number) {
+>areBothNums : (x: string | number, y: string | number) => boolean
+>x : string | number
+>y : string | number
+
+  return typeof x === 'number' && typeof y === 'number';
+>typeof x === 'number' && typeof y === 'number' : boolean
+>typeof x === 'number' : boolean
+>typeof x : "bigint" | "boolean" | "function" | "number" | "object" | "string" | "symbol" | "undefined"
+>x : string | number
+>'number' : "number"
+>typeof y === 'number' : boolean
+>typeof y : "bigint" | "boolean" | "function" | "number" | "object" | "string" | "symbol" | "undefined"
+>y : string | number
+>'number' : "number"
+}
+
+// Could potentially infer a type guard here but it would require more bookkeeping.
+function doubleReturn(x: string|number) {
+>doubleReturn : (x: string | number) => boolean
+>x : string | number
+
+  if (typeof x === 'string') {
+>typeof x === 'string' : boolean
+>typeof x : "bigint" | "boolean" | "function" | "number" | "object" | "string" | "symbol" | "undefined"
+>x : string | number
+>'string' : "string"
+
+    return true;
+>true : true
+  }
+  return false;
+>false : false
+}
+
+function guardsOneButNotOthers(a: string|number, b: string|number, c: string|number) {
+>guardsOneButNotOthers : (a: string | number, b: string | number, c: string | number) => b is string
+>a : string | number
+>b : string | number
+>c : string | number
+
+  return typeof b === 'string';
+>typeof b === 'string' : boolean
+>typeof b : "bigint" | "boolean" | "function" | "number" | "object" | "string" | "symbol" | "undefined"
+>b : string | number
+>'string' : "string"
+}
+
+// Checks that there are no string escaping issues
+function dunderguard(__x: number | string) {
+>dunderguard : (__x: string | number) => __x is string
+>__x : string | number
+
+  return typeof __x  === 'string';
+>typeof __x  === 'string' : boolean
+>typeof __x : "bigint" | "boolean" | "function" | "number" | "object" | "string" | "symbol" | "undefined"
+>__x : string | number
+>'string' : "string"
+}
+
+// could infer a type guard here but it doesn't seem that helpful.
+const booleanIdentity = (x: boolean) => x;
+>booleanIdentity : (x: boolean) => boolean
+>(x: boolean) => x : (x: boolean) => boolean
+>x : boolean
+>x : boolean
+
+// we infer "x is number | true" which is accurate but of debatable utility.
+const numOrBoolean = (x: number | boolean) => typeof x === 'number' || x;
+>numOrBoolean : (x: number | boolean) => x is number | true
+>(x: number | boolean) => typeof x === 'number' || x : (x: number | boolean) => x is number | true
+>x : number | boolean
+>typeof x === 'number' || x : boolean
+>typeof x === 'number' : boolean
+>typeof x : "bigint" | "boolean" | "function" | "number" | "object" | "string" | "symbol" | "undefined"
+>x : number | boolean
+>'number' : "number"
+>x : boolean
+
+// inferred guards in methods
+interface NumberInferrer {
+  isNumber(x: number | string): x is number;
+>isNumber : (x: string | number) => x is number
+>x : string | number
+}
+class Inferrer implements NumberInferrer {
+>Inferrer : Inferrer
+
+  isNumber(x: number | string) {  // should ok
+>isNumber : (x: string | number) => x is number
+>x : string | number
+
+    return typeof x === 'number';
+>typeof x === 'number' : boolean
+>typeof x : "bigint" | "boolean" | "function" | "number" | "object" | "string" | "symbol" | "undefined"
+>x : string | number
+>'number' : "number"
+  }
+}
+declare let numOrStr: number | string;
+>numOrStr : string | number
+
+const inf = new Inferrer();
+>inf : Inferrer
+>new Inferrer() : Inferrer
+>Inferrer : typeof Inferrer
+
+if (inf.isNumber(numOrStr)) {
+>inf.isNumber(numOrStr) : boolean
+>inf.isNumber : (x: string | number) => x is number
+>inf : Inferrer
+>isNumber : (x: string | number) => x is number
+>numOrStr : string | number
+
+  let t: number = numOrStr;  // should ok
+>t : number
+>numOrStr : number
+
+} else {
+  let t: string = numOrStr;  // should ok
+>t : string
+>numOrStr : string
+}
+
+// Type predicates are not inferred on "this"
+class C1 {
+>C1 : C1
+
+  isC2() {
+>isC2 : () => boolean
+
+    return this instanceof C2;
+>this instanceof C2 : boolean
+>this : this
+>C2 : typeof C2
+  }
+}
+class C2 extends C1 {
+>C2 : C2
+>C1 : C1
+
+  z = 0;
+>z : number
+>0 : 0
+}
+declare let c: C1;
+>c : C1
+
+if (c.isC2()) {
+>c.isC2() : boolean
+>c.isC2 : () => boolean
+>c : C1
+>isC2 : () => boolean
+
+  let c2: C2 = c;  // should error
+>c2 : C2
+>c : C1
+}
+
+function doNotRefineDestructuredParam({x, y}: {x: number | null, y: number}) {
+>doNotRefineDestructuredParam : (__0: { x: number | null; y: number; }) => boolean
+>x : number | null
+>y : number
+>x : number | null
+>y : number
+
+  return typeof x === 'number';
+>typeof x === 'number' : boolean
+>typeof x : "bigint" | "boolean" | "function" | "number" | "object" | "string" | "symbol" | "undefined"
+>x : number | null
+>'number' : "number"
+}
+
+// The type predicate must remain valid when the function is called with subtypes.
+function isShortString(x: unknown) {
+>isShortString : (x: unknown) => boolean
+>x : unknown
+
+  return typeof x === "string" && x.length < 10;
+>typeof x === "string" && x.length < 10 : boolean
+>typeof x === "string" : boolean
+>typeof x : "bigint" | "boolean" | "function" | "number" | "object" | "string" | "symbol" | "undefined"
+>x : unknown
+>"string" : "string"
+>x.length < 10 : boolean
+>x.length : number
+>x : string
+>length : number
+>10 : 10
+}
+
+declare let str: string;
+>str : string
+
+if (isShortString(str)) {
+>isShortString(str) : boolean
+>isShortString : (x: unknown) => boolean
+>str : string
+
+  str.charAt(0);  // should ok
+>str.charAt(0) : string
+>str.charAt : (pos: number) => string
+>str : string
+>charAt : (pos: number) => string
+>0 : 0
+
+} else {
+  str.charAt(0);  // should ok
+>str.charAt(0) : string
+>str.charAt : (pos: number) => string
+>str : string
+>charAt : (pos: number) => string
+>0 : 0
+}
+
+function isStringFromUnknown(x: unknown) {
+>isStringFromUnknown : (x: unknown) => x is string
+>x : unknown
+
+  return typeof x === "string";
+>typeof x === "string" : boolean
+>typeof x : "bigint" | "boolean" | "function" | "number" | "object" | "string" | "symbol" | "undefined"
+>x : unknown
+>"string" : "string"
+}
+if (isStringFromUnknown(str)) {
+>isStringFromUnknown(str) : boolean
+>isStringFromUnknown : (x: unknown) => x is string
+>str : string
+
+  str.charAt(0);  // should OK
+>str.charAt(0) : string
+>str.charAt : (pos: number) => string
+>str : string
+>charAt : (pos: number) => string
+>0 : 0
+
+} else {
+  let t: never = str;  // should OK
+>t : never
+>str : never
+}
+
+// infer a union type
+function isNumOrStr(x: unknown) {
+>isNumOrStr : (x: unknown) => x is string | number
+>x : unknown
+
+  return (typeof x === "number" || typeof x === "string");
+>(typeof x === "number" || typeof x === "string") : boolean
+>typeof x === "number" || typeof x === "string" : boolean
+>typeof x === "number" : boolean
+>typeof x : "bigint" | "boolean" | "function" | "number" | "object" | "string" | "symbol" | "undefined"
+>x : unknown
+>"number" : "number"
+>typeof x === "string" : boolean
+>typeof x : "bigint" | "boolean" | "function" | "number" | "object" | "string" | "symbol" | "undefined"
+>x : unknown
+>"string" : "string"
+}
+declare let unk: unknown;
+>unk : unknown
+
+if (isNumOrStr(unk)) {
+>isNumOrStr(unk) : boolean
+>isNumOrStr : (x: unknown) => x is string | number
+>unk : unknown
+
+  let t: number | string = unk;  // should ok
+>t : string | number
+>unk : string | number
+}
+
+// A function can be a type predicate even if it throws.
+function assertAndPredicate(x: string | number | Date) {
+>assertAndPredicate : (x: string | number | Date) => x is string
+>x : string | number | Date
+
+  if (x instanceof Date) {
+>x instanceof Date : boolean
+>x : string | number | Date
+>Date : DateConstructor
+
+    throw new Error();
+>new Error() : Error
+>Error : ErrorConstructor
+  }
+  return typeof x === 'string';
+>typeof x === 'string' : boolean
+>typeof x : "bigint" | "boolean" | "function" | "number" | "object" | "string" | "symbol" | "undefined"
+>x : string | number
+>'string' : "string"
+}
+
+declare let snd: string | number | Date;
+>snd : string | number | Date
+
+if (assertAndPredicate(snd)) {
+>assertAndPredicate(snd) : boolean
+>assertAndPredicate : (x: string | number | Date) => x is string
+>snd : string | number | Date
+
+  let t: string = snd; // should error
+>t : string
+>snd : string
+}
+
+function isNumberWithThis(this: Date, x: number | string) {
+>isNumberWithThis : (this: Date, x: string | number) => x is number
+>this : Date
+>x : string | number
+
+  return typeof x === 'number';
+>typeof x === 'number' : boolean
+>typeof x : "bigint" | "boolean" | "function" | "number" | "object" | "string" | "symbol" | "undefined"
+>x : string | number
+>'number' : "number"
+}
+
+function narrowFromAny(x: any) {
+>narrowFromAny : (x: any) => x is number
+>x : any
+
+  return typeof x === 'number';
+>typeof x === 'number' : boolean
+>typeof x : "bigint" | "boolean" | "function" | "number" | "object" | "string" | "symbol" | "undefined"
+>x : any
+>'number' : "number"
+}
+
+const noInferenceFromRest = (...f: ["a" | "b"]) => f[0] === "a";
+>noInferenceFromRest : (...f: ["a" | "b"]) => boolean
+>(...f: ["a" | "b"]) => f[0] === "a" : (...f: ["a" | "b"]) => boolean
+>f : ["a" | "b"]
+>f[0] === "a" : boolean
+>f[0] : "a" | "b"
+>f : ["a" | "b"]
+>0 : 0
+>"a" : "a"
+
+const noInferenceFromImpossibleRest = (...f: []) => typeof f === "undefined";
+>noInferenceFromImpossibleRest : (...f: []) => boolean
+>(...f: []) => typeof f === "undefined" : (...f: []) => boolean
+>f : []
+>typeof f === "undefined" : boolean
+>typeof f : "bigint" | "boolean" | "function" | "number" | "object" | "string" | "symbol" | "undefined"
+>f : []
+>"undefined" : "undefined"
+
+function inferWithRest(x: string | null, ...f: ["a", "b"]) {
+>inferWithRest : (x: string | null, ...f: ["a", "b"]) => x is string
+>x : string | null
+>f : ["a", "b"]
+
+  return typeof x === 'string';
+>typeof x === 'string' : boolean
+>typeof x : "bigint" | "boolean" | "function" | "number" | "object" | "string" | "symbol" | "undefined"
+>x : string | null
+>'string' : "string"
+}
+
+// https://github.com/microsoft/TypeScript/issues/57947
+declare const foobar:
+>foobar : { type: "foo"; foo: number; } | { type: "bar"; bar: string; }
+
+  | { type: "foo"; foo: number }
+>type : "foo"
+>foo : number
+
+  | { type: "bar"; bar: string };
+>type : "bar"
+>bar : string
+
+const foobarPred = (fb: typeof foobar) => fb.type === "foo";
+>foobarPred : (fb: { type: "foo"; foo: number; } | { type: "bar"; bar: string; }) => fb is { type: "foo"; foo: number; }
+>(fb: typeof foobar) => fb.type === "foo" : (fb: { type: "foo"; foo: number; } | { type: "bar"; bar: string; }) => fb is { type: "foo"; foo: number; }
+>fb : { type: "foo"; foo: number; } | { type: "bar"; bar: string; }
+>foobar : { type: "foo"; foo: number; } | { type: "bar"; bar: string; }
+>fb.type === "foo" : boolean
+>fb.type : "bar" | "foo"
+>fb : { type: "foo"; foo: number; } | { type: "bar"; bar: string; }
+>type : "bar" | "foo"
+>"foo" : "foo"
+
+if (foobarPred(foobar)) {
+>foobarPred(foobar) : boolean
+>foobarPred : (fb: { type: "foo"; foo: number; } | { type: "bar"; bar: string; }) => fb is { type: "foo"; foo: number; }
+>foobar : { type: "foo"; foo: number; } | { type: "bar"; bar: string; }
+
+  foobar.foo;
+>foobar.foo : number
+>foobar : { type: "foo"; foo: number; }
+>foo : number
+}
+