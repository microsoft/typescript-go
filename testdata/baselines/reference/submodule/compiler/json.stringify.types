--- conflicted
+++ resolved
@@ -1,84 +1,54 @@
-//// [tests/cases/compiler/json.stringify.ts] ////
-
-=== json.stringify.ts ===
-var value = null;
->value : null
-
-JSON.stringify(value, undefined, 2);
->JSON.stringify(value, undefined, 2) : string
-<<<<<<< HEAD
->JSON.stringify : { (value: any, replacer?: ((key: string, value: any) => any) | undefined, space?: string | number | undefined): string; (value: any, replacer?: (string | number)[] | null | undefined, space?: string | number | undefined): string; }
->JSON : JSON
->stringify : { (value: any, replacer?: ((key: string, value: any) => any) | undefined, space?: string | number | undefined): string; (value: any, replacer?: (string | number)[] | null | undefined, space?: string | number | undefined): string; }
-=======
->JSON.stringify : { (value: any, replacer?: (this: any, key: string, value: any) => any | undefined, space?: string | number | undefined): string; (value: any, replacer?: (string | number)[] | null | undefined, space?: string | number | undefined): string; }
->JSON : JSON
->stringify : { (value: any, replacer?: (this: any, key: string, value: any) => any | undefined, space?: string | number | undefined): string; (value: any, replacer?: (string | number)[] | null | undefined, space?: string | number | undefined): string; }
->>>>>>> da4e1211
->value : null
->undefined : undefined
->2 : 2
-
-JSON.stringify(value, null, 2);
->JSON.stringify(value, null, 2) : string
-<<<<<<< HEAD
->JSON.stringify : { (value: any, replacer?: ((key: string, value: any) => any) | undefined, space?: string | number | undefined): string; (value: any, replacer?: (string | number)[] | null | undefined, space?: string | number | undefined): string; }
->JSON : JSON
->stringify : { (value: any, replacer?: ((key: string, value: any) => any) | undefined, space?: string | number | undefined): string; (value: any, replacer?: (string | number)[] | null | undefined, space?: string | number | undefined): string; }
-=======
->JSON.stringify : { (value: any, replacer?: (this: any, key: string, value: any) => any | undefined, space?: string | number | undefined): string; (value: any, replacer?: (string | number)[] | null | undefined, space?: string | number | undefined): string; }
->JSON : JSON
->stringify : { (value: any, replacer?: (this: any, key: string, value: any) => any | undefined, space?: string | number | undefined): string; (value: any, replacer?: (string | number)[] | null | undefined, space?: string | number | undefined): string; }
->>>>>>> da4e1211
->value : null
->2 : 2
-
-JSON.stringify(value, ["a", 1], 2);
->JSON.stringify(value, ["a", 1], 2) : string
-<<<<<<< HEAD
->JSON.stringify : { (value: any, replacer?: ((key: string, value: any) => any) | undefined, space?: string | number | undefined): string; (value: any, replacer?: (string | number)[] | null | undefined, space?: string | number | undefined): string; }
->JSON : JSON
->stringify : { (value: any, replacer?: ((key: string, value: any) => any) | undefined, space?: string | number | undefined): string; (value: any, replacer?: (string | number)[] | null | undefined, space?: string | number | undefined): string; }
-=======
->JSON.stringify : { (value: any, replacer?: (this: any, key: string, value: any) => any | undefined, space?: string | number | undefined): string; (value: any, replacer?: (string | number)[] | null | undefined, space?: string | number | undefined): string; }
->JSON : JSON
->stringify : { (value: any, replacer?: (this: any, key: string, value: any) => any | undefined, space?: string | number | undefined): string; (value: any, replacer?: (string | number)[] | null | undefined, space?: string | number | undefined): string; }
->>>>>>> da4e1211
->value : null
->["a", 1] : (string | number)[]
->"a" : "a"
->1 : 1
->2 : 2
-
-JSON.stringify(value, (k) => undefined, 2);
->JSON.stringify(value, (k) => undefined, 2) : string
-<<<<<<< HEAD
->JSON.stringify : { (value: any, replacer?: ((key: string, value: any) => any) | undefined, space?: string | number | undefined): string; (value: any, replacer?: (string | number)[] | null | undefined, space?: string | number | undefined): string; }
->JSON : JSON
->stringify : { (value: any, replacer?: ((key: string, value: any) => any) | undefined, space?: string | number | undefined): string; (value: any, replacer?: (string | number)[] | null | undefined, space?: string | number | undefined): string; }
-=======
->JSON.stringify : { (value: any, replacer?: (this: any, key: string, value: any) => any | undefined, space?: string | number | undefined): string; (value: any, replacer?: (string | number)[] | null | undefined, space?: string | number | undefined): string; }
->JSON : JSON
->stringify : { (value: any, replacer?: (this: any, key: string, value: any) => any | undefined, space?: string | number | undefined): string; (value: any, replacer?: (string | number)[] | null | undefined, space?: string | number | undefined): string; }
->>>>>>> da4e1211
->value : null
->(k) => undefined : (this: any, k: string) => undefined
->k : string
->undefined : undefined
->2 : 2
-
-JSON.stringify(value, undefined, 2);
->JSON.stringify(value, undefined, 2) : string
-<<<<<<< HEAD
->JSON.stringify : { (value: any, replacer?: ((key: string, value: any) => any) | undefined, space?: string | number | undefined): string; (value: any, replacer?: (string | number)[] | null | undefined, space?: string | number | undefined): string; }
->JSON : JSON
->stringify : { (value: any, replacer?: ((key: string, value: any) => any) | undefined, space?: string | number | undefined): string; (value: any, replacer?: (string | number)[] | null | undefined, space?: string | number | undefined): string; }
-=======
->JSON.stringify : { (value: any, replacer?: (this: any, key: string, value: any) => any | undefined, space?: string | number | undefined): string; (value: any, replacer?: (string | number)[] | null | undefined, space?: string | number | undefined): string; }
->JSON : JSON
->stringify : { (value: any, replacer?: (this: any, key: string, value: any) => any | undefined, space?: string | number | undefined): string; (value: any, replacer?: (string | number)[] | null | undefined, space?: string | number | undefined): string; }
->>>>>>> da4e1211
->value : null
->undefined : undefined
->2 : 2
-
+//// [tests/cases/compiler/json.stringify.ts] ////
+
+=== json.stringify.ts ===
+var value = null;
+>value : null
+
+JSON.stringify(value, undefined, 2);
+>JSON.stringify(value, undefined, 2) : string
+>JSON.stringify : { (value: any, replacer?: ((this: any, key: string, value: any) => any) | undefined, space?: string | number | undefined): string; (value: any, replacer?: (string | number)[] | null | undefined, space?: string | number | undefined): string; }
+>JSON : JSON
+>stringify : { (value: any, replacer?: ((this: any, key: string, value: any) => any) | undefined, space?: string | number | undefined): string; (value: any, replacer?: (string | number)[] | null | undefined, space?: string | number | undefined): string; }
+>value : null
+>undefined : undefined
+>2 : 2
+
+JSON.stringify(value, null, 2);
+>JSON.stringify(value, null, 2) : string
+>JSON.stringify : { (value: any, replacer?: ((this: any, key: string, value: any) => any) | undefined, space?: string | number | undefined): string; (value: any, replacer?: (string | number)[] | null | undefined, space?: string | number | undefined): string; }
+>JSON : JSON
+>stringify : { (value: any, replacer?: ((this: any, key: string, value: any) => any) | undefined, space?: string | number | undefined): string; (value: any, replacer?: (string | number)[] | null | undefined, space?: string | number | undefined): string; }
+>value : null
+>2 : 2
+
+JSON.stringify(value, ["a", 1], 2);
+>JSON.stringify(value, ["a", 1], 2) : string
+>JSON.stringify : { (value: any, replacer?: ((this: any, key: string, value: any) => any) | undefined, space?: string | number | undefined): string; (value: any, replacer?: (string | number)[] | null | undefined, space?: string | number | undefined): string; }
+>JSON : JSON
+>stringify : { (value: any, replacer?: ((this: any, key: string, value: any) => any) | undefined, space?: string | number | undefined): string; (value: any, replacer?: (string | number)[] | null | undefined, space?: string | number | undefined): string; }
+>value : null
+>["a", 1] : (string | number)[]
+>"a" : "a"
+>1 : 1
+>2 : 2
+
+JSON.stringify(value, (k) => undefined, 2);
+>JSON.stringify(value, (k) => undefined, 2) : string
+>JSON.stringify : { (value: any, replacer?: ((this: any, key: string, value: any) => any) | undefined, space?: string | number | undefined): string; (value: any, replacer?: (string | number)[] | null | undefined, space?: string | number | undefined): string; }
+>JSON : JSON
+>stringify : { (value: any, replacer?: ((this: any, key: string, value: any) => any) | undefined, space?: string | number | undefined): string; (value: any, replacer?: (string | number)[] | null | undefined, space?: string | number | undefined): string; }
+>value : null
+>(k) => undefined : (this: any, k: string) => undefined
+>k : string
+>undefined : undefined
+>2 : 2
+
+JSON.stringify(value, undefined, 2);
+>JSON.stringify(value, undefined, 2) : string
+>JSON.stringify : { (value: any, replacer?: ((this: any, key: string, value: any) => any) | undefined, space?: string | number | undefined): string; (value: any, replacer?: (string | number)[] | null | undefined, space?: string | number | undefined): string; }
+>JSON : JSON
+>stringify : { (value: any, replacer?: ((this: any, key: string, value: any) => any) | undefined, space?: string | number | undefined): string; (value: any, replacer?: (string | number)[] | null | undefined, space?: string | number | undefined): string; }
+>value : null
+>undefined : undefined
+>2 : 2
+