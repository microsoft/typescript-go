//// [tests/cases/compiler/functionExpressionNames.ts] ////

=== b.js ===
exports.E = function() {
>exports.E = function() {    this.e = 'exported'} : () => void
<<<<<<< HEAD
>exports.E : () => void
>exports : typeof import("b")
>E : () => void
=======
>exports.E : any
>exports : typeof import("./b")
>E : any
>>>>>>> e7a30f51
>function() {    this.e = 'exported'} : () => void

    this.e = 'exported'
>this.e = 'exported' : "exported"
>this.e : any
>this : any
>e : any
>'exported' : "exported"
}
var e = new exports.E();
>e : any
>new exports.E() : any
<<<<<<< HEAD
>exports.E : () => void
>exports : typeof import("b")
>E : () => void
=======
>exports.E : any
>exports : typeof import("./b")
>E : any
>>>>>>> e7a30f51

var o = {
>o : { C: () => void; }
>{    C: function () {        this.c = 'nested object'    }} : { C: () => void; }

    C: function () {
>C : () => void
>function () {        this.c = 'nested object'    } : () => void

        this.c = 'nested object'
>this.c = 'nested object' : "nested object"
>this.c : any
>this : any
>c : any
>'nested object' : "nested object"
    }
}
var og = new o.C();
>og : any
>new o.C() : any
>o.C : () => void
>o : { C: () => void; }
>C : () => void

var V = function () {
>V : () => void
>function () {    this.v = 'simple'} : () => void

    this.v = 'simple'
>this.v = 'simple' : "simple"
>this.v : any
>this : any
>v : any
>'simple' : "simple"
}
var v = new V();
>v : any
>new V() : any
>V : () => void

var A;
>A : any

A = function () {
>A = function () {    this.a = 'assignment'} : () => void
>A : any
>function () {    this.a = 'assignment'} : () => void

    this.a = 'assignment'
>this.a = 'assignment' : "assignment"
>this.a : any
>this : any
>a : any
>'assignment' : "assignment"
}
var a = new A();
>a : any
>new A() : any
>A : any

const {
    B = function() {
>B : () => void
>function() {        this.b = 'binding pattern'    } : () => void

        this.b = 'binding pattern'
>this.b = 'binding pattern' : "binding pattern"
>this.b : any
>this : any
>b : any
>'binding pattern' : "binding pattern"
    }
} = { B: undefined };
>{ B: undefined } : { B?: undefined; }
>B : undefined
>undefined : undefined

var b = new B();
>b : any
>new B() : any
>B : () => void

<|MERGE_RESOLUTION|>--- conflicted
+++ resolved
@@ -1,117 +1,105 @@
-//// [tests/cases/compiler/functionExpressionNames.ts] ////
-
-=== b.js ===
-exports.E = function() {
->exports.E = function() {    this.e = 'exported'} : () => void
-<<<<<<< HEAD
->exports.E : () => void
->exports : typeof import("b")
->E : () => void
-=======
->exports.E : any
->exports : typeof import("./b")
->E : any
->>>>>>> e7a30f51
->function() {    this.e = 'exported'} : () => void
-
-    this.e = 'exported'
->this.e = 'exported' : "exported"
->this.e : any
->this : any
->e : any
->'exported' : "exported"
-}
-var e = new exports.E();
->e : any
->new exports.E() : any
-<<<<<<< HEAD
->exports.E : () => void
->exports : typeof import("b")
->E : () => void
-=======
->exports.E : any
->exports : typeof import("./b")
->E : any
->>>>>>> e7a30f51
-
-var o = {
->o : { C: () => void; }
->{    C: function () {        this.c = 'nested object'    }} : { C: () => void; }
-
-    C: function () {
->C : () => void
->function () {        this.c = 'nested object'    } : () => void
-
-        this.c = 'nested object'
->this.c = 'nested object' : "nested object"
->this.c : any
->this : any
->c : any
->'nested object' : "nested object"
-    }
-}
-var og = new o.C();
->og : any
->new o.C() : any
->o.C : () => void
->o : { C: () => void; }
->C : () => void
-
-var V = function () {
->V : () => void
->function () {    this.v = 'simple'} : () => void
-
-    this.v = 'simple'
->this.v = 'simple' : "simple"
->this.v : any
->this : any
->v : any
->'simple' : "simple"
-}
-var v = new V();
->v : any
->new V() : any
->V : () => void
-
-var A;
->A : any
-
-A = function () {
->A = function () {    this.a = 'assignment'} : () => void
->A : any
->function () {    this.a = 'assignment'} : () => void
-
-    this.a = 'assignment'
->this.a = 'assignment' : "assignment"
->this.a : any
->this : any
->a : any
->'assignment' : "assignment"
-}
-var a = new A();
->a : any
->new A() : any
->A : any
-
-const {
-    B = function() {
->B : () => void
->function() {        this.b = 'binding pattern'    } : () => void
-
-        this.b = 'binding pattern'
->this.b = 'binding pattern' : "binding pattern"
->this.b : any
->this : any
->b : any
->'binding pattern' : "binding pattern"
-    }
-} = { B: undefined };
->{ B: undefined } : { B?: undefined; }
->B : undefined
->undefined : undefined
-
-var b = new B();
->b : any
->new B() : any
->B : () => void
-
+//// [tests/cases/compiler/functionExpressionNames.ts] ////
+
+=== b.js ===
+exports.E = function() {
+>exports.E = function() {    this.e = 'exported'} : () => void
+>exports.E : () => void
+>exports : typeof import("./b")
+>E : () => void
+>function() {    this.e = 'exported'} : () => void
+
+    this.e = 'exported'
+>this.e = 'exported' : "exported"
+>this.e : any
+>this : any
+>e : any
+>'exported' : "exported"
+}
+var e = new exports.E();
+>e : any
+>new exports.E() : any
+>exports.E : () => void
+>exports : typeof import("./b")
+>E : () => void
+
+var o = {
+>o : { C: () => void; }
+>{    C: function () {        this.c = 'nested object'    }} : { C: () => void; }
+
+    C: function () {
+>C : () => void
+>function () {        this.c = 'nested object'    } : () => void
+
+        this.c = 'nested object'
+>this.c = 'nested object' : "nested object"
+>this.c : any
+>this : any
+>c : any
+>'nested object' : "nested object"
+    }
+}
+var og = new o.C();
+>og : any
+>new o.C() : any
+>o.C : () => void
+>o : { C: () => void; }
+>C : () => void
+
+var V = function () {
+>V : () => void
+>function () {    this.v = 'simple'} : () => void
+
+    this.v = 'simple'
+>this.v = 'simple' : "simple"
+>this.v : any
+>this : any
+>v : any
+>'simple' : "simple"
+}
+var v = new V();
+>v : any
+>new V() : any
+>V : () => void
+
+var A;
+>A : any
+
+A = function () {
+>A = function () {    this.a = 'assignment'} : () => void
+>A : any
+>function () {    this.a = 'assignment'} : () => void
+
+    this.a = 'assignment'
+>this.a = 'assignment' : "assignment"
+>this.a : any
+>this : any
+>a : any
+>'assignment' : "assignment"
+}
+var a = new A();
+>a : any
+>new A() : any
+>A : any
+
+const {
+    B = function() {
+>B : () => void
+>function() {        this.b = 'binding pattern'    } : () => void
+
+        this.b = 'binding pattern'
+>this.b = 'binding pattern' : "binding pattern"
+>this.b : any
+>this : any
+>b : any
+>'binding pattern' : "binding pattern"
+    }
+} = { B: undefined };
+>{ B: undefined } : { B?: undefined; }
+>B : undefined
+>undefined : undefined
+
+var b = new B();
+>b : any
+>new B() : any
+>B : () => void
+