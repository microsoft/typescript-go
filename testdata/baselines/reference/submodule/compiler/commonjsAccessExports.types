//// [tests/cases/compiler/commonjsAccessExports.ts] ////

=== /a.js ===
exports.x = 0;
>exports.x = 0 : 0
>exports.x : 0
>exports : typeof import("./a")
>x : 0
>0 : 0

exports.x;
>exports.x : 0
>exports : typeof import("./a")
>x : 0

// Works nested
{
    // 'exports' does not provide a contextual type to a function-class
    exports.Cls = function() {
>exports.Cls = function() {        this.x = 0;    } : () => void
<<<<<<< HEAD
>exports.Cls : () => void
>exports : typeof import("/a")
>Cls : () => void
=======
>exports.Cls : any
>exports : typeof import("./a")
>Cls : any
>>>>>>> e7a30f51
>function() {        this.x = 0;    } : () => void

        this.x = 0;
>this.x = 0 : 0
>this.x : any
>this : any
>x : any
>0 : 0
    }
}

const instance = new exports.Cls();
>instance : any
>new exports.Cls() : any
<<<<<<< HEAD
>exports.Cls : () => void
>exports : typeof import("/a")
>Cls : () => void
=======
>exports.Cls : any
>exports : typeof import("./a")
>Cls : any
>>>>>>> e7a30f51

<|MERGE_RESOLUTION|>--- conflicted
+++ resolved
@@ -1,53 +1,41 @@
-//// [tests/cases/compiler/commonjsAccessExports.ts] ////
-
-=== /a.js ===
-exports.x = 0;
->exports.x = 0 : 0
->exports.x : 0
->exports : typeof import("./a")
->x : 0
->0 : 0
-
-exports.x;
->exports.x : 0
->exports : typeof import("./a")
->x : 0
-
-// Works nested
-{
-    // 'exports' does not provide a contextual type to a function-class
-    exports.Cls = function() {
->exports.Cls = function() {        this.x = 0;    } : () => void
-<<<<<<< HEAD
->exports.Cls : () => void
->exports : typeof import("/a")
->Cls : () => void
-=======
->exports.Cls : any
->exports : typeof import("./a")
->Cls : any
->>>>>>> e7a30f51
->function() {        this.x = 0;    } : () => void
-
-        this.x = 0;
->this.x = 0 : 0
->this.x : any
->this : any
->x : any
->0 : 0
-    }
-}
-
-const instance = new exports.Cls();
->instance : any
->new exports.Cls() : any
-<<<<<<< HEAD
->exports.Cls : () => void
->exports : typeof import("/a")
->Cls : () => void
-=======
->exports.Cls : any
->exports : typeof import("./a")
->Cls : any
->>>>>>> e7a30f51
-
+//// [tests/cases/compiler/commonjsAccessExports.ts] ////
+
+=== /a.js ===
+exports.x = 0;
+>exports.x = 0 : 0
+>exports.x : 0
+>exports : typeof import("./a")
+>x : 0
+>0 : 0
+
+exports.x;
+>exports.x : 0
+>exports : typeof import("./a")
+>x : 0
+
+// Works nested
+{
+    // 'exports' does not provide a contextual type to a function-class
+    exports.Cls = function() {
+>exports.Cls = function() {        this.x = 0;    } : () => void
+>exports.Cls : () => void
+>exports : typeof import("./a")
+>Cls : () => void
+>function() {        this.x = 0;    } : () => void
+
+        this.x = 0;
+>this.x = 0 : 0
+>this.x : any
+>this : any
+>x : any
+>0 : 0
+    }
+}
+
+const instance = new exports.Cls();
+>instance : any
+>new exports.Cls() : any
+>exports.Cls : () => void
+>exports : typeof import("./a")
+>Cls : () => void
+