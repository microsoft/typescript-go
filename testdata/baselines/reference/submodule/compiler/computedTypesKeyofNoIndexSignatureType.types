--- conflicted
+++ resolved
@@ -1,49 +1,45 @@
-//// [tests/cases/compiler/computedTypesKeyofNoIndexSignatureType.ts] ////
-
-=== computedTypesKeyofNoIndexSignatureType.ts ===
-type Compute<A> = { [K in keyof A]: Compute<A[K]>; } & {};
-<<<<<<< HEAD
->Compute : { [K in keyof A]: A[K] extends infer T extends unknown ? { [K_1 in keyof T]: A[K][K_1] extends infer T_1 extends unknown ? { [K_2 in keyof T_1]: A[K][K_1][K_2] extends infer T_2 extends unknown ? { [K_3 in keyof T_2]: A[K][K_1][K_2][K_3] extends infer T_3 extends unknown ? { [K_4 in keyof T_3]: A[K][K_1][K_2][K_3][K_4] extends infer T_4 extends unknown ? { [K_5 in keyof T_4]: A[K][K_1][K_2][K_3][K_4][K_5] extends infer T_5 extends unknown ? { [K_6 in keyof T_5]: A[K][K_1][K_2][K_3][K_4][K_5][K_6] extends infer T_6 extends unknown ? { [K_7 in keyof T_6]: A[K][K_1][K_2][K_3][K_4][K_5][K_6][K_7] extends infer T_7 extends unknown ? { [K_8 in keyof T_7]: A[K][K_1][K_2][K_3][K_4][K_5][K_6][K_7][K_8] extends infer T_8 extends unknown ? { [K_9 in keyof T_8]: A[K][K_1][K_2][K_3][K_4][K_5][K_6][K_7][K_8][K_9] extends infer T_9 extends unknown ? { [K_10 in keyof T_9]: any; } : never; } : never; } : never; } : never; } : never; } : never; } : never; } : never; } : never; } : never; }
-=======
->Compute : { [K in keyof A]: A[K_1] extends infer T ? { [K in keyof T]: A[K_1][K_2] extends infer T ? { [K in keyof T]: A[K_1][K_2][K_3] extends infer T ? { [K in keyof T]: A[K_1][K_2][K_3][K_4] extends infer T ? { [K in keyof T]: A[K_1][K_2][K_3][K_4][K_5] extends infer T ? { [K in keyof T]: A[K_1][K_2][K_3][K_4][K_5][K_6] extends infer T ? { [K in keyof T]: A[K_1][K_2][K_3][K_4][K_5][K_6][K_7] extends infer T ? { [K in keyof T]: A[K_1][K_2][K_3][K_4][K_5][K_6][K_7][K_8] extends infer T ? { [K in keyof T]: A[K_1][K_2][K_3][K_4][K_5][K_6][K_7][K_8][K_9] extends infer T ? { [K in keyof T]: A[K_1][K_2][K_3][K_4][K_5][K_6][K_7][K_8][K_9][K_10] extends infer T ? { [K in keyof T]: any; } : never; } : never; } : never; } : never; } : never; } : never; } : never; } : never; } : never; } : never; }
->>>>>>> 054871aa
-
-type EqualsTest<T> = <A>() => A extends T ? 1 : 0;
->EqualsTest : EqualsTest<T>
-
-type Equals<A1, A2> = EqualsTest<A2> extends EqualsTest<A1> ? 1 : 0;
->Equals : Equals<A1, A2>
-
-type Filter<K, I> = Equals<K, I> extends 1 ? never : K;
->Filter : Filter<K, I>
-
-type OmitIndex<T, I extends string | number> = {
->OmitIndex : OmitIndex<T, I>
-
-  [K in keyof T as Filter<K, I>]: T[K];
-};
-
-type IndexObject = { [key: string]: unknown; };
->IndexObject : IndexObject
->key : string
-
-type FooBar = { foo: "hello"; bar: "world"; };
->FooBar : FooBar
->foo : "hello"
->bar : "world"
-
-type WithIndex = Compute<FooBar & IndexObject>;   // { [x: string]: {}; foo: "hello"; bar: "world"; } <-- OK
->WithIndex : { [x: string]: {}; foo: "hello"; bar: "world"; }
-
-type WithoutIndex = OmitIndex<WithIndex, string>; // { foo: "hello"; bar: "world"; }                  <-- OK
->WithoutIndex : OmitIndex<{ [x: string]: {}; foo: "hello"; bar: "world"; }, string>
-
-type FooBarKey = keyof FooBar;             // "foo" | "bar"   <-- OK
->FooBarKey : keyof FooBar
-
-type WithIndexKey = keyof WithIndex;       // string | number <-- Expected: string 
->WithIndexKey : string | number
-
-type WithoutIndexKey = keyof WithoutIndex; // number          <-- Expected: "foo" | "bar"
->WithoutIndexKey : "bar" | "foo"
-
+//// [tests/cases/compiler/computedTypesKeyofNoIndexSignatureType.ts] ////
+
+=== computedTypesKeyofNoIndexSignatureType.ts ===
+type Compute<A> = { [K in keyof A]: Compute<A[K]>; } & {};
+>Compute : { [K in keyof A]: A[K] extends infer T ? { [K_1 in keyof T]: A[K][K_1] extends infer T_1 ? { [K_2 in keyof T_1]: A[K][K_1][K_2] extends infer T_2 ? { [K_3 in keyof T_2]: A[K][K_1][K_2][K_3] extends infer T_3 ? { [K_4 in keyof T_3]: A[K][K_1][K_2][K_3][K_4] extends infer T_4 ? { [K_5 in keyof T_4]: A[K][K_1][K_2][K_3][K_4][K_5] extends infer T_5 ? { [K_6 in keyof T_5]: A[K][K_1][K_2][K_3][K_4][K_5][K_6] extends infer T_6 ? { [K_7 in keyof T_6]: A[K][K_1][K_2][K_3][K_4][K_5][K_6][K_7] extends infer T_7 ? { [K_8 in keyof T_7]: A[K][K_1][K_2][K_3][K_4][K_5][K_6][K_7][K_8] extends infer T_8 ? { [K_9 in keyof T_8]: A[K][K_1][K_2][K_3][K_4][K_5][K_6][K_7][K_8][K_9] extends infer T_9 ? { [K_10 in keyof T_9]: any; } : never; } : never; } : never; } : never; } : never; } : never; } : never; } : never; } : never; } : never; }
+
+type EqualsTest<T> = <A>() => A extends T ? 1 : 0;
+>EqualsTest : EqualsTest<T>
+
+type Equals<A1, A2> = EqualsTest<A2> extends EqualsTest<A1> ? 1 : 0;
+>Equals : Equals<A1, A2>
+
+type Filter<K, I> = Equals<K, I> extends 1 ? never : K;
+>Filter : Filter<K, I>
+
+type OmitIndex<T, I extends string | number> = {
+>OmitIndex : OmitIndex<T, I>
+
+  [K in keyof T as Filter<K, I>]: T[K];
+};
+
+type IndexObject = { [key: string]: unknown; };
+>IndexObject : IndexObject
+>key : string
+
+type FooBar = { foo: "hello"; bar: "world"; };
+>FooBar : FooBar
+>foo : "hello"
+>bar : "world"
+
+type WithIndex = Compute<FooBar & IndexObject>;   // { [x: string]: {}; foo: "hello"; bar: "world"; } <-- OK
+>WithIndex : { [x: string]: {}; foo: "hello"; bar: "world"; }
+
+type WithoutIndex = OmitIndex<WithIndex, string>; // { foo: "hello"; bar: "world"; }                  <-- OK
+>WithoutIndex : OmitIndex<{ [x: string]: {}; foo: "hello"; bar: "world"; }, string>
+
+type FooBarKey = keyof FooBar;             // "foo" | "bar"   <-- OK
+>FooBarKey : keyof FooBar
+
+type WithIndexKey = keyof WithIndex;       // string | number <-- Expected: string 
+>WithIndexKey : string | number
+
+type WithoutIndexKey = keyof WithoutIndex; // number          <-- Expected: "foo" | "bar"
+>WithoutIndexKey : "bar" | "foo"
+