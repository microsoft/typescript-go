--- conflicted
+++ resolved
@@ -2,13 +2,8 @@
 +++ new.allowJsCrossMonorepoPackage.errors.txt
 @@= skipped -0, +0 lines =@@
 -<no content>
-<<<<<<< HEAD
-@@= skipped --1, +1 lines =@@
 +/packages/main/index.ts(1,19): error TS7016: Could not find a declaration file for module 'shared'. '/packages/shared/index.js' implicitly has an 'any' type.
 +  Try `npm i --save-dev @types/shared` if it exists or add a new declaration (.d.ts) file containing `declare module 'shared';`
-=======
-+/packages/main/index.ts(1,19): error TS2307: Cannot find module 'shared' or its corresponding type declarations.
->>>>>>> 360255e6
 +
 +
 +==== /packages/main/tsconfig.json (0 errors) ====
