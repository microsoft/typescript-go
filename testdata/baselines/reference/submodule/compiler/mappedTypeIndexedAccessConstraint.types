--- conflicted
+++ resolved
@@ -1,278 +1,273 @@
-//// [tests/cases/compiler/mappedTypeIndexedAccessConstraint.ts] ////
-
-=== mappedTypeIndexedAccessConstraint.ts ===
-type Identity<T> = { [K in keyof T]: T[K] };
->Identity : Identity<T>
-
-type M0 = { a: 1, b: 2 };
->M0 : M0
->a : 1
->b : 2
-
-type M1 = { [K in keyof Partial<M0>]: M0[K] };
->M1 : M1
-
-type M2 = { [K in keyof Required<M1>]: M1[K] };
->M2 : M2
-
-type M3 = { [K in keyof Identity<Partial<M0>>]: M0[K] };
->M3 : M3
-
-function foo<K extends keyof M0>(m1: M1[K], m2: M2[K], m3: M3[K]) {
->foo : <K extends keyof M0>(m1: M1[K], m2: M2[K], m3: M3[K]) => void
->m1 : M1[K]
->m2 : M2[K]
->m3 : M3[K]
-
-    m1.toString();  // Error
->m1.toString() : string
->m1.toString : (radix?: number | undefined) => string
->m1 : 1 | 2 | undefined
->toString : (radix?: number | undefined) => string
-
-    m1?.toString();
->m1?.toString() : string | undefined
->m1?.toString : (radix?: number | undefined) => string | undefined
->m1 : 1 | 2 | undefined
->toString : (radix?: number | undefined) => string | undefined
-
-    m2.toString();  // Error
->m2.toString() : string
->m2.toString : (radix?: number | undefined) => string
->m2 : 1 | 2 | undefined
->toString : (radix?: number | undefined) => string
-
-    m2?.toString();
->m2?.toString() : string | undefined
->m2?.toString : (radix?: number | undefined) => string | undefined
->m2 : 1 | 2 | undefined
->toString : (radix?: number | undefined) => string | undefined
-
-    m3.toString();  // Error
->m3.toString() : string
->m3.toString : (radix?: number | undefined) => string
->m3 : 1 | 2 | undefined
->toString : (radix?: number | undefined) => string
-
-    m3?.toString();
->m3?.toString() : string | undefined
->m3?.toString : (radix?: number | undefined) => string | undefined
->m3 : 1 | 2 | undefined
->toString : (radix?: number | undefined) => string | undefined
-}
-
-// Repro from #57487
-
-type Obj = {
->Obj : Obj
-
-    a: 1,
->a : 1
-
-    b: 2
->b : 2
-
-};
-
-const mapped: { [K in keyof Partial<Obj>]: Obj[K] } = {};
->mapped : { a?: 1 | undefined; b?: 2 | undefined; }
->{} : {}
-
-const resolveMapped = <K extends keyof typeof mapped>(key: K) => mapped[key].toString();  // Error
->resolveMapped : <K extends keyof Obj>(key: K) => string
-><K extends keyof typeof mapped>(key: K) => mapped[key].toString() : <K extends keyof Obj>(key: K) => string
->mapped : { a?: 1 | undefined; b?: 2 | undefined; }
->key : K
->mapped[key].toString() : string
->mapped[key].toString : (radix?: number | undefined) => string
->mapped[key] : 1 | 2 | undefined
->mapped : { a?: 1 | undefined; b?: 2 | undefined; }
->key : K
->toString : (radix?: number | undefined) => string
-
-// Additional repro from #57487
-
-const arr = ["foo", "12", 42] as const;
->arr : readonly ["foo", "12", 42]
->["foo", "12", 42] as const : readonly ["foo", "12", 42]
->["foo", "12", 42] : readonly ["foo", "12", 42]
->"foo" : "foo"
->"12" : "12"
->42 : 42
-
-type Mappings = { foo: boolean, "12": number, 42: string };
->Mappings : Mappings
->foo : boolean
->"12" : number
->42 : string
-
-type MapperArgs<K extends (typeof arr)[number]> = {
->MapperArgs : MapperArgs<K>
->arr : readonly ["foo", "12", 42]
-
-    v: K,
->v : K
-
-    i: number
->i : number
-
-};
-
-type SetOptional<T, K extends keyof T> = Omit<T, K> & Partial<Pick<T, K>>;
->SetOptional : SetOptional<T, K>
-
-type PartMappings = SetOptional<Mappings, "foo">;
->PartMappings : PartMappings
-
-const mapper: { [K in keyof PartMappings]: (o: MapperArgs<K>) => PartMappings[K] } = {
-<<<<<<< HEAD
->mapper : { 12: (o: MapperArgs<"12">) => number; 42: (o: MapperArgs<42>) => string; foo?: (o: MapperArgs<"foo">) => boolean | undefined | undefined; }
->K : K
-=======
->mapper : { foo?: (o: MapperArgs<"foo">) => boolean | undefined | undefined; 12: (o: MapperArgs<"12">) => number; 42: (o: MapperArgs<42>) => string; }
->>>>>>> da4e1211
->o : MapperArgs<K>
->{    foo: ({ v, i }) => v.length + i > 4,    "12": ({ v, i }) => Number(v) + i,    42: ({ v, i }) => `${v}${i}`,} : { "12": (__0: MapperArgs<"12">) => number; 42: (__0: MapperArgs<42>) => string; foo: (__0: MapperArgs<"foo">) => boolean; }
-
-    foo: ({ v, i }) => v.length + i > 4,
->foo : (__0: MapperArgs<"foo">) => boolean
->({ v, i }) => v.length + i > 4 : (__0: MapperArgs<"foo">) => boolean
->v : "foo"
->i : number
->v.length + i > 4 : boolean
->v.length + i : number
->v.length : number
->v : "foo"
->length : number
->i : number
->4 : 4
-
-    "12": ({ v, i }) => Number(v) + i,
->"12" : (__0: MapperArgs<"12">) => number
->({ v, i }) => Number(v) + i : (__0: MapperArgs<"12">) => number
->v : "12"
->i : number
->Number(v) + i : number
->Number(v) : number
->Number : NumberConstructor
->v : "12"
->i : number
-
-    42: ({ v, i }) => `${v}${i}`,
->42 : (__0: MapperArgs<42>) => string
->({ v, i }) => `${v}${i}` : (__0: MapperArgs<42>) => string
->v : 42
->i : number
->`${v}${i}` : string
->v : 42
->i : number
-}
-
-const resolveMapper1 = <K extends keyof typeof mapper>(
->resolveMapper1 : <K extends "12" | "foo" | 42>(key: K, o: MapperArgs<K>) => PartMappings[K]
-><K extends keyof typeof mapper>(    key: K, o: MapperArgs<K>) => mapper[key](o) : <K extends "12" | "foo" | 42>(key: K, o: MapperArgs<K>) => PartMappings[K]
->mapper : { foo?: (o: MapperArgs<"foo">) => boolean | undefined | undefined; 12: (o: MapperArgs<"12">) => number; 42: (o: MapperArgs<42>) => string; }
-
-    key: K, o: MapperArgs<K>) => mapper[key](o);  // Error
->key : K
->o : MapperArgs<K>
->mapper[key](o) : PartMappings[K]
->mapper[key] : (o: MapperArgs<K>) => PartMappings[K] | undefined
->mapper : { 12: (o: MapperArgs<"12">) => number; 42: (o: MapperArgs<42>) => string; foo?: (o: MapperArgs<"foo">) => boolean | undefined | undefined; }
->key : K
->o : MapperArgs<K>
-
-const resolveMapper2 = <K extends keyof typeof mapper>(
->resolveMapper2 : <K extends "12" | "foo" | 42>(key: K, o: MapperArgs<K>) => PartMappings[K] | undefined
-><K extends keyof typeof mapper>(    key: K, o: MapperArgs<K>) => mapper[key]?.(o) : <K extends "12" | "foo" | 42>(key: K, o: MapperArgs<K>) => PartMappings[K] | undefined
->mapper : { foo?: (o: MapperArgs<"foo">) => boolean | undefined | undefined; 12: (o: MapperArgs<"12">) => number; 42: (o: MapperArgs<42>) => string; }
-
-    key: K, o: MapperArgs<K>) => mapper[key]?.(o)
->key : K
->o : MapperArgs<K>
->mapper[key]?.(o) : PartMappings[K] | undefined
->mapper[key] : (o: MapperArgs<K>) => PartMappings[K] | undefined
->mapper : { 12: (o: MapperArgs<"12">) => number; 42: (o: MapperArgs<42>) => string; foo?: (o: MapperArgs<"foo">) => boolean | undefined | undefined; }
->key : K
->o : MapperArgs<K>
-
-// Repro from #57860
-
-type Obj1 = {
->Obj1 : Obj1
-
-    a: string;
->a : string
-
-    b: number;
->b : number
-
-};
-
-type Obj2 = {
->Obj2 : Obj2
-
-    b: number;
->b : number
-
-    c: boolean;
->c : boolean
-
-};
-
-declare const mapIntersection: {
->mapIntersection : { a?: number | undefined; b: number; c: number; }
-
-    [K in keyof (Partial<Obj1> & Required<Obj2>)]: number;
-};
-
-const accessMapped = <K extends keyof Obj2>(key: K) => mapIntersection[key].toString();
->accessMapped : <K extends keyof Obj2>(key: K) => string
-><K extends keyof Obj2>(key: K) => mapIntersection[key].toString() : <K extends keyof Obj2>(key: K) => string
->key : K
->mapIntersection[key].toString() : string
->mapIntersection[key].toString : (radix?: number | undefined) => string
->mapIntersection[key] : { a?: number | undefined; b: number; c: number; }[K]
->mapIntersection : { a?: number | undefined; b: number; c: number; }
->key : K
->toString : (radix?: number | undefined) => string
-
-declare const resolved: { a?: number | undefined; b: number; c: number };
->resolved : { a?: number | undefined; b: number; c: number; }
->a : number | undefined
->b : number
->c : number
-
-const accessResolved = <K extends keyof Obj2>(key: K) => resolved[key].toString();
->accessResolved : <K extends keyof Obj2>(key: K) => string
-><K extends keyof Obj2>(key: K) => resolved[key].toString() : <K extends keyof Obj2>(key: K) => string
->key : K
->resolved[key].toString() : string
->resolved[key].toString : (radix?: number | undefined) => string
->resolved[key] : { a?: number | undefined; b: number; c: number; }[K]
->resolved : { a?: number | undefined; b: number; c: number; }
->key : K
->toString : (radix?: number | undefined) => string
-
-// Additional repro from #57860
-
-type Foo = {
->Foo : Foo
-
-    prop: string;
->prop : string
-}
-
-function test<K extends keyof Foo>(obj: Pick<Required<Foo> & Partial<Foo>, K>, key: K) {
->test : <K extends "prop">(obj: Pick<Required<Foo> & Partial<Foo>, K>, key: K) => void
->obj : Pick<Required<Foo> & Partial<Foo>, K>
->key : K
-
-    obj[key].length;
->obj[key].length : number
->obj[key] : Pick<Required<Foo> & Partial<Foo>, K>[K]
->obj : Pick<Required<Foo> & Partial<Foo>, K>
->key : K
->length : number
-}
-
+//// [tests/cases/compiler/mappedTypeIndexedAccessConstraint.ts] ////
+
+=== mappedTypeIndexedAccessConstraint.ts ===
+type Identity<T> = { [K in keyof T]: T[K] };
+>Identity : Identity<T>
+
+type M0 = { a: 1, b: 2 };
+>M0 : M0
+>a : 1
+>b : 2
+
+type M1 = { [K in keyof Partial<M0>]: M0[K] };
+>M1 : M1
+
+type M2 = { [K in keyof Required<M1>]: M1[K] };
+>M2 : M2
+
+type M3 = { [K in keyof Identity<Partial<M0>>]: M0[K] };
+>M3 : M3
+
+function foo<K extends keyof M0>(m1: M1[K], m2: M2[K], m3: M3[K]) {
+>foo : <K extends keyof M0>(m1: M1[K], m2: M2[K], m3: M3[K]) => void
+>m1 : M1[K]
+>m2 : M2[K]
+>m3 : M3[K]
+
+    m1.toString();  // Error
+>m1.toString() : string
+>m1.toString : (radix?: number | undefined) => string
+>m1 : 1 | 2 | undefined
+>toString : (radix?: number | undefined) => string
+
+    m1?.toString();
+>m1?.toString() : string | undefined
+>m1?.toString : (radix?: number | undefined) => string | undefined
+>m1 : 1 | 2 | undefined
+>toString : (radix?: number | undefined) => string | undefined
+
+    m2.toString();  // Error
+>m2.toString() : string
+>m2.toString : (radix?: number | undefined) => string
+>m2 : 1 | 2 | undefined
+>toString : (radix?: number | undefined) => string
+
+    m2?.toString();
+>m2?.toString() : string | undefined
+>m2?.toString : (radix?: number | undefined) => string | undefined
+>m2 : 1 | 2 | undefined
+>toString : (radix?: number | undefined) => string | undefined
+
+    m3.toString();  // Error
+>m3.toString() : string
+>m3.toString : (radix?: number | undefined) => string
+>m3 : 1 | 2 | undefined
+>toString : (radix?: number | undefined) => string
+
+    m3?.toString();
+>m3?.toString() : string | undefined
+>m3?.toString : (radix?: number | undefined) => string | undefined
+>m3 : 1 | 2 | undefined
+>toString : (radix?: number | undefined) => string | undefined
+}
+
+// Repro from #57487
+
+type Obj = {
+>Obj : Obj
+
+    a: 1,
+>a : 1
+
+    b: 2
+>b : 2
+
+};
+
+const mapped: { [K in keyof Partial<Obj>]: Obj[K] } = {};
+>mapped : { a?: 1 | undefined; b?: 2 | undefined; }
+>{} : {}
+
+const resolveMapped = <K extends keyof typeof mapped>(key: K) => mapped[key].toString();  // Error
+>resolveMapped : <K extends keyof Obj>(key: K) => string
+><K extends keyof typeof mapped>(key: K) => mapped[key].toString() : <K extends keyof Obj>(key: K) => string
+>mapped : { a?: 1 | undefined; b?: 2 | undefined; }
+>key : K
+>mapped[key].toString() : string
+>mapped[key].toString : (radix?: number | undefined) => string
+>mapped[key] : 1 | 2 | undefined
+>mapped : { a?: 1 | undefined; b?: 2 | undefined; }
+>key : K
+>toString : (radix?: number | undefined) => string
+
+// Additional repro from #57487
+
+const arr = ["foo", "12", 42] as const;
+>arr : readonly ["foo", "12", 42]
+>["foo", "12", 42] as const : readonly ["foo", "12", 42]
+>["foo", "12", 42] : readonly ["foo", "12", 42]
+>"foo" : "foo"
+>"12" : "12"
+>42 : 42
+
+type Mappings = { foo: boolean, "12": number, 42: string };
+>Mappings : Mappings
+>foo : boolean
+>"12" : number
+>42 : string
+
+type MapperArgs<K extends (typeof arr)[number]> = {
+>MapperArgs : MapperArgs<K>
+>arr : readonly ["foo", "12", 42]
+
+    v: K,
+>v : K
+
+    i: number
+>i : number
+
+};
+
+type SetOptional<T, K extends keyof T> = Omit<T, K> & Partial<Pick<T, K>>;
+>SetOptional : SetOptional<T, K>
+
+type PartMappings = SetOptional<Mappings, "foo">;
+>PartMappings : PartMappings
+
+const mapper: { [K in keyof PartMappings]: (o: MapperArgs<K>) => PartMappings[K] } = {
+>mapper : { 12: (o: MapperArgs<"12">) => number; 42: (o: MapperArgs<42>) => string; foo?: (o: MapperArgs<"foo">) => boolean | undefined | undefined; }
+>o : MapperArgs<K>
+>{    foo: ({ v, i }) => v.length + i > 4,    "12": ({ v, i }) => Number(v) + i,    42: ({ v, i }) => `${v}${i}`,} : { "12": (__0: MapperArgs<"12">) => number; 42: (__0: MapperArgs<42>) => string; foo: (__0: MapperArgs<"foo">) => boolean; }
+
+    foo: ({ v, i }) => v.length + i > 4,
+>foo : (__0: MapperArgs<"foo">) => boolean
+>({ v, i }) => v.length + i > 4 : (__0: MapperArgs<"foo">) => boolean
+>v : "foo"
+>i : number
+>v.length + i > 4 : boolean
+>v.length + i : number
+>v.length : number
+>v : "foo"
+>length : number
+>i : number
+>4 : 4
+
+    "12": ({ v, i }) => Number(v) + i,
+>"12" : (__0: MapperArgs<"12">) => number
+>({ v, i }) => Number(v) + i : (__0: MapperArgs<"12">) => number
+>v : "12"
+>i : number
+>Number(v) + i : number
+>Number(v) : number
+>Number : NumberConstructor
+>v : "12"
+>i : number
+
+    42: ({ v, i }) => `${v}${i}`,
+>42 : (__0: MapperArgs<42>) => string
+>({ v, i }) => `${v}${i}` : (__0: MapperArgs<42>) => string
+>v : 42
+>i : number
+>`${v}${i}` : string
+>v : 42
+>i : number
+}
+
+const resolveMapper1 = <K extends keyof typeof mapper>(
+>resolveMapper1 : <K extends "12" | "foo" | 42>(key: K, o: MapperArgs<K>) => PartMappings[K]
+><K extends keyof typeof mapper>(    key: K, o: MapperArgs<K>) => mapper[key](o) : <K extends "12" | "foo" | 42>(key: K, o: MapperArgs<K>) => PartMappings[K]
+>mapper : { 12: (o: MapperArgs<"12">) => number; 42: (o: MapperArgs<42>) => string; foo?: (o: MapperArgs<"foo">) => boolean | undefined | undefined; }
+
+    key: K, o: MapperArgs<K>) => mapper[key](o);  // Error
+>key : K
+>o : MapperArgs<K>
+>mapper[key](o) : PartMappings[K]
+>mapper[key] : (o: MapperArgs<K>) => PartMappings[K] | undefined
+>mapper : { 12: (o: MapperArgs<"12">) => number; 42: (o: MapperArgs<42>) => string; foo?: (o: MapperArgs<"foo">) => boolean | undefined | undefined; }
+>key : K
+>o : MapperArgs<K>
+
+const resolveMapper2 = <K extends keyof typeof mapper>(
+>resolveMapper2 : <K extends "12" | "foo" | 42>(key: K, o: MapperArgs<K>) => PartMappings[K] | undefined
+><K extends keyof typeof mapper>(    key: K, o: MapperArgs<K>) => mapper[key]?.(o) : <K extends "12" | "foo" | 42>(key: K, o: MapperArgs<K>) => PartMappings[K] | undefined
+>mapper : { 12: (o: MapperArgs<"12">) => number; 42: (o: MapperArgs<42>) => string; foo?: (o: MapperArgs<"foo">) => boolean | undefined | undefined; }
+
+    key: K, o: MapperArgs<K>) => mapper[key]?.(o)
+>key : K
+>o : MapperArgs<K>
+>mapper[key]?.(o) : PartMappings[K] | undefined
+>mapper[key] : (o: MapperArgs<K>) => PartMappings[K] | undefined
+>mapper : { 12: (o: MapperArgs<"12">) => number; 42: (o: MapperArgs<42>) => string; foo?: (o: MapperArgs<"foo">) => boolean | undefined | undefined; }
+>key : K
+>o : MapperArgs<K>
+
+// Repro from #57860
+
+type Obj1 = {
+>Obj1 : Obj1
+
+    a: string;
+>a : string
+
+    b: number;
+>b : number
+
+};
+
+type Obj2 = {
+>Obj2 : Obj2
+
+    b: number;
+>b : number
+
+    c: boolean;
+>c : boolean
+
+};
+
+declare const mapIntersection: {
+>mapIntersection : { a?: number | undefined; b: number; c: number; }
+
+    [K in keyof (Partial<Obj1> & Required<Obj2>)]: number;
+};
+
+const accessMapped = <K extends keyof Obj2>(key: K) => mapIntersection[key].toString();
+>accessMapped : <K extends keyof Obj2>(key: K) => string
+><K extends keyof Obj2>(key: K) => mapIntersection[key].toString() : <K extends keyof Obj2>(key: K) => string
+>key : K
+>mapIntersection[key].toString() : string
+>mapIntersection[key].toString : (radix?: number | undefined) => string
+>mapIntersection[key] : { a?: number | undefined; b: number; c: number; }[K]
+>mapIntersection : { a?: number | undefined; b: number; c: number; }
+>key : K
+>toString : (radix?: number | undefined) => string
+
+declare const resolved: { a?: number | undefined; b: number; c: number };
+>resolved : { a?: number | undefined; b: number; c: number; }
+>a : number | undefined
+>b : number
+>c : number
+
+const accessResolved = <K extends keyof Obj2>(key: K) => resolved[key].toString();
+>accessResolved : <K extends keyof Obj2>(key: K) => string
+><K extends keyof Obj2>(key: K) => resolved[key].toString() : <K extends keyof Obj2>(key: K) => string
+>key : K
+>resolved[key].toString() : string
+>resolved[key].toString : (radix?: number | undefined) => string
+>resolved[key] : { a?: number | undefined; b: number; c: number; }[K]
+>resolved : { a?: number | undefined; b: number; c: number; }
+>key : K
+>toString : (radix?: number | undefined) => string
+
+// Additional repro from #57860
+
+type Foo = {
+>Foo : Foo
+
+    prop: string;
+>prop : string
+}
+
+function test<K extends keyof Foo>(obj: Pick<Required<Foo> & Partial<Foo>, K>, key: K) {
+>test : <K extends "prop">(obj: Pick<Required<Foo> & Partial<Foo>, K>, key: K) => void
+>obj : Pick<Required<Foo> & Partial<Foo>, K>
+>key : K
+
+    obj[key].length;
+>obj[key].length : number
+>obj[key] : Pick<Required<Foo> & Partial<Foo>, K>[K]
+>obj : Pick<Required<Foo> & Partial<Foo>, K>
+>key : K
+>length : number
+}
+