--- old.requireOfJsonFileInJsFile.symbols
+++ new.requireOfJsonFileInJsFile.symbols
@@= skipped -15, +15 lines =@@
 >"./json.json" : Symbol("/json", Decl(json.json, 0, 0))
 
 json1.b; // No error (OK since that's the type annotation)
 >json1.b : Symbol(b, Decl(user.js, 3, 12))
@@= skipped -10, +8 lines =@@
 
 const js0 = require("./js.js");
 >js0 : Symbol(js0, Decl(user.js, 7, 5))
 >require : Symbol(require)
->"./js.js" : Symbol("/js", Decl(js.js, 0, 0))
 
 json0.b; // Error (good)
 >json0 : Symbol(json0, Decl(user.js, 0, 5))
<<<<<<< HEAD
@@= skipped -16, +13 lines =@@
=======
@@= skipped -9, +7 lines =@@
 /** @type {{ b: number }} */
>>>>>>> 09b95922
 const js1 = require("./js.js"); // Error (good)
 >js1 : Symbol(js1, Decl(user.js, 11, 5))
 >require : Symbol(require)
->"./js.js" : Symbol("/js", Decl(js.js, 0, 0))
 
 js1.b;
 >js1.b : Symbol(b, Decl(user.js, 10, 12))
@@= skipped -10, +8 lines =@@
 
 === /json.json ===
 { "a": 0 }
->"a" : Symbol("a", Decl(json.json, 0, 1))
+>"a" : Symbol(a, Decl(json.json, 0, 1))
 
-=== /js.js ===
-module.exports = { a: 0 };
->module.exports : Symbol(module.exports, Decl(js.js, 0, 0))
->module : Symbol(export=, Decl(js.js, 0, 0))
->exports : Symbol(export=, Decl(js.js, 0, 0))
->a : Symbol(a, Decl(js.js, 0, 18))
-<|MERGE_RESOLUTION|>--- conflicted
+++ resolved
@@ -1,12 +1,6 @@
 --- old.requireOfJsonFileInJsFile.symbols
 +++ new.requireOfJsonFileInJsFile.symbols
-@@= skipped -15, +15 lines =@@
- >"./json.json" : Symbol("/json", Decl(json.json, 0, 0))
- 
- json1.b; // No error (OK since that's the type annotation)
- >json1.b : Symbol(b, Decl(user.js, 3, 12))
-@@= skipped -10, +8 lines =@@
- 
+@@= skipped -22, +22 lines =@@
  const js0 = require("./js.js");
  >js0 : Symbol(js0, Decl(user.js, 7, 5))
  >require : Symbol(require)
@@ -14,12 +8,7 @@
  
  json0.b; // Error (good)
  >json0 : Symbol(json0, Decl(user.js, 0, 5))
-<<<<<<< HEAD
-@@= skipped -16, +13 lines =@@
-=======
-@@= skipped -9, +7 lines =@@
- /** @type {{ b: number }} */
->>>>>>> 09b95922
+@@= skipped -9, +8 lines =@@
  const js1 = require("./js.js"); // Error (good)
  >js1 : Symbol(js1, Decl(user.js, 11, 5))
  >require : Symbol(require)
@@ -27,7 +16,7 @@
  
  js1.b;
  >js1.b : Symbol(b, Decl(user.js, 10, 12))
-@@= skipped -10, +8 lines =@@
+@@= skipped -9, +8 lines =@@
  
  === /json.json ===
  { "a": 0 }
