--- conflicted
+++ resolved
@@ -1,66 +1,59 @@
-input.js(5,48): error TS2304: Cannot find name 'P'.
-<<<<<<< HEAD
-input.js(52,17): error TS2322: Type '{ color: string; }' is not assignable to type '{ color: "blue" | "red"; }'.
-  Types of property 'color' are incompatible.
-    Type 'string' is not assignable to type '"blue" | "red"'.
-=======
-input.js(48,1): error TS2309: An export assignment cannot be used in a module with other exported elements.
->>>>>>> d056c7d8
-
-
-==== input.js (2 errors) ====
-    /** @typedef {{ color: "red" | "blue" }} MyComponentProps */
-    
-    /**
-     * @template P 
-     * @typedef {{ (): any; defaultProps?: Partial<P> }} StatelessComponent */
-                                                   ~
-!!! error TS2304: Cannot find name 'P'.
-    
-     /**
-      * @type {StatelessComponent<MyComponentProps>}
-      */
-    const MyComponent = () => /* @type {any} */(null);
-    
-    MyComponent.defaultProps = {
-        color: "red"
-    };
-    
-    const MyComponent2 = () => null;
-    
-    /**
-     * @type {MyComponentProps}
-     */
-    MyComponent2.defaultProps = {
-        color: "red"
-    }
-    
-    /**
-      * @type {StatelessComponent<MyComponentProps>}
-     */
-    const check = MyComponent2;
-    
-    /**
-     * 
-     * @param {{ props: MyComponentProps }} p 
-     */
-    function expectLiteral(p) {}
-    
-    function foo() {
-        /**
-         * @type {MyComponentProps}
-         */
-        this.props = { color: "red" };
-    
-        expectLiteral(this);
-    }
-    
-    /**
-     * @type {MyComponentProps}
-     */
-    module.exports = {
-        color: "red"
-    }
-    
-    expectLiteral({ props: module.exports });
+input.js(5,48): error TS2304: Cannot find name 'P'.
+
+
+==== input.js (1 errors) ====
+    /** @typedef {{ color: "red" | "blue" }} MyComponentProps */
+    
+    /**
+     * @template P 
+     * @typedef {{ (): any; defaultProps?: Partial<P> }} StatelessComponent */
+                                                   ~
+!!! error TS2304: Cannot find name 'P'.
+    
+     /**
+      * @type {StatelessComponent<MyComponentProps>}
+      */
+    const MyComponent = () => /* @type {any} */(null);
+    
+    MyComponent.defaultProps = {
+        color: "red"
+    };
+    
+    const MyComponent2 = () => null;
+    
+    /**
+     * @type {MyComponentProps}
+     */
+    MyComponent2.defaultProps = {
+        color: "red"
+    }
+    
+    /**
+      * @type {StatelessComponent<MyComponentProps>}
+     */
+    const check = MyComponent2;
+    
+    /**
+     * 
+     * @param {{ props: MyComponentProps }} p 
+     */
+    function expectLiteral(p) {}
+    
+    function foo() {
+        /**
+         * @type {MyComponentProps}
+         */
+        this.props = { color: "red" };
+    
+        expectLiteral(this);
+    }
+    
+    /**
+     * @type {MyComponentProps}
+     */
+    module.exports = {
+        color: "red"
+    }
+    
+    expectLiteral({ props: module.exports });
     