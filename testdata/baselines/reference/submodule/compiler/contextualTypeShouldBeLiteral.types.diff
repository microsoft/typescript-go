--- old.contextualTypeShouldBeLiteral.types
+++ new.contextualTypeShouldBeLiteral.types
@@= skipped -16, +16 lines =@@
 >type : "y"
 
     value: 'none' | 'done';
->value : "none" | "done"
+>value : "done" | "none"
 
     method(): void;
 >method : () => void
@@= skipped -13, +13 lines =@@
 foo({
 >foo({    type: 'y',    value: 'done',    method() {        this;        this.type;        this.value;    }}) : void
 >foo : (bar: X | Y) => void
->{    type: 'y',    value: 'done',    method() {        this;        this.type;        this.value;    }} : { type: "y"; value: "done"; method(): void; }
+>{    type: 'y',    value: 'done',    method() {        this;        this.type;        this.value;    }} : { type: "y"; value: "done"; method: () => void; }
 
     type: 'y',
 >type : "y"
@@= skipped -22, +22 lines =@@
 >type : "y"
 
         this.value;
->this.value : "none" | "done"
+>this.value : "done" | "none"
 >this : Y
->value : "none" | "done"
+>value : "done" | "none"
     }
 });
 
@@= skipped -22, +22 lines =@@
 >type2 : "y"
 
     value: 'none' | 'done';
->value : "none" | "done"
+>value : "done" | "none"
 
     method(): void;
 >method : () => void
@@= skipped -13, +13 lines =@@
 foo2({
 >foo2({    type2: 'y',    value: 'done',    method() {        this;        this.value;    }}) : void
 >foo2 : (bar: X2 | Y2) => void
->{    type2: 'y',    value: 'done',    method() {        this;        this.value;    }} : { type2: "y"; value: "done"; method(): void; }
+>{    type2: 'y',    value: 'done',    method() {        this;        this.value;    }} : { type2: "y"; value: "done"; method: () => void; }
 
     type2: 'y',
 >type2 : "y"
@@= skipped -24, +24 lines =@@
 });
 
<<<<<<< HEAD
 interface X3 {
+>X3 : X3
+
     type: 'x';
 >type : "x"
 
@@= skipped -11, +13 lines =@@
 }
 
 interface Y3 {
+>Y3 : Y3
+
     type: 'y';
 >type : "y"
 
@@= skipped -33, +35 lines =@@
 
 
 interface LikeA {
+>LikeA : LikeA
+
     x: 'x';
 >x : "x"
 
@@= skipped -14, +16 lines =@@
 }
 
 interface LikeB {
+>LikeB : LikeB
+
     x: 'xx';
 >x : "xx"
 
@@= skipped -15, +17 lines =@@
=======
@@= skipped -83, +83 lines =@@
>>>>>>> aff8d07f
 
 let xyz: LikeA | LikeB = {
 >xyz : LikeA | LikeB
->{    x: 'x',    y: 'y',    value: "foo",    method() {        this;        this.x;        this.y;        this.value;    }} : { x: "x"; y: "y"; value: string; method(): void; }
+>{    x: 'x',    y: 'y',    value: "foo",    method() {        this;        this.x;        this.y;        this.value;    }} : { x: "x"; y: "y"; value: string; method: () => void; }
 
     x: 'x',
 >x : "x"<|MERGE_RESOLUTION|>--- conflicted
+++ resolved
@@ -48,47 +48,24 @@
  
      type2: 'y',
  >type2 : "y"
-@@= skipped -24, +24 lines =@@
+@@= skipped -14, +14 lines =@@
+ >method : () => void
+ 
+         this;
+->this : X2 | Y2
++>this : never
+ 
+         this.value;
+->this.value : string
+->this : X2 | Y2
+->value : string
++>this.value : any
++>this : never
++>value : any
+     }
  });
  
-<<<<<<< HEAD
- interface X3 {
-+>X3 : X3
-+
-     type: 'x';
- >type : "x"
- 
-@@= skipped -11, +13 lines =@@
- }
- 
- interface Y3 {
-+>Y3 : Y3
-+
-     type: 'y';
- >type : "y"
- 
-@@= skipped -33, +35 lines =@@
- 
- 
- interface LikeA {
-+>LikeA : LikeA
-+
-     x: 'x';
- >x : "x"
- 
-@@= skipped -14, +16 lines =@@
- }
- 
- interface LikeB {
-+>LikeB : LikeB
-+
-     x: 'xx';
- >x : "xx"
- 
-@@= skipped -15, +17 lines =@@
-=======
 @@= skipped -83, +83 lines =@@
->>>>>>> aff8d07f
  
  let xyz: LikeA | LikeB = {
  >xyz : LikeA | LikeB
