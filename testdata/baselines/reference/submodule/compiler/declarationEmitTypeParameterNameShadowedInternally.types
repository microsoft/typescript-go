//// [tests/cases/compiler/declarationEmitTypeParameterNameShadowedInternally.ts] ////

=== declarationEmitTypeParameterNameShadowedInternally.ts ===
export const foo = <T,>(x: T) => {
<<<<<<< HEAD
>foo : <T>(x: T) => <T>(y: T) => readonly [T, T]
><T,>(x: T) => {	const inner = <T,>(y: T) => [x, y] as const;	return inner;} : <T>(x: T) => <T>(y: T) => readonly [T, T]
>T : T
>x : T

	const inner = <T,>(y: T) => [x, y] as const;
>inner : <T>(y: T) => readonly [T, T]
><T,>(y: T) => [x, y] as const : <T>(y: T) => readonly [T, T]
>T : T
=======
>foo : <T>(x: T) => <T>(y: T) => [T, T]
><T,>(x: T) => {	const inner = <T,>(y: T) => [x, y] as const;	return inner;} : <T>(x: T) => <T>(y: T) => [T, T]
>x : T

	const inner = <T,>(y: T) => [x, y] as const;
>inner : <T>(y: T) => [T, T]
><T,>(y: T) => [x, y] as const : <T>(y: T) => [T, T]
>>>>>>> aff8d07f
>y : T
>[x, y] as const : readonly [T, T]
>[x, y] : readonly [T, T]
>x : T
>y : T

	return inner;
>inner : <T>(y: T) => readonly [T, T]
}

<|MERGE_RESOLUTION|>--- conflicted
+++ resolved
@@ -1,33 +1,21 @@
-//// [tests/cases/compiler/declarationEmitTypeParameterNameShadowedInternally.ts] ////
-
-=== declarationEmitTypeParameterNameShadowedInternally.ts ===
-export const foo = <T,>(x: T) => {
-<<<<<<< HEAD
->foo : <T>(x: T) => <T>(y: T) => readonly [T, T]
-><T,>(x: T) => {	const inner = <T,>(y: T) => [x, y] as const;	return inner;} : <T>(x: T) => <T>(y: T) => readonly [T, T]
->T : T
->x : T
-
-	const inner = <T,>(y: T) => [x, y] as const;
->inner : <T>(y: T) => readonly [T, T]
-><T,>(y: T) => [x, y] as const : <T>(y: T) => readonly [T, T]
->T : T
-=======
->foo : <T>(x: T) => <T>(y: T) => [T, T]
-><T,>(x: T) => {	const inner = <T,>(y: T) => [x, y] as const;	return inner;} : <T>(x: T) => <T>(y: T) => [T, T]
->x : T
-
-	const inner = <T,>(y: T) => [x, y] as const;
->inner : <T>(y: T) => [T, T]
-><T,>(y: T) => [x, y] as const : <T>(y: T) => [T, T]
->>>>>>> aff8d07f
->y : T
->[x, y] as const : readonly [T, T]
->[x, y] : readonly [T, T]
->x : T
->y : T
-
-	return inner;
->inner : <T>(y: T) => readonly [T, T]
-}
-
+//// [tests/cases/compiler/declarationEmitTypeParameterNameShadowedInternally.ts] ////
+
+=== declarationEmitTypeParameterNameShadowedInternally.ts ===
+export const foo = <T,>(x: T) => {
+>foo : <T>(x: T) => <T>(y: T) => [T, T]
+><T,>(x: T) => {	const inner = <T,>(y: T) => [x, y] as const;	return inner;} : <T>(x: T) => <T>(y: T) => [T, T]
+>x : T
+
+	const inner = <T,>(y: T) => [x, y] as const;
+>inner : <T>(y: T) => [T, T]
+><T,>(y: T) => [x, y] as const : <T>(y: T) => [T, T]
+>y : T
+>[x, y] as const : [T, T]
+>[x, y] : [T, T]
+>x : T
+>y : T
+
+	return inner;
+>inner : <T>(y: T) => [T, T]
+}
+