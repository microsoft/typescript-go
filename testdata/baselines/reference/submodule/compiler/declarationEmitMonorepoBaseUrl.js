--- conflicted
+++ resolved
@@ -1,18 +1,18 @@
-//// [tests/cases/compiler/declarationEmitMonorepoBaseUrl.ts] ////
-
-//// [package.json]
+//// [tests/cases/compiler/declarationEmitMonorepoBaseUrl.ts] ////
+
+//// [package.json]
 {
   "name": "@babel/parser",
   "version": "7.23.6",
   "main": "./lib/index.js",
   "types": "./typings/babel-parser.d.ts"
 }
-
-//// [babel-parser.d.ts]
+
+//// [babel-parser.d.ts]
 export declare function createPlugin(): PluginConfig;
 export declare class PluginConfig {}
-
-//// [package.json]
+
+//// [package.json]
 {
   "name": "@vue/compiler-core",
   "version": "3.0.0",
@@ -21,8 +21,8 @@
     "@babel/parser": "^7.0.0"
   }
 }
-
-//// [package.json]
+
+//// [package.json]
 {
   "name": "@vue/compiler-sfc",
   "version": "3.0.0",
@@ -32,40 +32,31 @@
     "@vue/compiler-core": "^3.0.0"
   }
 }
-
-//// [index.ts]
+
+//// [index.ts]
 import { PluginConfig } from "@babel/parser";
-
-//// [index.ts]
+
+//// [index.ts]
 import { createPlugin } from "@babel/parser";
 export function resolveParserPlugins() {
   return [createPlugin()];
 }
-
-
-//// [index.js]
-"use strict";
-Object.defineProperty(exports, "__esModule", { value: true });
-//// [index.js]
-<<<<<<< HEAD
-"use strict";
-Object.defineProperty(exports, "__esModule", { value: true });
-exports.resolveParserPlugins = resolveParserPlugins;
-const parser_1 = require("@babel/parser");
-function resolveParserPlugins() {
-    return [(0, parser_1.createPlugin)()];
-}
-
-=======
-import { createPlugin } from "@babel/parser";
-export function resolveParserPlugins() {
-    return [createPlugin()];
-}
-
-
-//// [index.d.ts]
-export {};
-//// [index.d.ts]
-export declare function resolveParserPlugins(): any;
-
->>>>>>> 360255e6
+
+
+//// [index.js]
+"use strict";
+Object.defineProperty(exports, "__esModule", { value: true });
+//// [index.js]
+"use strict";
+Object.defineProperty(exports, "__esModule", { value: true });
+exports.resolveParserPlugins = resolveParserPlugins;
+const parser_1 = require("@babel/parser");
+function resolveParserPlugins() {
+    return [(0, parser_1.createPlugin)()];
+}
+
+
+//// [index.d.ts]
+export {};
+//// [index.d.ts]
+export declare function resolveParserPlugins(): any;