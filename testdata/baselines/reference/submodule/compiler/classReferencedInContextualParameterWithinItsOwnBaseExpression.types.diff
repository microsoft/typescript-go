--- conflicted
+++ resolved
@@ -32,17 +32,10 @@
  >a : A
  >JSON.stringify(a) : string
 ->JSON.stringify : { (value: any, replacer?: (this: any, key: string, value: any) => any, space?: string | number): string; (value: any, replacer?: (number | string)[] | null, space?: string | number): string; }
-<<<<<<< HEAD
-+>JSON.stringify : { (value: any, replacer?: ((key: string, value: any) => any) | undefined, space?: string | number | undefined): string; (value: any, replacer?: (string | number)[] | null | undefined, space?: string | number | undefined): string; }
++>JSON.stringify : { (value: any, replacer?: ((this: any, key: string, value: any) => any) | undefined, space?: string | number | undefined): string; (value: any, replacer?: (string | number)[] | null | undefined, space?: string | number | undefined): string; }
  >JSON : JSON
 ->stringify : { (value: any, replacer?: (this: any, key: string, value: any) => any, space?: string | number): string; (value: any, replacer?: (number | string)[] | null, space?: string | number): string; }
-+>stringify : { (value: any, replacer?: ((key: string, value: any) => any) | undefined, space?: string | number | undefined): string; (value: any, replacer?: (string | number)[] | null | undefined, space?: string | number | undefined): string; }
-=======
-+>JSON.stringify : { (value: any, replacer?: (this: any, key: string, value: any) => any | undefined, space?: string | number | undefined): string; (value: any, replacer?: (string | number)[] | null | undefined, space?: string | number | undefined): string; }
- >JSON : JSON
-->stringify : { (value: any, replacer?: (this: any, key: string, value: any) => any, space?: string | number): string; (value: any, replacer?: (number | string)[] | null, space?: string | number): string; }
-+>stringify : { (value: any, replacer?: (this: any, key: string, value: any) => any | undefined, space?: string | number | undefined): string; (value: any, replacer?: (string | number)[] | null | undefined, space?: string | number | undefined): string; }
->>>>>>> da4e1211
++>stringify : { (value: any, replacer?: ((this: any, key: string, value: any) => any) | undefined, space?: string | number | undefined): string; (value: any, replacer?: (string | number)[] | null | undefined, space?: string | number | undefined): string; }
  >a : A
  
    },