--- old.contextualTypeFunctionObjectPropertyIntersection.types
+++ new.contextualTypeFunctionObjectPropertyIntersection.types
@@= skipped -18, +18 lines =@@
 
   };
   on?: {
->on : ({ [K in TEvent["type"]]?: Action<TEvent extends { type: K; } ? TEvent : never> | undefined; } & { "*"?: Action<TEvent>; }) | undefined
+>on : { [K in TEvent["type"]]?: Action<TEvent extends { type: K; } ? TEvent : never> | undefined; } & { "*"?: Action<TEvent> | undefined; } | undefined
 
     [K in TEvent["type"]]?: Action<TEvent extends { type: K } ? TEvent : never>;
 >type : K
@@= skipped -83, +83 lines =@@
 >ev : { type: "FOO"; } | { type: "BAR"; }
 
       ev.type; // should be 'FOO' | 'BAR'
->ev.type : "FOO" | "BAR"
+>ev.type : "BAR" | "FOO"
 >ev : { type: "FOO"; } | { type: "BAR"; }
->type : "FOO" | "BAR"
+>type : "BAR" | "FOO"
 
     },
   },
@@= skipped -19, +19 lines =@@
 
   };
   on?: {
->on : ({ [K in TEvent["type"] as K extends Uppercase<string> ? K : never]?: Action<TEvent extends { type: K; } ? TEvent : never> | undefined; } & { "*"?: Action<TEvent>; }) | undefined
+>on : { [K in TEvent["type"] as K extends Uppercase<string> ? K : never]?: Action<TEvent extends { type: K; } ? TEvent : never> | undefined; } & { "*"?: Action<TEvent> | undefined; } | undefined
 
     [K in TEvent["type"] as K extends Uppercase<string> ? K : never]?: Action<TEvent extends { type: K } ? TEvent : never>;
 >type : K
@@= skipped -127, +127 lines =@@
 // repro from #49307#issuecomment-1143103607
 
 declare function createSlice<T>(
->createSlice : { <T>(reducers: { [K: string]: (state: string) => void; } & { [K in keyof T]: object; }): void; <State, CaseReducers extends SliceCaseReducers<State>>(options: { initialState: State | (() => State); reducers: ValidateSliceCaseReducers<State, CaseReducers>; }): void; }
<<<<<<< HEAD
+>createSlice : { <T>(reducers: { [K: string]: (state: string) => void; } & { [K in keyof T]: object; }): void; <State, CaseReducers extends SliceCaseReducers<State>>(options: { initialState: State | () => State; reducers: ValidateSliceCaseReducers<State, CaseReducers>; }): void; }
=======
+>createSlice : { <T>(reducers: { [K: string]: (state: string) => void; } & { [K in keyof T]: object }): void; <State, CaseReducers extends SliceCaseReducers<State>>(options: { initialState: State | (() => State); reducers: ValidateSliceCaseReducers<State, CaseReducers>; }): void; }
>>>>>>> 19c84df4
 
   reducers: { [K: string]: (state: string) => void } & {
 >reducers : { [K: string]: (state: string) => void; } & { [K in keyof T]: object; }
@@= skipped -13, +13 lines =@@
 
 createSlice({
 >createSlice({  f(a) {},}) : void
->createSlice : { <T>(reducers: { [K: string]: (state: string) => void; } & { [K in keyof T]: object; }): void; <State, CaseReducers extends SliceCaseReducers<State>>(options: { initialState: State | (() => State); reducers: ValidateSliceCaseReducers<State, CaseReducers>; }): void; }
->{  f(a) {},} : { f(a: string): void; }
<<<<<<< HEAD
+>createSlice : { <T>(reducers: { [K: string]: (state: string) => void; } & { [K in keyof T]: object; }): void; <State, CaseReducers extends SliceCaseReducers<State>>(options: { initialState: State | () => State; reducers: ValidateSliceCaseReducers<State, CaseReducers>; }): void; }
=======
+>createSlice : { <T>(reducers: { [K: string]: (state: string) => void; } & { [K in keyof T]: object }): void; <State, CaseReducers extends SliceCaseReducers<State>>(options: { initialState: State | (() => State); reducers: ValidateSliceCaseReducers<State, CaseReducers>; }): void; }
>>>>>>> 19c84df4
+>{  f(a) {},} : { f: (a: string) => void; }
 
   f(a) {},
 >f : (a: string) => void
@@= skipped -47, +47 lines =@@
 
   [T in keyof ACR]: ACR[T] extends {
     reducer(s: S, action?: infer A): any;
->reducer : (s: S, action?: infer A) => any
+>reducer : (s: S, action?: A | undefined) => any
 >s : S
 >action : A | undefined
   }
@@= skipped -13, +13 lines =@@
 };
 
 declare function createSlice<
->createSlice : { <T>(reducers: { [K: string]: (state: string) => void; } & { [K in keyof T]: object; }): void; <State, CaseReducers extends SliceCaseReducers<State>>(options: { initialState: State | (() => State); reducers: ValidateSliceCaseReducers<State, CaseReducers>; }): void; }
<<<<<<< HEAD
+>createSlice : { <T>(reducers: { [K: string]: (state: string) => void; } & { [K in keyof T]: object; }): void; <State, CaseReducers extends SliceCaseReducers<State>>(options: { initialState: State | () => State; reducers: ValidateSliceCaseReducers<State, CaseReducers>; }): void; }
=======
+>createSlice : { <T>(reducers: { [K: string]: (state: string) => void; } & { [K in keyof T]: object }): void; <State, CaseReducers extends SliceCaseReducers<State>>(options: { initialState: State | (() => State); reducers: ValidateSliceCaseReducers<State, CaseReducers>; }): void; }
>>>>>>> 19c84df4
 
   State,
   CaseReducers extends SliceCaseReducers<State>
@@= skipped -18, +18 lines =@@
 export const clientSlice = createSlice({
 >clientSlice : void
 >createSlice({  initialState: {    username: "",    isLoggedIn: false,    userId: "",    avatar: "",  },  reducers: {    onClientUserChanged(state) {},  },}) : void
->createSlice : { <T>(reducers: { [K: string]: (state: string) => void; } & { [K in keyof T]: object; }): void; <State, CaseReducers extends SliceCaseReducers<State>>(options: { initialState: State | (() => State); reducers: ValidateSliceCaseReducers<State, CaseReducers>; }): void; }
->{  initialState: {    username: "",    isLoggedIn: false,    userId: "",    avatar: "",  },  reducers: {    onClientUserChanged(state) {},  },} : { initialState: { username: string; isLoggedIn: false; userId: string; avatar: string; }; reducers: { onClientUserChanged(state: { username: string; isLoggedIn: boolean; userId: string; avatar: string; }): void; }; }
<<<<<<< HEAD
+>createSlice : { <T>(reducers: { [K: string]: (state: string) => void; } & { [K in keyof T]: object; }): void; <State, CaseReducers extends SliceCaseReducers<State>>(options: { initialState: State | () => State; reducers: ValidateSliceCaseReducers<State, CaseReducers>; }): void; }
=======
+>createSlice : { <T>(reducers: { [K: string]: (state: string) => void; } & { [K in keyof T]: object }): void; <State, CaseReducers extends SliceCaseReducers<State>>(options: { initialState: State | (() => State); reducers: ValidateSliceCaseReducers<State, CaseReducers>; }): void; }
>>>>>>> 19c84df4
+>{  initialState: {    username: "",    isLoggedIn: false,    userId: "",    avatar: "",  },  reducers: {    onClientUserChanged(state) {},  },} : { initialState: { username: string; isLoggedIn: false; userId: string; avatar: string; }; reducers: { onClientUserChanged: (state: { username: string; isLoggedIn: boolean; userId: string; avatar: string; }) => void; }; }
 
   initialState: {
 >initialState : { username: string; isLoggedIn: false; userId: string; avatar: string; }
@@= skipped -25, +25 lines =@@
 
   },
   reducers: {
->reducers : { onClientUserChanged(state: { username: string; isLoggedIn: boolean; userId: string; avatar: string; }): void; }
->{    onClientUserChanged(state) {},  } : { onClientUserChanged(state: { username: string; isLoggedIn: boolean; userId: string; avatar: string; }): void; }
+>reducers : { onClientUserChanged: (state: { username: string; isLoggedIn: boolean; userId: string; avatar: string; }) => void; }
+>{    onClientUserChanged(state) {},  } : { onClientUserChanged: (state: { username: string; isLoggedIn: boolean; userId: string; avatar: string; }) => void; }
 
     onClientUserChanged(state) {},
 >onClientUserChanged : (state: { username: string; isLoggedIn: boolean; userId: string; avatar: string; }) => void<|MERGE_RESOLUTION|>--- conflicted
+++ resolved
@@ -30,35 +30,16 @@
  
      [K in TEvent["type"] as K extends Uppercase<string> ? K : never]?: Action<TEvent extends { type: K } ? TEvent : never>;
  >type : K
-@@= skipped -127, +127 lines =@@
- // repro from #49307#issuecomment-1143103607
- 
- declare function createSlice<T>(
-->createSlice : { <T>(reducers: { [K: string]: (state: string) => void; } & { [K in keyof T]: object; }): void; <State, CaseReducers extends SliceCaseReducers<State>>(options: { initialState: State | (() => State); reducers: ValidateSliceCaseReducers<State, CaseReducers>; }): void; }
-<<<<<<< HEAD
-+>createSlice : { <T>(reducers: { [K: string]: (state: string) => void; } & { [K in keyof T]: object; }): void; <State, CaseReducers extends SliceCaseReducers<State>>(options: { initialState: State | () => State; reducers: ValidateSliceCaseReducers<State, CaseReducers>; }): void; }
-=======
-+>createSlice : { <T>(reducers: { [K: string]: (state: string) => void; } & { [K in keyof T]: object }): void; <State, CaseReducers extends SliceCaseReducers<State>>(options: { initialState: State | (() => State); reducers: ValidateSliceCaseReducers<State, CaseReducers>; }): void; }
->>>>>>> 19c84df4
- 
-   reducers: { [K: string]: (state: string) => void } & {
- >reducers : { [K: string]: (state: string) => void; } & { [K in keyof T]: object; }
-@@= skipped -13, +13 lines =@@
- 
+@@= skipped -141, +141 lines =@@
  createSlice({
  >createSlice({  f(a) {},}) : void
-->createSlice : { <T>(reducers: { [K: string]: (state: string) => void; } & { [K in keyof T]: object; }): void; <State, CaseReducers extends SliceCaseReducers<State>>(options: { initialState: State | (() => State); reducers: ValidateSliceCaseReducers<State, CaseReducers>; }): void; }
+ >createSlice : { <T>(reducers: { [K: string]: (state: string) => void; } & { [K in keyof T]: object; }): void; <State, CaseReducers extends SliceCaseReducers<State>>(options: { initialState: State | (() => State); reducers: ValidateSliceCaseReducers<State, CaseReducers>; }): void; }
 ->{  f(a) {},} : { f(a: string): void; }
-<<<<<<< HEAD
-+>createSlice : { <T>(reducers: { [K: string]: (state: string) => void; } & { [K in keyof T]: object; }): void; <State, CaseReducers extends SliceCaseReducers<State>>(options: { initialState: State | () => State; reducers: ValidateSliceCaseReducers<State, CaseReducers>; }): void; }
-=======
-+>createSlice : { <T>(reducers: { [K: string]: (state: string) => void; } & { [K in keyof T]: object }): void; <State, CaseReducers extends SliceCaseReducers<State>>(options: { initialState: State | (() => State); reducers: ValidateSliceCaseReducers<State, CaseReducers>; }): void; }
->>>>>>> 19c84df4
 +>{  f(a) {},} : { f: (a: string) => void; }
  
    f(a) {},
  >f : (a: string) => void
-@@= skipped -47, +47 lines =@@
+@@= skipped -46, +46 lines =@@
  
    [T in keyof ACR]: ACR[T] extends {
      reducer(s: S, action?: infer A): any;
@@ -67,35 +48,16 @@
  >s : S
  >action : A | undefined
    }
-@@= skipped -13, +13 lines =@@
- };
- 
- declare function createSlice<
-->createSlice : { <T>(reducers: { [K: string]: (state: string) => void; } & { [K in keyof T]: object; }): void; <State, CaseReducers extends SliceCaseReducers<State>>(options: { initialState: State | (() => State); reducers: ValidateSliceCaseReducers<State, CaseReducers>; }): void; }
-<<<<<<< HEAD
-+>createSlice : { <T>(reducers: { [K: string]: (state: string) => void; } & { [K in keyof T]: object; }): void; <State, CaseReducers extends SliceCaseReducers<State>>(options: { initialState: State | () => State; reducers: ValidateSliceCaseReducers<State, CaseReducers>; }): void; }
-=======
-+>createSlice : { <T>(reducers: { [K: string]: (state: string) => void; } & { [K in keyof T]: object }): void; <State, CaseReducers extends SliceCaseReducers<State>>(options: { initialState: State | (() => State); reducers: ValidateSliceCaseReducers<State, CaseReducers>; }): void; }
->>>>>>> 19c84df4
- 
-   State,
-   CaseReducers extends SliceCaseReducers<State>
-@@= skipped -18, +18 lines =@@
- export const clientSlice = createSlice({
+@@= skipped -32, +32 lines =@@
  >clientSlice : void
  >createSlice({  initialState: {    username: "",    isLoggedIn: false,    userId: "",    avatar: "",  },  reducers: {    onClientUserChanged(state) {},  },}) : void
-->createSlice : { <T>(reducers: { [K: string]: (state: string) => void; } & { [K in keyof T]: object; }): void; <State, CaseReducers extends SliceCaseReducers<State>>(options: { initialState: State | (() => State); reducers: ValidateSliceCaseReducers<State, CaseReducers>; }): void; }
+ >createSlice : { <T>(reducers: { [K: string]: (state: string) => void; } & { [K in keyof T]: object; }): void; <State, CaseReducers extends SliceCaseReducers<State>>(options: { initialState: State | (() => State); reducers: ValidateSliceCaseReducers<State, CaseReducers>; }): void; }
 ->{  initialState: {    username: "",    isLoggedIn: false,    userId: "",    avatar: "",  },  reducers: {    onClientUserChanged(state) {},  },} : { initialState: { username: string; isLoggedIn: false; userId: string; avatar: string; }; reducers: { onClientUserChanged(state: { username: string; isLoggedIn: boolean; userId: string; avatar: string; }): void; }; }
-<<<<<<< HEAD
-+>createSlice : { <T>(reducers: { [K: string]: (state: string) => void; } & { [K in keyof T]: object; }): void; <State, CaseReducers extends SliceCaseReducers<State>>(options: { initialState: State | () => State; reducers: ValidateSliceCaseReducers<State, CaseReducers>; }): void; }
-=======
-+>createSlice : { <T>(reducers: { [K: string]: (state: string) => void; } & { [K in keyof T]: object }): void; <State, CaseReducers extends SliceCaseReducers<State>>(options: { initialState: State | (() => State); reducers: ValidateSliceCaseReducers<State, CaseReducers>; }): void; }
->>>>>>> 19c84df4
 +>{  initialState: {    username: "",    isLoggedIn: false,    userId: "",    avatar: "",  },  reducers: {    onClientUserChanged(state) {},  },} : { initialState: { username: string; isLoggedIn: false; userId: string; avatar: string; }; reducers: { onClientUserChanged: (state: { username: string; isLoggedIn: boolean; userId: string; avatar: string; }) => void; }; }
  
    initialState: {
  >initialState : { username: string; isLoggedIn: false; userId: string; avatar: string; }
-@@= skipped -25, +25 lines =@@
+@@= skipped -24, +24 lines =@@
  
    },
    reducers: {
