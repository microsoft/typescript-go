--- old.declarationEmitMonorepoBaseUrl.js
+++ new.declarationEmitMonorepoBaseUrl.js
<<<<<<< HEAD
@@= skipped -53, +53 lines =@@
 function resolveParserPlugins() {
     return [(0, parser_1.createPlugin)()];
=======
@@= skipped -43, +43 lines =@@


 //// [index.js]
-"use strict";
-Object.defineProperty(exports, "__esModule", { value: true });
+export {};
 //// [index.js]
-"use strict";
-Object.defineProperty(exports, "__esModule", { value: true });
-exports.resolveParserPlugins = resolveParserPlugins;
-const parser_1 = require("@babel/parser");
-function resolveParserPlugins() {
-    return [(0, parser_1.createPlugin)()];
+import { createPlugin } from "@babel/parser";
+export function resolveParserPlugins() {
+    return [createPlugin()];
>>>>>>> 360255e6
 }


 //// [index.d.ts]
 export {};
 //// [index.d.ts]
-export declare function resolveParserPlugins(): import("@babel/parser").PluginConfig[];
+export declare function resolveParserPlugins(): any;<|MERGE_RESOLUTION|>--- conflicted
+++ resolved
@@ -1,31 +1,6 @@
 --- old.declarationEmitMonorepoBaseUrl.js
 +++ new.declarationEmitMonorepoBaseUrl.js
-<<<<<<< HEAD
-@@= skipped -53, +53 lines =@@
- function resolveParserPlugins() {
-     return [(0, parser_1.createPlugin)()];
-=======
-@@= skipped -43, +43 lines =@@
-
-
- //// [index.js]
--"use strict";
--Object.defineProperty(exports, "__esModule", { value: true });
-+export {};
- //// [index.js]
--"use strict";
--Object.defineProperty(exports, "__esModule", { value: true });
--exports.resolveParserPlugins = resolveParserPlugins;
--const parser_1 = require("@babel/parser");
--function resolveParserPlugins() {
--    return [(0, parser_1.createPlugin)()];
-+import { createPlugin } from "@babel/parser";
-+export function resolveParserPlugins() {
-+    return [createPlugin()];
->>>>>>> 360255e6
- }
-
-
+@@= skipped -58, +58 lines =@@
  //// [index.d.ts]
  export {};
  //// [index.d.ts]
