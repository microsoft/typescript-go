--- old.moduleResolutionWithExtensions_notSupported.errors.txt
+++ new.moduleResolutionWithExtensions_notSupported.errors.txt
@@= skipped -0, +0 lines =@@
-/a.ts(1,17): error TS6142: Module './tsx' was resolved to '/tsx.tsx', but '--jsx' is not set.
-/a.ts(2,17): error TS6142: Module './jsx' was resolved to '/jsx.jsx', but '--jsx' is not set.
-
-
-==== /a.ts (2 errors) ====
+/a.ts(1,17): error TS2306: File '/tsx.tsx' is not a module.
<<<<<<< HEAD
 
 
-==== /a.ts (2 errors) ====
+==== /a.ts (1 errors) ====
=======
+/a.ts(2,17): error TS2307: Cannot find module './jsx' or its corresponding type declarations.
+/a.ts(3,16): error TS2307: Cannot find module './js' or its corresponding type declarations.
+
+
+==== /a.ts (3 errors) ====
>>>>>>> 360255e6
     import tsx from "./tsx"; // Not allowed.
                     ~~~~~~~
-!!! error TS6142: Module './tsx' was resolved to '/tsx.tsx', but '--jsx' is not set.
+!!! error TS2306: File '/tsx.tsx' is not a module.
     import jsx from "./jsx"; // Not allowed.
-                    ~~~~~~~
-!!! error TS6142: Module './jsx' was resolved to '/jsx.jsx', but '--jsx' is not set.
     import js from "./js"; // OK because it's an untyped module.
<<<<<<< HEAD
     
=======
-    
>>>>>>> 360255e6
-==== /tsx.tsx (0 errors) ====
-    
-==== /jsx.jsx (0 errors) ====
-    
-==== /js.js (0 errors) ====
+                   ~~~~~~
+!!! error TS2307: Cannot find module './js' or its corresponding type declarations.
     <|MERGE_RESOLUTION|>--- conflicted
+++ resolved
@@ -7,18 +7,9 @@
 -
 -==== /a.ts (2 errors) ====
 +/a.ts(1,17): error TS2306: File '/tsx.tsx' is not a module.
-<<<<<<< HEAD
- 
- 
--==== /a.ts (2 errors) ====
-+==== /a.ts (1 errors) ====
-=======
-+/a.ts(2,17): error TS2307: Cannot find module './jsx' or its corresponding type declarations.
-+/a.ts(3,16): error TS2307: Cannot find module './js' or its corresponding type declarations.
 +
 +
-+==== /a.ts (3 errors) ====
->>>>>>> 360255e6
++==== /a.ts (1 errors) ====
      import tsx from "./tsx"; // Not allowed.
                      ~~~~~~~
 -!!! error TS6142: Module './tsx' was resolved to '/tsx.tsx', but '--jsx' is not set.
@@ -27,16 +18,10 @@
 -                    ~~~~~~~
 -!!! error TS6142: Module './jsx' was resolved to '/jsx.jsx', but '--jsx' is not set.
      import js from "./js"; // OK because it's an untyped module.
-<<<<<<< HEAD
-     
-=======
 -    
->>>>>>> 360255e6
 -==== /tsx.tsx (0 errors) ====
 -    
 -==== /jsx.jsx (0 errors) ====
 -    
 -==== /js.js (0 errors) ====
-+                   ~~~~~~
-+!!! error TS2307: Cannot find module './js' or its corresponding type declarations.
      