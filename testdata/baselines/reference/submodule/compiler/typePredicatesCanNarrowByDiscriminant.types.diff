--- conflicted
+++ resolved
@@ -1,15 +1,5 @@
 --- old.typePredicatesCanNarrowByDiscriminant.types
 +++ new.typePredicatesCanNarrowByDiscriminant.types
-<<<<<<< HEAD
-@@= skipped -9, +9 lines =@@
- 
- declare function isOneOf<T, U extends T>(item: T, array: readonly U[]): item is U
- >isOneOf : <T, U extends T>(item: T, array: readonly U[]) => item is U
-+>T : T
-+>U : U
- >item : T
- >array : readonly U[]
-=======
 @@= skipped -18, +18 lines =@@
  >fruit.kind : "apple" | "banana" | "cherry"
  >fruit : { kind: "apple"; } | { kind: "banana"; } | { kind: "cherry"; }
@@ -31,5 +21,4 @@
 +>['apple', 'banana'] : ["apple", "banana"]
  >'apple' : "apple"
  >'banana' : "banana"
->>>>>>> aff8d07f
  