--- old.nodeNextModuleResolution1.errors.txt
+++ new.nodeNextModuleResolution1.errors.txt
@@= skipped -0, +0 lines =@@
-error TS5110: Option 'module' must be set to 'NodeNext' when option 'moduleResolution' is set to 'NodeNext'.
 /a/b/c/d/e/app.ts(1,17): error TS2307: Cannot find module 'foo' or its corresponding type declarations.
 
 
-!!! error TS5110: Option 'module' must be set to 'NodeNext' when option 'moduleResolution' is set to 'NodeNext'.
<<<<<<< HEAD
 ==== /a/node_modules/foo.d.ts (0 errors) ====
     export declare let x: number
     
=======
-==== /a/node_modules/foo.d.ts (0 errors) ====
-    export declare let x: number
-    
-==== /a/b/c/d/e/package.json (0 errors) ====
-    {
-        "name": "e",
-        "version": "1.0.0",
-        "type": "module"
-    }
-==== /a/b/c/d/e/app.ts (1 errors) ====
-    import {x} from "foo";
-                    ~~~~~
-!!! error TS2307: Cannot find module 'foo' or its corresponding type declarations.
-    
-    
+<no content>
>>>>>>> 360255e6
<|MERGE_RESOLUTION|>--- conflicted
+++ resolved
@@ -3,28 +3,9 @@
 @@= skipped -0, +0 lines =@@
 -error TS5110: Option 'module' must be set to 'NodeNext' when option 'moduleResolution' is set to 'NodeNext'.
  /a/b/c/d/e/app.ts(1,17): error TS2307: Cannot find module 'foo' or its corresponding type declarations.
- 
- 
+
+
 -!!! error TS5110: Option 'module' must be set to 'NodeNext' when option 'moduleResolution' is set to 'NodeNext'.
-<<<<<<< HEAD
  ==== /a/node_modules/foo.d.ts (0 errors) ====
      export declare let x: number
-     
-=======
--==== /a/node_modules/foo.d.ts (0 errors) ====
--    export declare let x: number
--    
--==== /a/b/c/d/e/package.json (0 errors) ====
--    {
--        "name": "e",
--        "version": "1.0.0",
--        "type": "module"
--    }
--==== /a/b/c/d/e/app.ts (1 errors) ====
--    import {x} from "foo";
--                    ~~~~~
--!!! error TS2307: Cannot find module 'foo' or its corresponding type declarations.
--    
--    
-+<no content>
->>>>>>> 360255e6
+     