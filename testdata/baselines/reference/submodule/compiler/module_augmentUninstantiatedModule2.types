--- conflicted
+++ resolved
@@ -1,58 +1,50 @@
-//// [tests/cases/compiler/module_augmentUninstantiatedModule2.ts] ////
-
-=== app.ts ===
-import ng = require("angular");
->ng : ng.IAngularStatic
-
-import "./moduleAugmentation";
-
-var x: number = ng.getNumber();
->x : number
->ng.getNumber() : number
->ng.getNumber : () => number
->ng : ng.IAngularStatic
->getNumber : () => number
-
-=== moduleAugmentation.ts ===
-import * as ng from "angular"
->ng : ng.IAngularStatic
-
-declare module "angular" {
->"angular" : IAngularStatic
-
-    export interface IAngularStatic {
-        getNumber: () => number;
->getNumber : () => number
-    }
-}
-
-=== node_modules/angular/index.d.ts ===
-declare var ng: ng.IAngularStatic;
-<<<<<<< HEAD
->ng : import("./module_augmentUninstantiatedModule2").IAngularStatic
-=======
->ng : import("node_modules/angular/index.d.ts").IAngularStatic
->>>>>>> 363ffa18
->ng : any
-
-declare module ng {
-   export interface IModule {
-      name: string;
->name : string
-   }
-
-   export interface IAngularStatic {
-       module: (s: string) => IModule;
->module : (s: string) => IModule
->s : string
-   }
-}
-
-export = ng;
-<<<<<<< HEAD
->ng : import("./module_augmentUninstantiatedModule2").IAngularStatic
-=======
->ng : import("node_modules/angular/index.d.ts").IAngularStatic
->>>>>>> 363ffa18
-
-
+//// [tests/cases/compiler/module_augmentUninstantiatedModule2.ts] ////
+
+=== app.ts ===
+import ng = require("angular");
+>ng : ng.IAngularStatic
+
+import "./moduleAugmentation";
+
+var x: number = ng.getNumber();
+>x : number
+>ng.getNumber() : number
+>ng.getNumber : () => number
+>ng : ng.IAngularStatic
+>getNumber : () => number
+
+=== moduleAugmentation.ts ===
+import * as ng from "angular"
+>ng : ng.IAngularStatic
+
+declare module "angular" {
+>"angular" : IAngularStatic
+
+    export interface IAngularStatic {
+        getNumber: () => number;
+>getNumber : () => number
+    }
+}
+
+=== node_modules/angular/index.d.ts ===
+declare var ng: ng.IAngularStatic;
+>ng : import("angular").IAngularStatic
+>ng : any
+
+declare module ng {
+   export interface IModule {
+      name: string;
+>name : string
+   }
+
+   export interface IAngularStatic {
+       module: (s: string) => IModule;
+>module : (s: string) => IModule
+>s : string
+   }
+}
+
+export = ng;
+>ng : import("angular").IAngularStatic
+
+