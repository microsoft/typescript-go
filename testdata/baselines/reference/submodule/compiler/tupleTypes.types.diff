--- conflicted
+++ resolved
@@ -1,24 +1,5 @@
 --- old.tupleTypes.types
 +++ new.tupleTypes.types
-<<<<<<< HEAD
-@@= skipped -88, +88 lines =@@
- 
- declare function ff<T, U>(a: T, b: [T, (x: T) => U]): U;
- >ff : <T, U>(a: T, b: [T, (x: T) => U]) => U
-+>T : T
-+>U : U
- >a : T
- >b : [T, (x: T) => U]
- >x : T
-@@= skipped -22, +24 lines =@@
- 
- function tuple2<T0, T1>(item0: T0, item1: T1): [T0, T1]{
- >tuple2 : <T0, T1>(item0: T0, item1: T1) => [T0, T1]
-+>T0 : T0
-+>T1 : T1
- >item0 : T0
- >item1 : T1
-=======
 @@= skipped -241, +241 lines =@@
  >0 : 0
  
@@ -45,5 +26,4 @@
 +>b2 : [number, ...number[]]
  >length : any
  >0 : 0
->>>>>>> aff8d07f
  