--- conflicted
+++ resolved
@@ -1,66 +1,55 @@
-//// [tests/cases/compiler/requireOfJsonFileInJsFile.ts] ////
-
-=== /user.js ===
-const json0 = require("./json.json");
->json0 : { a: number; }
->require("./json.json") : { a: number; }
->require : any
->"./json.json" : "./json.json"
-
-json0.b; // Error (good)
->json0.b : any
->json0 : { a: number; }
->b : any
-
-/** @type {{ b: number }} */
-const json1 = require("./json.json"); // No error (bad)
-<<<<<<< HEAD
->json1 : { a: number; }
->require("./json.json") : { a: number; }
-=======
->json1 : { b: number; }
->require("./json.json") : any
->>>>>>> 09b95922
->require : any
->"./json.json" : "./json.json"
-
-json1.b; // No error (OK since that's the type annotation)
-<<<<<<< HEAD
->json1.b : any
->json1 : { a: number; }
->b : any
-=======
->json1.b : number
->json1 : { b: number; }
->b : number
->>>>>>> 09b95922
-
-const js0 = require("./js.js");
->js0 : any
->require("./js.js") : any
->require : any
->"./js.js" : "./js.js"
-
-json0.b; // Error (good)
->json0.b : any
->json0 : { a: number; }
->b : any
-
-/** @type {{ b: number }} */
-const js1 = require("./js.js"); // Error (good)
->js1 : { b: number; }
->require("./js.js") : any
->require : any
->"./js.js" : "./js.js"
-
-js1.b;
->js1.b : number
->js1 : { b: number; }
->b : number
-
-=== /json.json ===
-{ "a": 0 }
->{ "a": 0 } : { a: number; }
->"a" : number
->0 : 0
-
+//// [tests/cases/compiler/requireOfJsonFileInJsFile.ts] ////
+
+=== /user.js ===
+const json0 = require("./json.json");
+>json0 : { a: number; }
+>require("./json.json") : { a: number; }
+>require : any
+>"./json.json" : "./json.json"
+
+json0.b; // Error (good)
+>json0.b : any
+>json0 : { a: number; }
+>b : any
+
+/** @type {{ b: number }} */
+const json1 = require("./json.json"); // No error (bad)
+>json1 : { b: number; }
+>require("./json.json") : { a: number; }
+>require : any
+>"./json.json" : "./json.json"
+
+json1.b; // No error (OK since that's the type annotation)
+>json1.b : number
+>json1 : { b: number; }
+>b : number
+
+const js0 = require("./js.js");
+>js0 : any
+>require("./js.js") : any
+>require : any
+>"./js.js" : "./js.js"
+
+json0.b; // Error (good)
+>json0.b : any
+>json0 : { a: number; }
+>b : any
+
+/** @type {{ b: number }} */
+const js1 = require("./js.js"); // Error (good)
+>js1 : { b: number; }
+>require("./js.js") : any
+>require : any
+>"./js.js" : "./js.js"
+
+js1.b;
+>js1.b : number
+>js1 : { b: number; }
+>b : number
+
+=== /json.json ===
+{ "a": 0 }
+>{ "a": 0 } : { a: number; }
+>"a" : number
+>0 : 0
+