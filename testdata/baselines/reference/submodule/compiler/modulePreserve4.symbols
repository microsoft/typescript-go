--- conflicted
+++ resolved
@@ -1,280 +1,274 @@
-//// [tests/cases/compiler/modulePreserve4.ts] ////
-
-=== /a.js ===
-export const x = 0;
->x : Symbol(x, Decl(a.js, 0, 12))
-
-module.exports.y = 0; // Error
->module.exports.y : Symbol(y, Decl(a.js, 0, 19))
-<<<<<<< HEAD
->module.exports : Symbol("./a", Decl(a.js, 0, 0))
->module : Symbol(module.exports)
->exports : Symbol("./a", Decl(a.js, 0, 0))
-=======
->module.exports : Symbol("/a", Decl(a.js, 0, 0))
->module : Symbol("/a", Decl(a.js, 0, 0))
->exports : Symbol("/a", Decl(a.js, 0, 0))
->>>>>>> 7cf22f66
->y : Symbol(y, Decl(a.js, 0, 19))
-
-=== /b.ts ===
-
-export default 0;
-
-=== /c.ts ===
-export = {
-  default: function() {}
->default : Symbol(default, Decl(c.ts, 0, 10))
-
-};
-
-=== /d.ts ===
-
-export = function() {};
-
-=== /e.mts ===
-
-export = 0;
-
-=== /f.cts ===
-
-export default 0;
-
-=== /g.js ===
-exports.default = 0;
->exports.default : Symbol(default, Decl(g.js, 0, 0))
->exports : Symbol("./g", Decl(g.js, 0, 0))
->default : Symbol(default, Decl(g.js, 0, 0))
-
-=== /main1.ts ===
-import { x, y } from "./a"; // No y
->x : Symbol(x, Decl(main1.ts, 0, 8))
->y : Symbol(y, Decl(main1.ts, 0, 11))
-
-import a1 = require("./a"); // { x: 0 }
->a1 : Symbol(a1, Decl(main1.ts, 0, 27))
-
-const a2 = require("./a"); // Error in TS
->a2 : Symbol(a2, Decl(main1.ts, 2, 5))
-
-const a3 = await import("./a"); // { x: 0 }
->a3 : Symbol(a3, Decl(main1.ts, 3, 5))
->"./a" : Symbol(a1, Decl(a.js, 0, 0))
-
-a3.x;
->a3.x : Symbol(x, Decl(a.js, 0, 12))
->a3 : Symbol(a3, Decl(main1.ts, 3, 5))
->x : Symbol(x, Decl(a.js, 0, 12))
-
-import b1 from "./b"; // 0
->b1 : Symbol(b1, Decl(main1.ts, 6, 6))
-
-import b2 = require("./b"); // { default: 0 }
->b2 : Symbol(b2, Decl(main1.ts, 6, 21))
-
-b2.default;
->b2.default : Symbol(b1, Decl(b.ts, 0, 0))
->b2 : Symbol(b2, Decl(main1.ts, 6, 21))
->default : Symbol(b1, Decl(b.ts, 0, 0))
-
-const b3 = await import("./b"); // { default: 0 }
->b3 : Symbol(b3, Decl(main1.ts, 9, 5))
->"./b" : Symbol(b2, Decl(b.ts, 0, 0))
-
-b3.default;
->b3.default : Symbol(b1, Decl(b.ts, 0, 0))
->b3 : Symbol(b3, Decl(main1.ts, 9, 5))
->default : Symbol(b1, Decl(b.ts, 0, 0))
-
-import c1 from "./c"; // { default: [Function: default] }
->c1 : Symbol(c1, Decl(main1.ts, 12, 6))
-
-import c2 = require("./c"); // { default: [Function: default] }
->c2 : Symbol(c2, Decl(main1.ts, 12, 21))
-
-c2.default;
->c2.default : Symbol(default, Decl(c.ts, 0, 10))
->c2 : Symbol(c2, Decl(main1.ts, 12, 21))
->default : Symbol(default, Decl(c.ts, 0, 10))
-
-import d1 from "./d"; // [Function: default]
->d1 : Symbol(d1, Decl(main1.ts, 15, 6))
-
-import d2 = require("./d"); // [Function: default]
->d2 : Symbol(d2, Decl(main1.ts, 15, 21))
-
-d2();
->d2 : Symbol(d2, Decl(main1.ts, 15, 21))
-
-d2.default(); // Error
->d2 : Symbol(d2, Decl(main1.ts, 15, 21))
-
-const d3 = await import("./d"); // { default: [Function: default] }
->d3 : Symbol(d3, Decl(main1.ts, 19, 5))
->"./d" : Symbol("./d", Decl(d.ts, 0, 0))
-
-d3.default();
->d3.default : Symbol(default)
->d3 : Symbol(d3, Decl(main1.ts, 19, 5))
->default : Symbol(default)
-
-import e1 from "./e.mjs"; // 0
->e1 : Symbol(e1, Decl(main1.ts, 22, 6))
-
-import e2 = require("./e.mjs"); // 0
->e2 : Symbol(e2, Decl(main1.ts, 22, 25))
-
-import f1 from "./f.cjs"; // 0
->f1 : Symbol(f1, Decl(main1.ts, 24, 6))
-
-import f2 = require("./f.cjs"); // { default: 0 }
->f2 : Symbol(f2, Decl(main1.ts, 24, 25))
-
-f2.default;
->f2.default : Symbol(f1, Decl(f.cts, 0, 0))
->f2 : Symbol(f2, Decl(main1.ts, 24, 25))
->default : Symbol(f1, Decl(f.cts, 0, 0))
-
-import g1 from "./g"; // { default: 0 }
->g1 : Symbol(g1, Decl(main1.ts, 28, 6))
-
-g1.default;
->g1.default : Symbol(g1.default, Decl(g.js, 0, 0))
->g1 : Symbol(g1, Decl(main1.ts, 28, 6))
->default : Symbol(g1.default, Decl(g.js, 0, 0))
-
-import g2 = require("./g"); // { default: 0 }
->g2 : Symbol(g2, Decl(main1.ts, 29, 11))
-
-g2.default;
->g2.default : Symbol(g1.default, Decl(g.js, 0, 0))
->g2 : Symbol(g2, Decl(main1.ts, 29, 11))
->default : Symbol(g1.default, Decl(g.js, 0, 0))
-
-=== /main2.mts ===
-import { x, y } from "./a"; // No y
->x : Symbol(x, Decl(main2.mts, 0, 8))
->y : Symbol(y, Decl(main2.mts, 0, 11))
-
-import a1 = require("./a"); // { x: 0 }
->a1 : Symbol(a1, Decl(main2.mts, 0, 27))
-
-a1.x;
->a1.x : Symbol(x, Decl(a.js, 0, 12))
->a1 : Symbol(a1, Decl(main2.mts, 0, 27))
->x : Symbol(x, Decl(a.js, 0, 12))
-
-a1.default.x; // Arguably should exist but doesn't
->a1 : Symbol(a1, Decl(main2.mts, 0, 27))
-
-const a2 = require("./a"); // Error in TS
->a2 : Symbol(a2, Decl(main2.mts, 4, 5))
-
-import b1 from "./b"; // 0
->b1 : Symbol(b1, Decl(main2.mts, 6, 6))
-
-import b2 = require("./b"); // { default: 0 }
->b2 : Symbol(b2, Decl(main2.mts, 6, 21))
-
-import c1 from "./c"; // { default: [Function: default] }
->c1 : Symbol(c1, Decl(main2.mts, 9, 6))
-
-import c2 = require("./c"); // { default: [Function: default] }
->c2 : Symbol(c2, Decl(main2.mts, 9, 21))
-
-import d1 from "./d"; // [Function: default]
->d1 : Symbol(d1, Decl(main2.mts, 11, 6))
-
-import d2 = require("./d"); // [Function: default]
->d2 : Symbol(d2, Decl(main2.mts, 11, 21))
-
-import e1 from "./e.mjs"; // 0
->e1 : Symbol(e1, Decl(main2.mts, 13, 6))
-
-import e2 = require("./e.mjs"); // 0
->e2 : Symbol(e2, Decl(main2.mts, 13, 25))
-
-import f1 from "./f.cjs"; // 0
->f1 : Symbol(f1, Decl(main2.mts, 15, 6))
-
-import f2 = require("./f.cjs"); // { default: 0 }
->f2 : Symbol(f2, Decl(main2.mts, 15, 25))
-
-import g1 from "./g"; // { default: 0 }
->g1 : Symbol(g1, Decl(main2.mts, 18, 6))
-
-import g2 = require("./g"); // { default: 0 }
->g2 : Symbol(g2, Decl(main2.mts, 18, 21))
-
-=== /main3.cjs ===
-import { x, y } from "./a"; // No y
->x : Symbol(x, Decl(main3.cjs, 0, 8))
->y : Symbol(y, Decl(main3.cjs, 0, 11))
-
-import a1 = require("./a"); // Error in JS
->a1 : Symbol(a1, Decl(main3.cjs, 0, 27))
-
-const a2 = require("./a"); // { x: 0 }
->a2 : Symbol(a2, Decl(main3.cjs, 2, 5))
->require : Symbol(require)
->"./a" : Symbol(a1, Decl(a.js, 0, 0))
-
-import b1 from "./b"; // 0
->b1 : Symbol(b1, Decl(main3.cjs, 4, 6))
-
-const b2 = require("./b"); // { default: 0 }
->b2 : Symbol(b2, Decl(main3.cjs, 5, 5))
->require : Symbol(require)
->"./b" : Symbol(b2, Decl(b.ts, 0, 0))
-
-import c1 from "./c"; // { default: [Function: default] }
->c1 : Symbol(c1, Decl(main3.cjs, 7, 6))
-
-const c2 = require("./c"); // { default: [Function: default] }
->c2 : Symbol(c2, Decl(main3.cjs, 8, 5))
->require : Symbol(require)
->"./c" : Symbol("./c", Decl(c.ts, 0, 0))
-
-import d1 from "./d"; // [Function: default]
->d1 : Symbol(d1, Decl(main3.cjs, 9, 6))
-
-const d2 = require("./d"); // [Function: default]
->d2 : Symbol(d2, Decl(main3.cjs, 10, 5))
->require : Symbol(require)
->"./d" : Symbol("./d", Decl(d.ts, 0, 0))
-
-import e1 from "./e.mjs"; // 0
->e1 : Symbol(e1, Decl(main3.cjs, 11, 6))
-
-const e2 = require("./e.mjs"); // 0
->e2 : Symbol(e2, Decl(main3.cjs, 12, 5))
->require : Symbol(require)
->"./e.mjs" : Symbol("./e.mjs", Decl(e.mts, 0, 0))
-
-import f1 from "./f.cjs"; // 0
->f1 : Symbol(f1, Decl(main3.cjs, 13, 6))
-
-const f2 = require("./f.cjs"); // { default: 0 }
->f2 : Symbol(f2, Decl(main3.cjs, 14, 5))
->require : Symbol(require)
->"./f.cjs" : Symbol(f2, Decl(f.cts, 0, 0))
-
-import g1 from "./g"; // { default: 0 }
->g1 : Symbol(g1, Decl(main3.cjs, 16, 6))
-
-const g2 = require("./g"); // { default: 0 }
->g2 : Symbol(g2, Decl(main3.cjs, 17, 5))
->require : Symbol(require)
->"./g" : Symbol(g1, Decl(g.js, 0, 0))
-
-=== /main4.cjs ===
-exports.x = require("./g");
->exports.x : Symbol(x, Decl(main4.cjs, 0, 0))
->exports : Symbol("./main4.cjs", Decl(main4.cjs, 0, 0))
->x : Symbol(x, Decl(main4.cjs, 0, 0))
->require : Symbol(require)
-
-=== /dummy.ts ===
-
-export {}; // Silly test harness
-
+//// [tests/cases/compiler/modulePreserve4.ts] ////
+
+=== /a.js ===
+export const x = 0;
+>x : Symbol(x, Decl(a.js, 0, 12))
+
+module.exports.y = 0; // Error
+>module.exports.y : Symbol(y, Decl(a.js, 0, 19))
+>module.exports : Symbol("./a", Decl(a.js, 0, 0))
+>module : Symbol("./a", Decl(a.js, 0, 0))
+>exports : Symbol("./a", Decl(a.js, 0, 0))
+>y : Symbol(y, Decl(a.js, 0, 19))
+
+=== /b.ts ===
+
+export default 0;
+
+=== /c.ts ===
+export = {
+  default: function() {}
+>default : Symbol(default, Decl(c.ts, 0, 10))
+
+};
+
+=== /d.ts ===
+
+export = function() {};
+
+=== /e.mts ===
+
+export = 0;
+
+=== /f.cts ===
+
+export default 0;
+
+=== /g.js ===
+exports.default = 0;
+>exports.default : Symbol(default, Decl(g.js, 0, 0))
+>exports : Symbol("./g", Decl(g.js, 0, 0))
+>default : Symbol(default, Decl(g.js, 0, 0))
+
+=== /main1.ts ===
+import { x, y } from "./a"; // No y
+>x : Symbol(x, Decl(main1.ts, 0, 8))
+>y : Symbol(y, Decl(main1.ts, 0, 11))
+
+import a1 = require("./a"); // { x: 0 }
+>a1 : Symbol(a1, Decl(main1.ts, 0, 27))
+
+const a2 = require("./a"); // Error in TS
+>a2 : Symbol(a2, Decl(main1.ts, 2, 5))
+
+const a3 = await import("./a"); // { x: 0 }
+>a3 : Symbol(a3, Decl(main1.ts, 3, 5))
+>"./a" : Symbol(a1, Decl(a.js, 0, 0))
+
+a3.x;
+>a3.x : Symbol(x, Decl(a.js, 0, 12))
+>a3 : Symbol(a3, Decl(main1.ts, 3, 5))
+>x : Symbol(x, Decl(a.js, 0, 12))
+
+import b1 from "./b"; // 0
+>b1 : Symbol(b1, Decl(main1.ts, 6, 6))
+
+import b2 = require("./b"); // { default: 0 }
+>b2 : Symbol(b2, Decl(main1.ts, 6, 21))
+
+b2.default;
+>b2.default : Symbol(b1, Decl(b.ts, 0, 0))
+>b2 : Symbol(b2, Decl(main1.ts, 6, 21))
+>default : Symbol(b1, Decl(b.ts, 0, 0))
+
+const b3 = await import("./b"); // { default: 0 }
+>b3 : Symbol(b3, Decl(main1.ts, 9, 5))
+>"./b" : Symbol(b2, Decl(b.ts, 0, 0))
+
+b3.default;
+>b3.default : Symbol(b1, Decl(b.ts, 0, 0))
+>b3 : Symbol(b3, Decl(main1.ts, 9, 5))
+>default : Symbol(b1, Decl(b.ts, 0, 0))
+
+import c1 from "./c"; // { default: [Function: default] }
+>c1 : Symbol(c1, Decl(main1.ts, 12, 6))
+
+import c2 = require("./c"); // { default: [Function: default] }
+>c2 : Symbol(c2, Decl(main1.ts, 12, 21))
+
+c2.default;
+>c2.default : Symbol(default, Decl(c.ts, 0, 10))
+>c2 : Symbol(c2, Decl(main1.ts, 12, 21))
+>default : Symbol(default, Decl(c.ts, 0, 10))
+
+import d1 from "./d"; // [Function: default]
+>d1 : Symbol(d1, Decl(main1.ts, 15, 6))
+
+import d2 = require("./d"); // [Function: default]
+>d2 : Symbol(d2, Decl(main1.ts, 15, 21))
+
+d2();
+>d2 : Symbol(d2, Decl(main1.ts, 15, 21))
+
+d2.default(); // Error
+>d2 : Symbol(d2, Decl(main1.ts, 15, 21))
+
+const d3 = await import("./d"); // { default: [Function: default] }
+>d3 : Symbol(d3, Decl(main1.ts, 19, 5))
+>"./d" : Symbol("./d", Decl(d.ts, 0, 0))
+
+d3.default();
+>d3.default : Symbol(default)
+>d3 : Symbol(d3, Decl(main1.ts, 19, 5))
+>default : Symbol(default)
+
+import e1 from "./e.mjs"; // 0
+>e1 : Symbol(e1, Decl(main1.ts, 22, 6))
+
+import e2 = require("./e.mjs"); // 0
+>e2 : Symbol(e2, Decl(main1.ts, 22, 25))
+
+import f1 from "./f.cjs"; // 0
+>f1 : Symbol(f1, Decl(main1.ts, 24, 6))
+
+import f2 = require("./f.cjs"); // { default: 0 }
+>f2 : Symbol(f2, Decl(main1.ts, 24, 25))
+
+f2.default;
+>f2.default : Symbol(f1, Decl(f.cts, 0, 0))
+>f2 : Symbol(f2, Decl(main1.ts, 24, 25))
+>default : Symbol(f1, Decl(f.cts, 0, 0))
+
+import g1 from "./g"; // { default: 0 }
+>g1 : Symbol(g1, Decl(main1.ts, 28, 6))
+
+g1.default;
+>g1.default : Symbol(g1.default, Decl(g.js, 0, 0))
+>g1 : Symbol(g1, Decl(main1.ts, 28, 6))
+>default : Symbol(g1.default, Decl(g.js, 0, 0))
+
+import g2 = require("./g"); // { default: 0 }
+>g2 : Symbol(g2, Decl(main1.ts, 29, 11))
+
+g2.default;
+>g2.default : Symbol(g1.default, Decl(g.js, 0, 0))
+>g2 : Symbol(g2, Decl(main1.ts, 29, 11))
+>default : Symbol(g1.default, Decl(g.js, 0, 0))
+
+=== /main2.mts ===
+import { x, y } from "./a"; // No y
+>x : Symbol(x, Decl(main2.mts, 0, 8))
+>y : Symbol(y, Decl(main2.mts, 0, 11))
+
+import a1 = require("./a"); // { x: 0 }
+>a1 : Symbol(a1, Decl(main2.mts, 0, 27))
+
+a1.x;
+>a1.x : Symbol(x, Decl(a.js, 0, 12))
+>a1 : Symbol(a1, Decl(main2.mts, 0, 27))
+>x : Symbol(x, Decl(a.js, 0, 12))
+
+a1.default.x; // Arguably should exist but doesn't
+>a1 : Symbol(a1, Decl(main2.mts, 0, 27))
+
+const a2 = require("./a"); // Error in TS
+>a2 : Symbol(a2, Decl(main2.mts, 4, 5))
+
+import b1 from "./b"; // 0
+>b1 : Symbol(b1, Decl(main2.mts, 6, 6))
+
+import b2 = require("./b"); // { default: 0 }
+>b2 : Symbol(b2, Decl(main2.mts, 6, 21))
+
+import c1 from "./c"; // { default: [Function: default] }
+>c1 : Symbol(c1, Decl(main2.mts, 9, 6))
+
+import c2 = require("./c"); // { default: [Function: default] }
+>c2 : Symbol(c2, Decl(main2.mts, 9, 21))
+
+import d1 from "./d"; // [Function: default]
+>d1 : Symbol(d1, Decl(main2.mts, 11, 6))
+
+import d2 = require("./d"); // [Function: default]
+>d2 : Symbol(d2, Decl(main2.mts, 11, 21))
+
+import e1 from "./e.mjs"; // 0
+>e1 : Symbol(e1, Decl(main2.mts, 13, 6))
+
+import e2 = require("./e.mjs"); // 0
+>e2 : Symbol(e2, Decl(main2.mts, 13, 25))
+
+import f1 from "./f.cjs"; // 0
+>f1 : Symbol(f1, Decl(main2.mts, 15, 6))
+
+import f2 = require("./f.cjs"); // { default: 0 }
+>f2 : Symbol(f2, Decl(main2.mts, 15, 25))
+
+import g1 from "./g"; // { default: 0 }
+>g1 : Symbol(g1, Decl(main2.mts, 18, 6))
+
+import g2 = require("./g"); // { default: 0 }
+>g2 : Symbol(g2, Decl(main2.mts, 18, 21))
+
+=== /main3.cjs ===
+import { x, y } from "./a"; // No y
+>x : Symbol(x, Decl(main3.cjs, 0, 8))
+>y : Symbol(y, Decl(main3.cjs, 0, 11))
+
+import a1 = require("./a"); // Error in JS
+>a1 : Symbol(a1, Decl(main3.cjs, 0, 27))
+
+const a2 = require("./a"); // { x: 0 }
+>a2 : Symbol(a2, Decl(main3.cjs, 2, 5))
+>require : Symbol(require)
+>"./a" : Symbol(a1, Decl(a.js, 0, 0))
+
+import b1 from "./b"; // 0
+>b1 : Symbol(b1, Decl(main3.cjs, 4, 6))
+
+const b2 = require("./b"); // { default: 0 }
+>b2 : Symbol(b2, Decl(main3.cjs, 5, 5))
+>require : Symbol(require)
+>"./b" : Symbol(b2, Decl(b.ts, 0, 0))
+
+import c1 from "./c"; // { default: [Function: default] }
+>c1 : Symbol(c1, Decl(main3.cjs, 7, 6))
+
+const c2 = require("./c"); // { default: [Function: default] }
+>c2 : Symbol(c2, Decl(main3.cjs, 8, 5))
+>require : Symbol(require)
+>"./c" : Symbol("./c", Decl(c.ts, 0, 0))
+
+import d1 from "./d"; // [Function: default]
+>d1 : Symbol(d1, Decl(main3.cjs, 9, 6))
+
+const d2 = require("./d"); // [Function: default]
+>d2 : Symbol(d2, Decl(main3.cjs, 10, 5))
+>require : Symbol(require)
+>"./d" : Symbol("./d", Decl(d.ts, 0, 0))
+
+import e1 from "./e.mjs"; // 0
+>e1 : Symbol(e1, Decl(main3.cjs, 11, 6))
+
+const e2 = require("./e.mjs"); // 0
+>e2 : Symbol(e2, Decl(main3.cjs, 12, 5))
+>require : Symbol(require)
+>"./e.mjs" : Symbol("./e.mjs", Decl(e.mts, 0, 0))
+
+import f1 from "./f.cjs"; // 0
+>f1 : Symbol(f1, Decl(main3.cjs, 13, 6))
+
+const f2 = require("./f.cjs"); // { default: 0 }
+>f2 : Symbol(f2, Decl(main3.cjs, 14, 5))
+>require : Symbol(require)
+>"./f.cjs" : Symbol(f2, Decl(f.cts, 0, 0))
+
+import g1 from "./g"; // { default: 0 }
+>g1 : Symbol(g1, Decl(main3.cjs, 16, 6))
+
+const g2 = require("./g"); // { default: 0 }
+>g2 : Symbol(g2, Decl(main3.cjs, 17, 5))
+>require : Symbol(require)
+>"./g" : Symbol(g1, Decl(g.js, 0, 0))
+
+=== /main4.cjs ===
+exports.x = require("./g");
+>exports.x : Symbol(x, Decl(main4.cjs, 0, 0))
+>exports : Symbol("./main4.cjs", Decl(main4.cjs, 0, 0))
+>x : Symbol(x, Decl(main4.cjs, 0, 0))
+>require : Symbol(require)
+
+=== /dummy.ts ===
+
+export {}; // Silly test harness
+