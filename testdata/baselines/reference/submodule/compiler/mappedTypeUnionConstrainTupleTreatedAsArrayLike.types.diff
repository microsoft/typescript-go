--- conflicted
+++ resolved
@@ -9,20 +9,12 @@
  >args : T
  
    const arr: any[] = [] as HomomorphicMappedType<T>
-<<<<<<< HEAD
-@@= skipped -18, +21 lines =@@
- 
- function test2<T extends [number] | readonly [string]>(args: T) {
- >test2 : <T extends [number] | readonly [string]>(args: T) => void
-+>T : T
-=======
 @@= skipped -15, +15 lines =@@
  }
  
  function test2<T extends [number] | readonly [string]>(args: T) {
 ->test2 : <T extends [number] | readonly [string]>(args: T) => void
 +>test2 : <T extends [number] | [string]>(args: T) => void
->>>>>>> aff8d07f
  >args : T
  
    const arr: any[] = [] as HomomorphicMappedType<T> // error