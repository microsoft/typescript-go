--- conflicted
+++ resolved
@@ -5,11 +5,7 @@
  interface ExtensionConfig<Options = any> {
    extendMarkSchema?:
 ->extendMarkSchema : ((this: { name: string; options: Options; }, extension: Mark) => Record<string, any>) | null | undefined
-<<<<<<< HEAD
-+>extendMarkSchema : ((extension: Mark<any>) => Record<string, any>) | null | undefined
-=======
-+>extendMarkSchema : (this: { name: string; options: Options; }, extension: Mark<any>) => Record<string, any> | null | undefined
->>>>>>> da4e1211
++>extendMarkSchema : ((this: { name: string; options: Options; }, extension: Mark<any>) => Record<string, any>) | null | undefined
  
      | ((
          this: {
@@ -18,11 +14,7 @@
  interface NodeConfig<Options = any> {
    extendMarkSchema?:
 ->extendMarkSchema : ((this: { name: string; options: Options; }, extension: Node) => Record<string, any>) | null | undefined
-<<<<<<< HEAD
-+>extendMarkSchema : ((extension: Node<any>) => Record<string, any>) | null | undefined
-=======
-+>extendMarkSchema : (this: { name: string; options: Options; }, extension: Node<any>) => Record<string, any> | null | undefined
->>>>>>> da4e1211
++>extendMarkSchema : ((this: { name: string; options: Options; }, extension: Node<any>) => Record<string, any>) | null | undefined
  
      | ((
          this: {
@@ -31,11 +23,7 @@
  interface MarkConfig<Options = any> {
    extendMarkSchema?:
 ->extendMarkSchema : ((this: { name: string; options: Options; }, extension: Mark) => Record<string, any>) | null | undefined
-<<<<<<< HEAD
-+>extendMarkSchema : ((extension: Mark<any>) => Record<string, any>) | null | undefined
-=======
-+>extendMarkSchema : (this: { name: string; options: Options; }, extension: Mark<any>) => Record<string, any> | null | undefined
->>>>>>> da4e1211
++>extendMarkSchema : ((this: { name: string; options: Options; }, extension: Mark<any>) => Record<string, any>) | null | undefined
  
      | ((
          this: {
