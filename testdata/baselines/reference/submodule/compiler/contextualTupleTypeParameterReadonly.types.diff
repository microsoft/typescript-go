--- conflicted
+++ resolved
@@ -9,15 +9,37 @@
  >cases : readonly T[]
  >fn : (...args: T) => any
  >args : T
-@@= skipped -25, +26 lines =@@
+ 
+ const cases = [
+->cases : readonly [readonly [1, "1"], readonly [2, "2"]]
+->[    [1, '1'],    [2, '2'],] as const : readonly [readonly [1, "1"], readonly [2, "2"]]
+->[    [1, '1'],    [2, '2'],] : readonly [readonly [1, "1"], readonly [2, "2"]]
++>cases : [[1, "1"], [2, "2"]]
++>[    [1, '1'],    [2, '2'],] as const : [[1, "1"], [2, "2"]]
++>[    [1, '1'],    [2, '2'],] : [[1, "1"], [2, "2"]]
+ 
+     [1, '1'],
+->[1, '1'] : readonly [1, "1"]
++>[1, '1'] : [1, "1"]
+ >1 : 1
+ >'1' : "1"
+ 
+     [2, '2'],
+->[2, '2'] : readonly [2, "2"]
++>[2, '2'] : [2, "2"]
+ >2 : 2
+ >'2' : "2"
+ 
+ ] as const;
+ 
  const eacher = each(cases);
- >eacher : (fn: (...args: readonly [1, "1"] | readonly [2, "2"]) => any) => void
- >each(cases) : (fn: (...args: readonly [1, "1"] | readonly [2, "2"]) => any) => void
+->eacher : (fn: (...args: readonly [1, "1"] | readonly [2, "2"]) => any) => void
+->each(cases) : (fn: (...args: readonly [1, "1"] | readonly [2, "2"]) => any) => void
 ->each : <T extends ReadonlyArray<any>>(cases: ReadonlyArray<T>) => (fn: (...args: T) => any) => void
+->cases : readonly [readonly [1, "1"], readonly [2, "2"]]
++>eacher : (fn: (...args: [1, "1"] | [2, "2"]) => any) => void
++>each(cases) : (fn: (...args: [1, "1"] | [2, "2"]) => any) => void
 +>each : <T extends readonly any[]>(cases: readonly T[]) => (fn: (...args: T) => any) => void
-<<<<<<< HEAD
- >cases : readonly [readonly [1, "1"], readonly [2, "2"]]
-=======
 +>cases : [[1, "1"], [2, "2"]]
  
  eacher((a, b) => {
@@ -43,6 +65,6 @@
  >b : "1" | "2"
 ->args : readonly [1, "1"] | readonly [2, "2"]
 +>args : [1, "1"] | [2, "2"]
->>>>>>> aff8d07f
  
- eacher((a, b) => {+     a;
+ >a : 1 | 2