--- old.classFieldSuperAccessibleJs1.symbols
+++ new.classFieldSuperAccessibleJs1.symbols
@@= skipped -1, +1 lines =@@

 === index.js ===
 class C {
->C : Symbol(C, Decl(index.js, 0, 0), Decl(index.js, 2, 1))
+>C : Symbol(C, Decl(index.js, 0, 0))

   static blah1 = 123;
->blah1 : Symbol(C.blah1, Decl(index.js, 0, 9))
+>blah1 : Symbol(blah1, Decl(index.js, 0, 9))
 }
 C.blah2 = 456;
->C.blah2 : Symbol(C.blah2, Decl(index.js, 2, 1))
->C : Symbol(C, Decl(index.js, 0, 0), Decl(index.js, 2, 1))
->blah2 : Symbol(C.blah2, Decl(index.js, 2, 1))
+>C.blah2 : Symbol(blah2, Decl(index.js, 2, 1))
+>C : Symbol(C, Decl(index.js, 0, 0))
<<<<<<< HEAD
+>blah2 : Symbol(blah2, Decl(index.js, 2, 1))
 
=======

>>>>>>> b0e1b84a
 class D extends C {
 >D : Symbol(D, Decl(index.js, 3, 14))
->C : Symbol(C, Decl(index.js, 0, 0), Decl(index.js, 2, 1))
+>C : Symbol(C, Decl(index.js, 0, 0))

   static {
     console.log(super.blah1);
->console.log : Symbol(Console.log, Decl(lib.dom.d.ts, --, --))
+>console.log : Symbol(log, Decl(lib.dom.d.ts, --, --))
 >console : Symbol(console, Decl(lib.dom.d.ts, --, --))
->log : Symbol(Console.log, Decl(lib.dom.d.ts, --, --))
->super.blah1 : Symbol(C.blah1, Decl(index.js, 0, 9))
->super : Symbol(C, Decl(index.js, 0, 0), Decl(index.js, 2, 1))
->blah1 : Symbol(C.blah1, Decl(index.js, 0, 9))
+>log : Symbol(log, Decl(lib.dom.d.ts, --, --))
+>super.blah1 : Symbol(blah1, Decl(index.js, 0, 9))
+>super : Symbol(C, Decl(index.js, 0, 0))
+>blah1 : Symbol(blah1, Decl(index.js, 0, 9))

     console.log(super.blah2);
->console.log : Symbol(Console.log, Decl(lib.dom.d.ts, --, --))
+>console.log : Symbol(log, Decl(lib.dom.d.ts, --, --))
 >console : Symbol(console, Decl(lib.dom.d.ts, --, --))
->log : Symbol(Console.log, Decl(lib.dom.d.ts, --, --))
->super.blah2 : Symbol(C.blah2, Decl(index.js, 2, 1))
->super : Symbol(C, Decl(index.js, 0, 0), Decl(index.js, 2, 1))
->blah2 : Symbol(C.blah2, Decl(index.js, 2, 1))
+>log : Symbol(log, Decl(lib.dom.d.ts, --, --))
+>super.blah2 : Symbol(blah2, Decl(index.js, 2, 1))
+>super : Symbol(C, Decl(index.js, 0, 0))
+>blah2 : Symbol(blah2, Decl(index.js, 2, 1))
   }
 }<|MERGE_RESOLUTION|>--- conflicted
+++ resolved
@@ -17,12 +17,8 @@
 ->blah2 : Symbol(C.blah2, Decl(index.js, 2, 1))
 +>C.blah2 : Symbol(blah2, Decl(index.js, 2, 1))
 +>C : Symbol(C, Decl(index.js, 0, 0))
-<<<<<<< HEAD
 +>blah2 : Symbol(blah2, Decl(index.js, 2, 1))
- 
-=======
 
->>>>>>> b0e1b84a
  class D extends C {
  >D : Symbol(D, Decl(index.js, 3, 14))
 ->C : Symbol(C, Decl(index.js, 0, 0), Decl(index.js, 2, 1))
