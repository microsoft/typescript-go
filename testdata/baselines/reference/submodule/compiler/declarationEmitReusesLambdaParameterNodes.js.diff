--- old.declarationEmitReusesLambdaParameterNodes.js
+++ new.declarationEmitReusesLambdaParameterNodes.js
<<<<<<< HEAD
@@= skipped -18, +18 lines =@@
 const CustomSelect1 = (x) => { };
 exports.CustomSelect1 = CustomSelect1;
 function CustomSelect2(x) { }
-
-
-//// [index.d.ts]
-import { Props } from "react-select";
-export declare const CustomSelect1: <Option>(x: Props<Option> & {}) => void;
-export declare function CustomSelect2<Option>(x: Props<Option> & {}): void;
=======
@@= skipped -11, +11 lines =@@


 //// [index.js]
-"use strict";
-Object.defineProperty(exports, "__esModule", { value: true });
-exports.CustomSelect1 = void 0;
-exports.CustomSelect2 = CustomSelect2;
-const CustomSelect1 = (x) => { };
-exports.CustomSelect1 = CustomSelect1;
-function CustomSelect2(x) { }
+export const CustomSelect1 = (x) => { };
+export function CustomSelect2(x) { }


 //// [index.d.ts]
 import { Props } from "react-select";
-export declare const CustomSelect1: <Option>(x: Props<Option> & {}) => void;
+export declare const CustomSelect1: <Option>(x: Omit<import("react-select").Whatever, "y"> & Partial<import("react-select").Whatever> & Option) => void;
 export declare function CustomSelect2<Option>(x: Props<Option> & {}): void;
>>>>>>> 360255e6
<|MERGE_RESOLUTION|>--- conflicted
+++ resolved
@@ -1,35 +1,9 @@
 --- old.declarationEmitReusesLambdaParameterNodes.js
 +++ new.declarationEmitReusesLambdaParameterNodes.js
-<<<<<<< HEAD
-@@= skipped -18, +18 lines =@@
- const CustomSelect1 = (x) => { };
- exports.CustomSelect1 = CustomSelect1;
- function CustomSelect2(x) { }
--
--
--//// [index.d.ts]
--import { Props } from "react-select";
--export declare const CustomSelect1: <Option>(x: Props<Option> & {}) => void;
--export declare function CustomSelect2<Option>(x: Props<Option> & {}): void;
-=======
-@@= skipped -11, +11 lines =@@
-
-
- //// [index.js]
--"use strict";
--Object.defineProperty(exports, "__esModule", { value: true });
--exports.CustomSelect1 = void 0;
--exports.CustomSelect2 = CustomSelect2;
--const CustomSelect1 = (x) => { };
--exports.CustomSelect1 = CustomSelect1;
--function CustomSelect2(x) { }
-+export const CustomSelect1 = (x) => { };
-+export function CustomSelect2(x) { }
-
+@@= skipped -22, +22 lines =@@
 
  //// [index.d.ts]
  import { Props } from "react-select";
 -export declare const CustomSelect1: <Option>(x: Props<Option> & {}) => void;
 +export declare const CustomSelect1: <Option>(x: Omit<import("react-select").Whatever, "y"> & Partial<import("react-select").Whatever> & Option) => void;
- export declare function CustomSelect2<Option>(x: Props<Option> & {}): void;
->>>>>>> 360255e6
+ export declare function CustomSelect2<Option>(x: Props<Option> & {}): void;