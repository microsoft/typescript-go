//// [tests/cases/compiler/moduleExportsTypeNoExcessPropertyCheckFromContainedLiteral.ts] ////

=== eslint.config.js ===
const eslintReact = require('./eslint-plugin-react.js');
>eslintReact : { plugins: { react: { deprecatedRules: { "jsx-sort-default-props": boolean; }; rules: { 'no-unsafe': boolean; }; }; }; }
>require('./eslint-plugin-react.js') : { plugins: { react: { deprecatedRules: { "jsx-sort-default-props": boolean; }; rules: { 'no-unsafe': boolean; }; }; }; }
>require : any
>'./eslint-plugin-react.js' : "./eslint-plugin-react.js"

const tseslint = require('./typescript-eslint.js');
>tseslint : { config: (...configs: import("./typescript-eslint.js").Config[]) => void; }
>require('./typescript-eslint.js') : { config: (...configs: import("./typescript-eslint.js").Config[]) => void; }
>require : any
>'./typescript-eslint.js' : "./typescript-eslint.js"

tseslint.config(eslintReact)
>tseslint.config(eslintReact) : void
<<<<<<< HEAD
>tseslint.config : (...configs: import("./typescript-eslint.js").Config[]) => void
>tseslint : { config: (...configs: import("./typescript-eslint.js").Config[]) => void; }
>config : (...configs: import("./typescript-eslint.js").Config[]) => void
>eslintReact : { plugins: { react: { deprecatedRules: { "jsx-sort-default-props": boolean; }; rules: { "no-unsafe": boolean; }; }; }; }
=======
>tseslint.config : (...configs: import("typescript-eslint").Config[]) => void
>tseslint : { config: (...configs: import("typescript-eslint").Config[]) => void; }
>config : (...configs: import("typescript-eslint").Config[]) => void
>eslintReact : { plugins: { react: { deprecatedRules: { "jsx-sort-default-props": boolean; }; rules: { 'no-unsafe': boolean; }; }; }; }
>>>>>>> 363ffa18

=== eslint-plugin-react.js ===
const deprecatedRules = {
>deprecatedRules : { "jsx-sort-default-props": boolean; }
>{  "jsx-sort-default-props": true} : { "jsx-sort-default-props": boolean; }

  "jsx-sort-default-props": true
>"jsx-sort-default-props" : boolean
>true : true
}

const allRules = {
>allRules : { 'no-unsafe': boolean; }
>{  'no-unsafe': true} : { 'no-unsafe': boolean; }

  'no-unsafe': true
>'no-unsafe' : boolean
>true : true
}

module.exports = {
>module.exports = {  plugins: {    react: {      deprecatedRules,      rules: allRules,    },  },} : { plugins: { react: { deprecatedRules: { "jsx-sort-default-props": boolean; }; rules: { 'no-unsafe': boolean; }; }; }; }
>module.exports : { plugins: { react: { deprecatedRules: { "jsx-sort-default-props": boolean; }; rules: { 'no-unsafe': boolean; }; }; }; }
>module : { "export=": { plugins: { react: { deprecatedRules: { "jsx-sort-default-props": boolean; }; rules: { 'no-unsafe': boolean; }; }; }; }; }
>exports : { plugins: { react: { deprecatedRules: { "jsx-sort-default-props": boolean; }; rules: { 'no-unsafe': boolean; }; }; }; }
>{  plugins: {    react: {      deprecatedRules,      rules: allRules,    },  },} : { plugins: { react: { deprecatedRules: { "jsx-sort-default-props": boolean; }; rules: { 'no-unsafe': boolean; }; }; }; }

  plugins: {
>plugins : { react: { deprecatedRules: { "jsx-sort-default-props": boolean; }; rules: { 'no-unsafe': boolean; }; }; }
>{    react: {      deprecatedRules,      rules: allRules,    },  } : { react: { deprecatedRules: { "jsx-sort-default-props": boolean; }; rules: { 'no-unsafe': boolean; }; }; }

    react: {
>react : { deprecatedRules: { "jsx-sort-default-props": boolean; }; rules: { 'no-unsafe': boolean; }; }
>{      deprecatedRules,      rules: allRules,    } : { deprecatedRules: { "jsx-sort-default-props": boolean; }; rules: { 'no-unsafe': boolean; }; }

      deprecatedRules,
>deprecatedRules : { "jsx-sort-default-props": boolean; }

      rules: allRules,
>rules : { 'no-unsafe': boolean; }
>allRules : { 'no-unsafe': boolean; }

    },
  },
};

=== typescript-eslint.js ===
/**
 * @typedef {{ rules: Record<string, boolean> }} Plugin
 */

/**
 * @typedef {{ plugins: Record<string, Plugin> }} Config
 */

/**
 * @type {(...configs: Config[]) => void}
 */
function config(...configs) { }
>config : (...configs: Config[]) => void
>configs : Config[]

module.exports = { config };
>module.exports = { config } : { config: (...configs: Config[]) => void; }
>module.exports : { config: (...configs: Config[]) => void; }
>module : { "export=": { config: (...configs: Config[]) => void; }; }
>exports : { config: (...configs: Config[]) => void; }
>{ config } : { config: (...configs: Config[]) => void; }
>config : (...configs: Config[]) => void

<|MERGE_RESOLUTION|>--- conflicted
+++ resolved
@@ -1,98 +1,91 @@
-//// [tests/cases/compiler/moduleExportsTypeNoExcessPropertyCheckFromContainedLiteral.ts] ////
-
-=== eslint.config.js ===
-const eslintReact = require('./eslint-plugin-react.js');
->eslintReact : { plugins: { react: { deprecatedRules: { "jsx-sort-default-props": boolean; }; rules: { 'no-unsafe': boolean; }; }; }; }
->require('./eslint-plugin-react.js') : { plugins: { react: { deprecatedRules: { "jsx-sort-default-props": boolean; }; rules: { 'no-unsafe': boolean; }; }; }; }
->require : any
->'./eslint-plugin-react.js' : "./eslint-plugin-react.js"
-
-const tseslint = require('./typescript-eslint.js');
->tseslint : { config: (...configs: import("./typescript-eslint.js").Config[]) => void; }
->require('./typescript-eslint.js') : { config: (...configs: import("./typescript-eslint.js").Config[]) => void; }
->require : any
->'./typescript-eslint.js' : "./typescript-eslint.js"
-
-tseslint.config(eslintReact)
->tseslint.config(eslintReact) : void
-<<<<<<< HEAD
->tseslint.config : (...configs: import("./typescript-eslint.js").Config[]) => void
->tseslint : { config: (...configs: import("./typescript-eslint.js").Config[]) => void; }
->config : (...configs: import("./typescript-eslint.js").Config[]) => void
->eslintReact : { plugins: { react: { deprecatedRules: { "jsx-sort-default-props": boolean; }; rules: { "no-unsafe": boolean; }; }; }; }
-=======
->tseslint.config : (...configs: import("typescript-eslint").Config[]) => void
->tseslint : { config: (...configs: import("typescript-eslint").Config[]) => void; }
->config : (...configs: import("typescript-eslint").Config[]) => void
->eslintReact : { plugins: { react: { deprecatedRules: { "jsx-sort-default-props": boolean; }; rules: { 'no-unsafe': boolean; }; }; }; }
->>>>>>> 363ffa18
-
-=== eslint-plugin-react.js ===
-const deprecatedRules = {
->deprecatedRules : { "jsx-sort-default-props": boolean; }
->{  "jsx-sort-default-props": true} : { "jsx-sort-default-props": boolean; }
-
-  "jsx-sort-default-props": true
->"jsx-sort-default-props" : boolean
->true : true
-}
-
-const allRules = {
->allRules : { 'no-unsafe': boolean; }
->{  'no-unsafe': true} : { 'no-unsafe': boolean; }
-
-  'no-unsafe': true
->'no-unsafe' : boolean
->true : true
-}
-
-module.exports = {
->module.exports = {  plugins: {    react: {      deprecatedRules,      rules: allRules,    },  },} : { plugins: { react: { deprecatedRules: { "jsx-sort-default-props": boolean; }; rules: { 'no-unsafe': boolean; }; }; }; }
->module.exports : { plugins: { react: { deprecatedRules: { "jsx-sort-default-props": boolean; }; rules: { 'no-unsafe': boolean; }; }; }; }
->module : { "export=": { plugins: { react: { deprecatedRules: { "jsx-sort-default-props": boolean; }; rules: { 'no-unsafe': boolean; }; }; }; }; }
->exports : { plugins: { react: { deprecatedRules: { "jsx-sort-default-props": boolean; }; rules: { 'no-unsafe': boolean; }; }; }; }
->{  plugins: {    react: {      deprecatedRules,      rules: allRules,    },  },} : { plugins: { react: { deprecatedRules: { "jsx-sort-default-props": boolean; }; rules: { 'no-unsafe': boolean; }; }; }; }
-
-  plugins: {
->plugins : { react: { deprecatedRules: { "jsx-sort-default-props": boolean; }; rules: { 'no-unsafe': boolean; }; }; }
->{    react: {      deprecatedRules,      rules: allRules,    },  } : { react: { deprecatedRules: { "jsx-sort-default-props": boolean; }; rules: { 'no-unsafe': boolean; }; }; }
-
-    react: {
->react : { deprecatedRules: { "jsx-sort-default-props": boolean; }; rules: { 'no-unsafe': boolean; }; }
->{      deprecatedRules,      rules: allRules,    } : { deprecatedRules: { "jsx-sort-default-props": boolean; }; rules: { 'no-unsafe': boolean; }; }
-
-      deprecatedRules,
->deprecatedRules : { "jsx-sort-default-props": boolean; }
-
-      rules: allRules,
->rules : { 'no-unsafe': boolean; }
->allRules : { 'no-unsafe': boolean; }
-
-    },
-  },
-};
-
-=== typescript-eslint.js ===
-/**
- * @typedef {{ rules: Record<string, boolean> }} Plugin
- */
-
-/**
- * @typedef {{ plugins: Record<string, Plugin> }} Config
- */
-
-/**
- * @type {(...configs: Config[]) => void}
- */
-function config(...configs) { }
->config : (...configs: Config[]) => void
->configs : Config[]
-
-module.exports = { config };
->module.exports = { config } : { config: (...configs: Config[]) => void; }
->module.exports : { config: (...configs: Config[]) => void; }
->module : { "export=": { config: (...configs: Config[]) => void; }; }
->exports : { config: (...configs: Config[]) => void; }
->{ config } : { config: (...configs: Config[]) => void; }
->config : (...configs: Config[]) => void
-
+//// [tests/cases/compiler/moduleExportsTypeNoExcessPropertyCheckFromContainedLiteral.ts] ////
+
+=== eslint.config.js ===
+const eslintReact = require('./eslint-plugin-react.js');
+>eslintReact : { plugins: { react: { deprecatedRules: { "jsx-sort-default-props": boolean; }; rules: { 'no-unsafe': boolean; }; }; }; }
+>require('./eslint-plugin-react.js') : { plugins: { react: { deprecatedRules: { "jsx-sort-default-props": boolean; }; rules: { 'no-unsafe': boolean; }; }; }; }
+>require : any
+>'./eslint-plugin-react.js' : "./eslint-plugin-react.js"
+
+const tseslint = require('./typescript-eslint.js');
+>tseslint : { config: (...configs: import("./typescript-eslint.js").Config[]) => void; }
+>require('./typescript-eslint.js') : { config: (...configs: import("./typescript-eslint.js").Config[]) => void; }
+>require : any
+>'./typescript-eslint.js' : "./typescript-eslint.js"
+
+tseslint.config(eslintReact)
+>tseslint.config(eslintReact) : void
+>tseslint.config : (...configs: import("./typescript-eslint.js").Config[]) => void
+>tseslint : { config: (...configs: import("./typescript-eslint.js").Config[]) => void; }
+>config : (...configs: import("./typescript-eslint.js").Config[]) => void
+>eslintReact : { plugins: { react: { deprecatedRules: { "jsx-sort-default-props": boolean; }; rules: { 'no-unsafe': boolean; }; }; }; }
+
+=== eslint-plugin-react.js ===
+const deprecatedRules = {
+>deprecatedRules : { "jsx-sort-default-props": boolean; }
+>{  "jsx-sort-default-props": true} : { "jsx-sort-default-props": boolean; }
+
+  "jsx-sort-default-props": true
+>"jsx-sort-default-props" : boolean
+>true : true
+}
+
+const allRules = {
+>allRules : { 'no-unsafe': boolean; }
+>{  'no-unsafe': true} : { 'no-unsafe': boolean; }
+
+  'no-unsafe': true
+>'no-unsafe' : boolean
+>true : true
+}
+
+module.exports = {
+>module.exports = {  plugins: {    react: {      deprecatedRules,      rules: allRules,    },  },} : { plugins: { react: { deprecatedRules: { "jsx-sort-default-props": boolean; }; rules: { 'no-unsafe': boolean; }; }; }; }
+>module.exports : { plugins: { react: { deprecatedRules: { "jsx-sort-default-props": boolean; }; rules: { 'no-unsafe': boolean; }; }; }; }
+>module : { "export=": { plugins: { react: { deprecatedRules: { "jsx-sort-default-props": boolean; }; rules: { 'no-unsafe': boolean; }; }; }; }; }
+>exports : { plugins: { react: { deprecatedRules: { "jsx-sort-default-props": boolean; }; rules: { 'no-unsafe': boolean; }; }; }; }
+>{  plugins: {    react: {      deprecatedRules,      rules: allRules,    },  },} : { plugins: { react: { deprecatedRules: { "jsx-sort-default-props": boolean; }; rules: { 'no-unsafe': boolean; }; }; }; }
+
+  plugins: {
+>plugins : { react: { deprecatedRules: { "jsx-sort-default-props": boolean; }; rules: { 'no-unsafe': boolean; }; }; }
+>{    react: {      deprecatedRules,      rules: allRules,    },  } : { react: { deprecatedRules: { "jsx-sort-default-props": boolean; }; rules: { 'no-unsafe': boolean; }; }; }
+
+    react: {
+>react : { deprecatedRules: { "jsx-sort-default-props": boolean; }; rules: { 'no-unsafe': boolean; }; }
+>{      deprecatedRules,      rules: allRules,    } : { deprecatedRules: { "jsx-sort-default-props": boolean; }; rules: { 'no-unsafe': boolean; }; }
+
+      deprecatedRules,
+>deprecatedRules : { "jsx-sort-default-props": boolean; }
+
+      rules: allRules,
+>rules : { 'no-unsafe': boolean; }
+>allRules : { 'no-unsafe': boolean; }
+
+    },
+  },
+};
+
+=== typescript-eslint.js ===
+/**
+ * @typedef {{ rules: Record<string, boolean> }} Plugin
+ */
+
+/**
+ * @typedef {{ plugins: Record<string, Plugin> }} Config
+ */
+
+/**
+ * @type {(...configs: Config[]) => void}
+ */
+function config(...configs) { }
+>config : (...configs: Config[]) => void
+>configs : Config[]
+
+module.exports = { config };
+>module.exports = { config } : { config: (...configs: Config[]) => void; }
+>module.exports : { config: (...configs: Config[]) => void; }
+>module : { "export=": { config: (...configs: Config[]) => void; }; }
+>exports : { config: (...configs: Config[]) => void; }
+>{ config } : { config: (...configs: Config[]) => void; }
+>config : (...configs: Config[]) => void
+