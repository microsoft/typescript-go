--- old.erasableSyntaxOnly.js
+++ new.erasableSyntaxOnly.js
@@= skipped -112, +112 lines =@@

 //// [index.js]
 class MyClassErr {
+    foo;
     // No parameter properties
     constructor(foo) {
         this.foo = foo;
<<<<<<< HEAD
@@= skipped -32, +33 lines =@@
     constructor(foo) { }
 }
 // Not erasable
-(() => ({}))();
-(() => ({}))();
-(() => ({}))();
+(() => (({})))();
+(() => (({})))();
+(() => (({})))();
 // Erasable
 (() => ({}))();
-(() => ({}))();
-({});
+(() => (({})))();
+(({}));
 // return and yield ASI
 function* gen() {
     yield 1;
     return 1;
 }
=======
@@= skipped -25, +26 lines =@@
 (function (NotLegalEnum) {
     NotLegalEnum[NotLegalEnum["B"] = 1] = "B";
 })(NotLegalEnum || (NotLegalEnum = {}));
-var NoGoodAlias = NotLegalEnum.B;
 // No errors after this point
 class MyClassOk {
     // Not a parameter property, ok
@@= skipped -22, +21 lines =@@
>>>>>>> 2df64362
 // at the start of an ExpressionStatement if followed by an object literal; though I'm not sure why one would use it there
 ({ foo() { } }.foo());
 // at the start of an ExpressionStatement if followed by function keyword
-(function () { })();
+(function () { }());
 (function () { });
 // at the start of an ExpressionStatement if followed by an anonymous class expression
 // note that this exact syntax currently emits invalid JS (no parenthesis added like for function above)
-class {
-};
+(class {
+});
 //// [commonjs.cjs]
 "use strict";
 const foo = require("./other.cjs");<|MERGE_RESOLUTION|>--- conflicted
+++ resolved
@@ -8,39 +8,7 @@
      // No parameter properties
      constructor(foo) {
          this.foo = foo;
-<<<<<<< HEAD
-@@= skipped -32, +33 lines =@@
-     constructor(foo) { }
- }
- // Not erasable
--(() => ({}))();
--(() => ({}))();
--(() => ({}))();
-+(() => (({})))();
-+(() => (({})))();
-+(() => (({})))();
- // Erasable
- (() => ({}))();
--(() => ({}))();
--({});
-+(() => (({})))();
-+(({}));
- // return and yield ASI
- function* gen() {
-     yield 1;
-     return 1;
- }
-=======
-@@= skipped -25, +26 lines =@@
- (function (NotLegalEnum) {
-     NotLegalEnum[NotLegalEnum["B"] = 1] = "B";
- })(NotLegalEnum || (NotLegalEnum = {}));
--var NoGoodAlias = NotLegalEnum.B;
- // No errors after this point
- class MyClassOk {
-     // Not a parameter property, ok
-@@= skipped -22, +21 lines =@@
->>>>>>> 2df64362
+@@= skipped -47, +48 lines =@@
  // at the start of an ExpressionStatement if followed by an object literal; though I'm not sure why one would use it there
  ({ foo() { } }.foo());
  // at the start of an ExpressionStatement if followed by function keyword
