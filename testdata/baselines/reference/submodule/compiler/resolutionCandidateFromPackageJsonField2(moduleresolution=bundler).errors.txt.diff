--- conflicted
+++ resolved
@@ -3,37 +3,14 @@
 @@= skipped -0, +0 lines =@@
 -tsconfig.json(2,5): error TS5095: Option 'bundler' can only be used when 'module' is set to 'preserve' or to 'es2015' or later.
  test.ts(1,19): error TS5097: An import path can only end with a '.ts' extension when 'allowImportingTsExtensions' is enabled.
- 
- 
+
+
 -==== tsconfig.json (1 errors) ====
 +==== tsconfig.json (0 errors) ====
      {
          "compilerOptions": {
 -        ~~~~~~~~~~~~~~~~~
 -!!! error TS5095: Option 'bundler' can only be used when 'module' is set to 'preserve' or to 'es2015' or later.
-<<<<<<< HEAD
              "paths": {
                  "foo/*": ["./dist/*"],
-                 "baz/*.ts": ["./types/*.d.ts"]
-=======
--            "paths": {
--                "foo/*": ["./dist/*"],
--                "baz/*.ts": ["./types/*.d.ts"]
--            }
--        }
--    }
--    
--==== dist/bar.ts (0 errors) ====
--    export const a = 1234;
--    
--==== types/main.d.ts (0 errors) ====
--    export const b: string;
--    
--==== test.ts (1 errors) ====
--    import { a } from "foo/bar.ts";
--                      ~~~~~~~~~~~~
--!!! error TS5097: An import path can only end with a '.ts' extension when 'allowImportingTsExtensions' is enabled.
--    import { b } from "baz/main.ts";
--    
-+<no content>
->>>>>>> 360255e6
+                 "baz/*.ts": ["./types/*.d.ts"]