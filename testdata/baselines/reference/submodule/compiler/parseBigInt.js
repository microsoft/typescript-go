//// [tests/cases/compiler/parseBigInt.ts] ////

//// [parseBigInt.ts]
// All bases should allow "n" suffix
const bin = 0b101, binBig = 0b101n; // 5, 5n
const oct = 0o567, octBig = 0o567n; // 375, 375n
const hex = 0xC0B, hexBig = 0xC0Bn; // 3083, 3083n
const dec = 123,   decBig = 123n;

// Test literals whose values overflow a 53-bit integer
// These should be represented exactly in the emitted JS
const largeBin = 0b10101010101010101010101010101010101010101010101010101010101n; // 384307168202282325n
const largeOct = 0o123456712345671234567n; // 1505852261029722487n
const largeDec = 12345678091234567890n;
const largeHex = 0x1234567890abcdefn; // 1311768467294899695n

// Test literals with separators
const separatedBin = 0b010_10_1n; // 21n
const separatedOct = 0o1234_567n; // 342391n
const separatedDec = 123_456_789n;
const separatedHex = 0x0_abcdefn; // 11259375n

// Test parsing literals of different bit sizes
// to ensure that parsePseudoBigInt() allocates enough space
const zero         = 0b0n;
const oneBit       = 0b1n;
const twoBit       = 0b11n; // 3n
const threeBit     = 0b111n; // 7n
const fourBit      = 0b1111n; // 15n
const fiveBit      = 0b11111n; // 31n
const sixBit       = 0b111111n; // 63n
const sevenBit     = 0b1111111n; // 127n
const eightBit     = 0b11111111n; // 255n
const nineBit      = 0b111111111n; // 511n
const tenBit       = 0b1111111111n; // 1023n
const elevenBit    = 0b11111111111n; // 2047n
const twelveBit    = 0b111111111111n; // 4095n
const thirteenBit  = 0b1111111111111n; // 8191n
const fourteenBit  = 0b11111111111111n; // 16383n
const fifteenBit   = 0b111111111111111n; // 32767n
const sixteenBit   = 0b1111111111111111n; // 65535n
const seventeenBit = 0b11111111111111111n; // 131071n

// Test negative literals
const neg = -123n;
const negHex: -16n = -0x10n;

// Test normalization of bigints -- all of these should succeed
const negZero: 0n = -0n;
const baseChange: 255n = 0xFFn;
const leadingZeros: 0xFFn = 0x000000FFn;

// Plus not allowed on literals
const unaryPlus = +123n;
const unaryPlusHex = +0x123n;

// Parsing errors
// In separate blocks because they each declare an "n" variable
{ const legacyOct = 0123n; }
{ const scientific = 1e2n; }
{ const decimal = 4.1n; }
{ const leadingDecimal = .1n; }
const emptyBinary = 0bn; // should error but infer 0n
const emptyOct = 0on; // should error but infer 0n
const emptyHex = 0xn; // should error but infer 0n
const leadingSeparator = _123n;
const trailingSeparator = 123_n;
const doubleSeparator = 123_456__789n;

// Using literals as types
const oneTwoOrThree = (x: 1n | 2n | 3n): bigint => x ** 2n;
oneTwoOrThree(0n); oneTwoOrThree(1n); oneTwoOrThree(2n); oneTwoOrThree(3n);
oneTwoOrThree(0);  oneTwoOrThree(1);  oneTwoOrThree(2);  oneTwoOrThree(3);

//// [parseBigInt.js]
<<<<<<< HEAD
// All bases should allow "n" suffix
const bin = 0b101, binBig = 0b101n; // 5, 5n
const oct = 0o567, octBig = 0o567n; // 375, 375n
const hex = 0xC0B, hexBig = 0xc0bn; // 3083, 3083n
const dec = 123, decBig = 123n;
// Test literals whose values overflow a 53-bit integer
// These should be represented exactly in the emitted JS
const largeBin = 0b10101010101010101010101010101010101010101010101010101010101n; // 384307168202282325n
const largeOct = 0o123456712345671234567n; // 1505852261029722487n
const largeDec = 12345678091234567890n;
const largeHex = 0x1234567890abcdefn; // 1311768467294899695n
// Test literals with separators
const separatedBin = 0b010101n; // 21n
const separatedOct = 0o1234567n; // 342391n
const separatedDec = 123456789n;
const separatedHex = 0x0abcdefn; // 11259375n
// Test parsing literals of different bit sizes
// to ensure that parsePseudoBigInt() allocates enough space
const zero = 0b0n;
const oneBit = 0b1n;
const twoBit = 0b11n; // 3n
const threeBit = 0b111n; // 7n
const fourBit = 0b1111n; // 15n
const fiveBit = 0b11111n; // 31n
const sixBit = 0b111111n; // 63n
const sevenBit = 0b1111111n; // 127n
const eightBit = 0b11111111n; // 255n
const nineBit = 0b111111111n; // 511n
const tenBit = 0b1111111111n; // 1023n
const elevenBit = 0b11111111111n; // 2047n
const twelveBit = 0b111111111111n; // 4095n
const thirteenBit = 0b1111111111111n; // 8191n
const fourteenBit = 0b11111111111111n; // 16383n
const fifteenBit = 0b111111111111111n; // 32767n
const sixteenBit = 0b1111111111111111n; // 65535n
const seventeenBit = 0b11111111111111111n; // 131071n
// Test negative literals
=======
const bin = 0b101, binBig = 5n;
const oct = 0o567, octBig = 375n;
const hex = 0xC0B, hexBig = 0xc0bn;
const dec = 123, decBig = 123n;
const largeBin = 384307168202282325n;
const largeOct = 1505852261029722487n;
const largeDec = 12345678091234567890n;
const largeHex = 0x1234567890abcdefn;
const separatedBin = 21n;
const separatedOct = 342391n;
const separatedDec = 123456789n;
const separatedHex = 0x0abcdefn;
const zero = 0n;
const oneBit = 1n;
const twoBit = 3n;
const threeBit = 7n;
const fourBit = 15n;
const fiveBit = 31n;
const sixBit = 63n;
const sevenBit = 127n;
const eightBit = 255n;
const nineBit = 511n;
const tenBit = 1023n;
const elevenBit = 2047n;
const twelveBit = 4095n;
const thirteenBit = 8191n;
const fourteenBit = 16383n;
const fifteenBit = 32767n;
const sixteenBit = 65535n;
const seventeenBit = 131071n;
>>>>>>> ffa05826
const neg = -123n;
const negHex = -0x10n;
// Test normalization of bigints -- all of these should succeed
const negZero = -0n;
const baseChange = 0xffn;
const leadingZeros = 0x000000ffn;
// Plus not allowed on literals
const unaryPlus = +123n;
const unaryPlusHex = +0x123n;
// Parsing errors
// In separate blocks because they each declare an "n" variable
{
    const legacyOct = 123, n;
}
{
    const scientific = 1e2n;
}
{
    const decimal = 4.1n;
}
{
    const leadingDecimal = .1n;
}
<<<<<<< HEAD
const emptyBinary = 0b0n; // should error but infer 0n
const emptyOct = 0o0n; // should error but infer 0n
const emptyHex = 0x0n; // should error but infer 0n
=======
const emptyBinary = 0n;
const emptyOct = 0n;
const emptyHex = 0x0n;
>>>>>>> ffa05826
const leadingSeparator = _123n;
const trailingSeparator = 123n;
const doubleSeparator = 123456789n;
// Using literals as types
const oneTwoOrThree = (x) => x ** 2n;
oneTwoOrThree(0n);
oneTwoOrThree(1n);
oneTwoOrThree(2n);
oneTwoOrThree(3n);
oneTwoOrThree(0);
oneTwoOrThree(1);
oneTwoOrThree(2);
oneTwoOrThree(3);
<|MERGE_RESOLUTION|>--- conflicted
+++ resolved
@@ -1,6 +1,6 @@
-//// [tests/cases/compiler/parseBigInt.ts] ////
-
-//// [parseBigInt.ts]
+//// [tests/cases/compiler/parseBigInt.ts] ////
+
+//// [parseBigInt.ts]
 // All bases should allow "n" suffix
 const bin = 0b101, binBig = 0b101n; // 5, 5n
 const oct = 0o567, octBig = 0o567n; // 375, 375n
@@ -70,121 +70,82 @@
 // Using literals as types
 const oneTwoOrThree = (x: 1n | 2n | 3n): bigint => x ** 2n;
 oneTwoOrThree(0n); oneTwoOrThree(1n); oneTwoOrThree(2n); oneTwoOrThree(3n);
-oneTwoOrThree(0);  oneTwoOrThree(1);  oneTwoOrThree(2);  oneTwoOrThree(3);
-
-//// [parseBigInt.js]
-<<<<<<< HEAD
-// All bases should allow "n" suffix
-const bin = 0b101, binBig = 0b101n; // 5, 5n
-const oct = 0o567, octBig = 0o567n; // 375, 375n
-const hex = 0xC0B, hexBig = 0xc0bn; // 3083, 3083n
-const dec = 123, decBig = 123n;
-// Test literals whose values overflow a 53-bit integer
-// These should be represented exactly in the emitted JS
-const largeBin = 0b10101010101010101010101010101010101010101010101010101010101n; // 384307168202282325n
-const largeOct = 0o123456712345671234567n; // 1505852261029722487n
-const largeDec = 12345678091234567890n;
-const largeHex = 0x1234567890abcdefn; // 1311768467294899695n
-// Test literals with separators
-const separatedBin = 0b010101n; // 21n
-const separatedOct = 0o1234567n; // 342391n
-const separatedDec = 123456789n;
-const separatedHex = 0x0abcdefn; // 11259375n
-// Test parsing literals of different bit sizes
-// to ensure that parsePseudoBigInt() allocates enough space
-const zero = 0b0n;
-const oneBit = 0b1n;
-const twoBit = 0b11n; // 3n
-const threeBit = 0b111n; // 7n
-const fourBit = 0b1111n; // 15n
-const fiveBit = 0b11111n; // 31n
-const sixBit = 0b111111n; // 63n
-const sevenBit = 0b1111111n; // 127n
-const eightBit = 0b11111111n; // 255n
-const nineBit = 0b111111111n; // 511n
-const tenBit = 0b1111111111n; // 1023n
-const elevenBit = 0b11111111111n; // 2047n
-const twelveBit = 0b111111111111n; // 4095n
-const thirteenBit = 0b1111111111111n; // 8191n
-const fourteenBit = 0b11111111111111n; // 16383n
-const fifteenBit = 0b111111111111111n; // 32767n
-const sixteenBit = 0b1111111111111111n; // 65535n
-const seventeenBit = 0b11111111111111111n; // 131071n
-// Test negative literals
-=======
-const bin = 0b101, binBig = 5n;
-const oct = 0o567, octBig = 375n;
-const hex = 0xC0B, hexBig = 0xc0bn;
-const dec = 123, decBig = 123n;
-const largeBin = 384307168202282325n;
-const largeOct = 1505852261029722487n;
-const largeDec = 12345678091234567890n;
-const largeHex = 0x1234567890abcdefn;
-const separatedBin = 21n;
-const separatedOct = 342391n;
-const separatedDec = 123456789n;
-const separatedHex = 0x0abcdefn;
-const zero = 0n;
-const oneBit = 1n;
-const twoBit = 3n;
-const threeBit = 7n;
-const fourBit = 15n;
-const fiveBit = 31n;
-const sixBit = 63n;
-const sevenBit = 127n;
-const eightBit = 255n;
-const nineBit = 511n;
-const tenBit = 1023n;
-const elevenBit = 2047n;
-const twelveBit = 4095n;
-const thirteenBit = 8191n;
-const fourteenBit = 16383n;
-const fifteenBit = 32767n;
-const sixteenBit = 65535n;
-const seventeenBit = 131071n;
->>>>>>> ffa05826
-const neg = -123n;
-const negHex = -0x10n;
-// Test normalization of bigints -- all of these should succeed
-const negZero = -0n;
-const baseChange = 0xffn;
-const leadingZeros = 0x000000ffn;
-// Plus not allowed on literals
-const unaryPlus = +123n;
-const unaryPlusHex = +0x123n;
-// Parsing errors
-// In separate blocks because they each declare an "n" variable
-{
-    const legacyOct = 123, n;
-}
-{
-    const scientific = 1e2n;
-}
-{
-    const decimal = 4.1n;
-}
-{
-    const leadingDecimal = .1n;
-}
-<<<<<<< HEAD
-const emptyBinary = 0b0n; // should error but infer 0n
-const emptyOct = 0o0n; // should error but infer 0n
-const emptyHex = 0x0n; // should error but infer 0n
-=======
-const emptyBinary = 0n;
-const emptyOct = 0n;
-const emptyHex = 0x0n;
->>>>>>> ffa05826
-const leadingSeparator = _123n;
-const trailingSeparator = 123n;
-const doubleSeparator = 123456789n;
-// Using literals as types
-const oneTwoOrThree = (x) => x ** 2n;
-oneTwoOrThree(0n);
-oneTwoOrThree(1n);
-oneTwoOrThree(2n);
-oneTwoOrThree(3n);
-oneTwoOrThree(0);
-oneTwoOrThree(1);
-oneTwoOrThree(2);
-oneTwoOrThree(3);
+oneTwoOrThree(0);  oneTwoOrThree(1);  oneTwoOrThree(2);  oneTwoOrThree(3);
+
+//// [parseBigInt.js]
+// All bases should allow "n" suffix
+const bin = 0b101, binBig = 5n; // 5, 5n
+const oct = 0o567, octBig = 375n; // 375, 375n
+const hex = 0xC0B, hexBig = 0xc0bn; // 3083, 3083n
+const dec = 123, decBig = 123n;
+// Test literals whose values overflow a 53-bit integer
+// These should be represented exactly in the emitted JS
+const largeBin = 384307168202282325n; // 384307168202282325n
+const largeOct = 1505852261029722487n; // 1505852261029722487n
+const largeDec = 12345678091234567890n;
+const largeHex = 0x1234567890abcdefn; // 1311768467294899695n
+// Test literals with separators
+const separatedBin = 21n; // 21n
+const separatedOct = 342391n; // 342391n
+const separatedDec = 123456789n;
+const separatedHex = 0x0abcdefn; // 11259375n
+// Test parsing literals of different bit sizes
+// to ensure that parsePseudoBigInt() allocates enough space
+const zero = 0n;
+const oneBit = 1n;
+const twoBit = 3n; // 3n
+const threeBit = 7n; // 7n
+const fourBit = 15n; // 15n
+const fiveBit = 31n; // 31n
+const sixBit = 63n; // 63n
+const sevenBit = 127n; // 127n
+const eightBit = 255n; // 255n
+const nineBit = 511n; // 511n
+const tenBit = 1023n; // 1023n
+const elevenBit = 2047n; // 2047n
+const twelveBit = 4095n; // 4095n
+const thirteenBit = 8191n; // 8191n
+const fourteenBit = 16383n; // 16383n
+const fifteenBit = 32767n; // 32767n
+const sixteenBit = 65535n; // 65535n
+const seventeenBit = 131071n; // 131071n
+// Test negative literals
+const neg = -123n;
+const negHex = -0x10n;
+// Test normalization of bigints -- all of these should succeed
+const negZero = -0n;
+const baseChange = 0xffn;
+const leadingZeros = 0x000000ffn;
+// Plus not allowed on literals
+const unaryPlus = +123n;
+const unaryPlusHex = +0x123n;
+// Parsing errors
+// In separate blocks because they each declare an "n" variable
+{
+    const legacyOct = 123, n;
+}
+{
+    const scientific = 1e2n;
+}
+{
+    const decimal = 4.1n;
+}
+{
+    const leadingDecimal = .1n;
+}
+const emptyBinary = 0n; // should error but infer 0n
+const emptyOct = 0n; // should error but infer 0n
+const emptyHex = 0x0n; // should error but infer 0n
+const leadingSeparator = _123n;
+const trailingSeparator = 123n;
+const doubleSeparator = 123456789n;
+// Using literals as types
+const oneTwoOrThree = (x) => x ** 2n;
+oneTwoOrThree(0n);
+oneTwoOrThree(1n);
+oneTwoOrThree(2n);
+oneTwoOrThree(3n);
+oneTwoOrThree(0);
+oneTwoOrThree(1);
+oneTwoOrThree(2);
+oneTwoOrThree(3);