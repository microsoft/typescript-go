--- conflicted
+++ resolved
@@ -2,9 +2,6 @@
 +++ new.contextuallyTypedOptionalProperty(exactoptionalpropertytypes=true).types
 @@= skipped -8, +8 lines =@@
  >value : T
-<<<<<<< HEAD
- 
-=======
  
  declare function foo(pos: { x?: number; y?: number }): boolean;
 ->foo : (pos: { x?: number; y?: number; }) => boolean
@@ -36,5 +33,4 @@
 +>foo2 : (point: [(number | undefined)?]) => boolean
  >[match(y => y > 0)] : [number]
  >match(y => y > 0) : number
- >match : <T>(cb: (value: T) => boolean) => T
->>>>>>> aff8d07f
+ >match : <T>(cb: (value: T) => boolean) => T