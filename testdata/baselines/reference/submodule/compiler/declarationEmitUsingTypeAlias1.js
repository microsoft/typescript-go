//// [tests/cases/compiler/declarationEmitUsingTypeAlias1.ts] ////

//// [inner.d.ts]
export declare type Other = { other: string };
export declare type SomeType = { arg: Other };

//// [index.d.ts]
export type OtherType = import('./inner').Other;
export type SomeType = import('./inner').SomeType;

//// [package.json]
{
  "name": "some-dep",
  "exports": {
    ".": "./dist/index.js"
  }
}

//// [index.ts]
import { SomeType } from "some-dep";

export const foo = (thing: SomeType) => {
  return thing;
};

export const bar = (thing: SomeType) => {
  return thing.arg;
};

//// [index.js]
"use strict";
Object.defineProperty(exports, "__esModule", { value: true });
exports.bar = exports.foo = void 0;
const foo = (thing) => {
    return thing;
};
exports.foo = foo;
const bar = (thing) => {
    return thing.arg;
};
<<<<<<< HEAD
exports.bar = bar;

=======


//// [index.d.ts]
export declare const foo: any;
export declare const bar: any;

>>>>>>> 360255e6
<|MERGE_RESOLUTION|>--- conflicted
+++ resolved
@@ -1,22 +1,22 @@
-//// [tests/cases/compiler/declarationEmitUsingTypeAlias1.ts] ////
-
-//// [inner.d.ts]
+//// [tests/cases/compiler/declarationEmitUsingTypeAlias1.ts] ////
+
+//// [inner.d.ts]
 export declare type Other = { other: string };
 export declare type SomeType = { arg: Other };
-
-//// [index.d.ts]
+
+//// [index.d.ts]
 export type OtherType = import('./inner').Other;
 export type SomeType = import('./inner').SomeType;
-
-//// [package.json]
+
+//// [package.json]
 {
   "name": "some-dep",
   "exports": {
     ".": "./dist/index.js"
   }
 }
-
-//// [index.ts]
+
+//// [index.ts]
 import { SomeType } from "some-dep";
 
 export const foo = (thing: SomeType) => {
@@ -25,27 +25,22 @@
 
 export const bar = (thing: SomeType) => {
   return thing.arg;
-};
-
-//// [index.js]
-"use strict";
-Object.defineProperty(exports, "__esModule", { value: true });
-exports.bar = exports.foo = void 0;
-const foo = (thing) => {
-    return thing;
-};
-exports.foo = foo;
-const bar = (thing) => {
-    return thing.arg;
-};
-<<<<<<< HEAD
-exports.bar = bar;
-
-=======
-
-
-//// [index.d.ts]
-export declare const foo: any;
-export declare const bar: any;
-
->>>>>>> 360255e6
+};
+
+//// [index.js]
+"use strict";
+Object.defineProperty(exports, "__esModule", { value: true });
+exports.bar = exports.foo = void 0;
+const foo = (thing) => {
+    return thing;
+};
+exports.foo = foo;
+const bar = (thing) => {
+    return thing.arg;
+};
+exports.bar = bar;
+
+
+//// [index.d.ts]
+export declare const foo: any;
+export declare const bar: any;