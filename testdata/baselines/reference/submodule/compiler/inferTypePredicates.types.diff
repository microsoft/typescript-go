--- old.inferTypePredicates.types
+++ new.inferTypePredicates.types
@@= skipped -215, +215 lines =@@
 >myArray  .map((arr) => arr.list)  .filter((arr) => arr && arr.length) : (MyObj[] | undefined)[]
 >myArray  .map((arr) => arr.list)  .filter : { <S extends MyObj[] | undefined>(predicate: (value: MyObj[] | undefined, index: number, array: (MyObj[] | undefined)[]) => value is S, thisArg?: any): S[]; (predicate: (value: MyObj[] | undefined, index: number, array: (MyObj[] | undefined)[]) => unknown, thisArg?: any): (MyObj[] | undefined)[]; }
 >myArray  .map((arr) => arr.list) : (MyObj[] | undefined)[]
->myArray  .map : <U>(callbackfn: (value: { list?: MyObj[]; }, index: number, array: { list?: MyObj[]; }[]) => U, thisArg?: any) => U[]
+>myArray  .map : <U>(callbackfn: (value: { list?: MyObj[] | undefined; }, index: number, array: { list?: MyObj[] | undefined; }[]) => U, thisArg?: any) => U[]
 >myArray : MyArray
 
   .map((arr) => arr.list)
->map : <U>(callbackfn: (value: { list?: MyObj[]; }, index: number, array: { list?: MyObj[]; }[]) => U, thisArg?: any) => U[]
->(arr) => arr.list : (arr: { list?: MyObj[]; }) => MyObj[] | undefined
->arr : { list?: MyObj[]; }
+>map : <U>(callbackfn: (value: { list?: MyObj[] | undefined; }, index: number, array: { list?: MyObj[] | undefined; }[]) => U, thisArg?: any) => U[]
+>(arr) => arr.list : (arr: { list?: MyObj[] | undefined; }) => MyObj[] | undefined
+>arr : { list?: MyObj[] | undefined; }
 >arr.list : MyObj[] | undefined
->arr : { list?: MyObj[]; }
+>arr : { list?: MyObj[] | undefined; }
 >list : MyObj[] | undefined
 
   .filter((arr) => arr && arr.length)
@@= skipped -46, +46 lines =@@
 >obj => JSON.parse(obj.data) : (obj: MyObj) => any
 >obj : MyObj
 >JSON.parse(obj.data) : any
->JSON.parse : (text: string, reviver?: (this: any, key: string, value: any) => any) => any
+>JSON.parse : (text: string, reviver?: ((this: any, key: string, value: any) => any) | undefined) => any
 >JSON : JSON
->parse : (text: string, reviver?: (this: any, key: string, value: any) => any) => any
+>parse : (text: string, reviver?: ((this: any, key: string, value: any) => any) | undefined) => any
 >obj.data : string | undefined
 >obj : MyObj
 >data : string | undefined
@@= skipped -18, +18 lines =@@
 >myArray  .map((arr) => arr.list)  .filter((arr) => !!arr) : MyObj[][]
 >myArray  .map((arr) => arr.list)  .filter : { <S extends MyObj[] | undefined>(predicate: (value: MyObj[] | undefined, index: number, array: (MyObj[] | undefined)[]) => value is S, thisArg?: any): S[]; (predicate: (value: MyObj[] | undefined, index: number, array: (MyObj[] | undefined)[]) => unknown, thisArg?: any): (MyObj[] | undefined)[]; }
 >myArray  .map((arr) => arr.list) : (MyObj[] | undefined)[]
->myArray  .map : <U>(callbackfn: (value: { list?: MyObj[]; }, index: number, array: { list?: MyObj[]; }[]) => U, thisArg?: any) => U[]
+>myArray  .map : <U>(callbackfn: (value: { list?: MyObj[] | undefined; }, index: number, array: { list?: MyObj[] | undefined; }[]) => U, thisArg?: any) => U[]
 >myArray : MyArray
 
   .map((arr) => arr.list)
->map : <U>(callbackfn: (value: { list?: MyObj[]; }, index: number, array: { list?: MyObj[]; }[]) => U, thisArg?: any) => U[]
->(arr) => arr.list : (arr: { list?: MyObj[]; }) => MyObj[] | undefined
->arr : { list?: MyObj[]; }
+>map : <U>(callbackfn: (value: { list?: MyObj[] | undefined; }, index: number, array: { list?: MyObj[] | undefined; }[]) => U, thisArg?: any) => U[]
+>(arr) => arr.list : (arr: { list?: MyObj[] | undefined; }) => MyObj[] | undefined
+>arr : { list?: MyObj[] | undefined; }
 >arr.list : MyObj[] | undefined
->arr : { list?: MyObj[]; }
+>arr : { list?: MyObj[] | undefined; }
 >list : MyObj[] | undefined
 
   .filter((arr) => !!arr)
@@= skipped -61, +61 lines =@@
 >obj => JSON.parse(obj.data) : (obj: MyObj) => any
 >obj : MyObj
 >JSON.parse(obj.data) : any
->JSON.parse : (text: string, reviver?: (this: any, key: string, value: any) => any) => any
+>JSON.parse : (text: string, reviver?: ((this: any, key: string, value: any) => any) | undefined) => any
 >JSON : JSON
->parse : (text: string, reviver?: (this: any, key: string, value: any) => any) => any
+>parse : (text: string, reviver?: ((this: any, key: string, value: any) => any) | undefined) => any
 >obj.data : string | undefined
 >obj : MyObj
 >data : string | undefined
@@= skipped -94, +94 lines =@@
 
 // Defer to explicit type guards, even when they're incorrect.
 function backwardsGuard(x: number|string): x is number {
->backwardsGuard : (x: number | string) => x is number
+>backwardsGuard : (x: string | number) => x is number
 >x : string | number
 
   return typeof x === 'string';
@@= skipped -233, +233 lines =@@
 
 // Checks that there are no string escaping issues
 function dunderguard(__x: number | string) {
->dunderguard : (__x: number | string) => __x is string
+>dunderguard : (__x: string | number) => __x is string
 >__x : string | number
 
   return typeof __x  === 'string';
@@= skipped -32, +32 lines =@@
 // inferred guards in methods
 interface NumberInferrer {
   isNumber(x: number | string): x is number;
->isNumber : (x: number | string) => x is number
+>isNumber : (x: string | number) => x is number
 >x : string | number
 }
 class Inferrer implements NumberInferrer {
 >Inferrer : Inferrer
 
   isNumber(x: number | string) {  // should ok
->isNumber : (x: number | string) => x is number
+>isNumber : (x: string | number) => x is number
 >x : string | number
 
     return typeof x === 'number';
@@= skipped -27, +27 lines =@@
 
 if (inf.isNumber(numOrStr)) {
 >inf.isNumber(numOrStr) : boolean
->inf.isNumber : (x: number | string) => x is number
+>inf.isNumber : (x: string | number) => x is number
 >inf : Inferrer
->isNumber : (x: number | string) => x is number
+>isNumber : (x: string | number) => x is number
 >numOrStr : string | number
 
   let t: number = numOrStr;  // should ok
@@= skipped -51, +51 lines =@@
 }
 
 function doNotRefineDestructuredParam({x, y}: {x: number | null, y: number}) {
->doNotRefineDestructuredParam : ({ x, y }: { x: number | null; y: number; }) => boolean
+>doNotRefineDestructuredParam : (__0: { x: number | null; y: number; }) => boolean
 >x : number | null
 >y : number
 >x : number | null
@@= skipped -148, +148 lines =@@
 }
 
 function isNumberWithThis(this: Date, x: number | string) {
->isNumberWithThis : (this: Date, x: number | string) => x is number
+>isNumberWithThis : (this: Date, x: string | number) => x is number
 >this : Date
 >x : string | number
 
@@= skipped -23, +23 lines =@@
 }
<<<<<<< HEAD
@@= skipped -20, +20 lines =@@
 >(...f: []) => typeof f === "undefined" : () => boolean
=======
 
 const noInferenceFromRest = (...f: ["a" | "b"]) => f[0] === "a";
->noInferenceFromRest : (f_0: "a" | "b") => boolean
->(...f: ["a" | "b"]) => f[0] === "a" : (f_0: "a" | "b") => boolean
+>noInferenceFromRest : (...f: ["a" | "b"]) => boolean
+>(...f: ["a" | "b"]) => f[0] === "a" : (...f: ["a" | "b"]) => boolean
 >f : ["a" | "b"]
 >f[0] === "a" : boolean
 >f[0] : "a" | "b"
@@= skipped -10, +10 lines =@@
 >"a" : "a"
 
 const noInferenceFromImpossibleRest = (...f: []) => typeof f === "undefined";
->noInferenceFromImpossibleRest : () => boolean
->(...f: []) => typeof f === "undefined" : () => boolean
+>noInferenceFromImpossibleRest : (...f: []) => boolean
+>(...f: []) => typeof f === "undefined" : (...f: []) => boolean
>>>>>>> de4e75af
 >f : []
 >typeof f === "undefined" : boolean
 >typeof f : "bigint" | "boolean" | "function" | "number" | "object" | "string" | "symbol" | "undefined"
@@= skipped -9, +9 lines =@@
 >"undefined" : "undefined"
 
@@= skipped -11, +11 lines =@@
 
<<<<<<< HEAD
   return typeof x === 'string';
 >typeof x === 'string' : boolean
->typeof x : "string" | "number" | "bigint" | "boolean" | "symbol" | "undefined" | "object" | "function"
+>typeof x : "bigint" | "boolean" | "function" | "number" | "object" | "string" | "symbol" | "undefined"
 >x : string | null
 >'string' : "string"
 }
@@= skipped -18, +18 lines =@@
=======
@@= skipped -24, +24 lines =@@
>>>>>>> de4e75af
 >bar : string
 
 const foobarPred = (fb: typeof foobar) => fb.type === "foo";
->foobarPred : (fb: typeof foobar) => fb is { type: "foo"; foo: number; }
->(fb: typeof foobar) => fb.type === "foo" : (fb: typeof foobar) => fb is { type: "foo"; foo: number; }
+>foobarPred : (fb: { type: "foo"; foo: number; } | { type: "bar"; bar: string; }) => fb is { type: "foo"; foo: number; }
+>(fb: typeof foobar) => fb.type === "foo" : (fb: { type: "foo"; foo: number; } | { type: "bar"; bar: string; }) => fb is { type: "foo"; foo: number; }
 >fb : { type: "foo"; foo: number; } | { type: "bar"; bar: string; }
 >foobar : { type: "foo"; foo: number; } | { type: "bar"; bar: string; }
 >fb.type === "foo" : boolean
@@= skipped -12, +12 lines =@@
 
 if (foobarPred(foobar)) {
 >foobarPred(foobar) : boolean
->foobarPred : (fb: typeof foobar) => fb is { type: "foo"; foo: number; }
+>foobarPred : (fb: { type: "foo"; foo: number; } | { type: "bar"; bar: string; }) => fb is { type: "foo"; foo: number; }
 >foobar : { type: "foo"; foo: number; } | { type: "bar"; bar: string; }
 
   foobar.foo;<|MERGE_RESOLUTION|>--- conflicted
+++ resolved
@@ -131,50 +131,7 @@
  >this : Date
  >x : string | number
  
-@@= skipped -23, +23 lines =@@
- }
-<<<<<<< HEAD
-@@= skipped -20, +20 lines =@@
- >(...f: []) => typeof f === "undefined" : () => boolean
-=======
- 
- const noInferenceFromRest = (...f: ["a" | "b"]) => f[0] === "a";
-->noInferenceFromRest : (f_0: "a" | "b") => boolean
-->(...f: ["a" | "b"]) => f[0] === "a" : (f_0: "a" | "b") => boolean
-+>noInferenceFromRest : (...f: ["a" | "b"]) => boolean
-+>(...f: ["a" | "b"]) => f[0] === "a" : (...f: ["a" | "b"]) => boolean
- >f : ["a" | "b"]
- >f[0] === "a" : boolean
- >f[0] : "a" | "b"
-@@= skipped -10, +10 lines =@@
- >"a" : "a"
- 
- const noInferenceFromImpossibleRest = (...f: []) => typeof f === "undefined";
-->noInferenceFromImpossibleRest : () => boolean
-->(...f: []) => typeof f === "undefined" : () => boolean
-+>noInferenceFromImpossibleRest : (...f: []) => boolean
-+>(...f: []) => typeof f === "undefined" : (...f: []) => boolean
->>>>>>> de4e75af
- >f : []
- >typeof f === "undefined" : boolean
- >typeof f : "bigint" | "boolean" | "function" | "number" | "object" | "string" | "symbol" | "undefined"
-@@= skipped -9, +9 lines =@@
- >"undefined" : "undefined"
- 
-@@= skipped -11, +11 lines =@@
- 
-<<<<<<< HEAD
-   return typeof x === 'string';
- >typeof x === 'string' : boolean
-->typeof x : "string" | "number" | "bigint" | "boolean" | "symbol" | "undefined" | "object" | "function"
-+>typeof x : "bigint" | "boolean" | "function" | "number" | "object" | "string" | "symbol" | "undefined"
- >x : string | null
- >'string' : "string"
- }
-@@= skipped -18, +18 lines =@@
-=======
-@@= skipped -24, +24 lines =@@
->>>>>>> de4e75af
+@@= skipped -66, +66 lines =@@
  >bar : string
  
  const foobarPred = (fb: typeof foobar) => fb.type === "foo";
