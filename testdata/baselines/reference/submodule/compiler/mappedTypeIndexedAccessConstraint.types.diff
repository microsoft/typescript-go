--- old.mappedTypeIndexedAccessConstraint.types
+++ new.mappedTypeIndexedAccessConstraint.types
@@= skipped -25, +25 lines =@@
 
     m1.toString();  // Error
 >m1.toString() : string
->m1.toString : (radix?: number) => string
+>m1.toString : (radix?: number | undefined) => string
 >m1 : 1 | 2 | undefined
->toString : (radix?: number) => string
+>toString : (radix?: number | undefined) => string
 
     m1?.toString();
 >m1?.toString() : string | undefined
->m1?.toString : ((radix?: number) => string) | undefined
+>m1?.toString : (radix?: number | undefined) => string | undefined
 >m1 : 1 | 2 | undefined
->toString : ((radix?: number) => string) | undefined
+>toString : (radix?: number | undefined) => string | undefined
 
     m2.toString();  // Error
 >m2.toString() : string
->m2.toString : (radix?: number) => string
+>m2.toString : (radix?: number | undefined) => string
 >m2 : 1 | 2 | undefined
->toString : (radix?: number) => string
+>toString : (radix?: number | undefined) => string
 
     m2?.toString();
 >m2?.toString() : string | undefined
->m2?.toString : ((radix?: number) => string) | undefined
+>m2?.toString : (radix?: number | undefined) => string | undefined
 >m2 : 1 | 2 | undefined
->toString : ((radix?: number) => string) | undefined
+>toString : (radix?: number | undefined) => string | undefined
 
     m3.toString();  // Error
 >m3.toString() : string
->m3.toString : (radix?: number) => string
+>m3.toString : (radix?: number | undefined) => string
 >m3 : 1 | 2 | undefined
->toString : (radix?: number) => string
+>toString : (radix?: number | undefined) => string
 
     m3?.toString();
 >m3?.toString() : string | undefined
->m3?.toString : ((radix?: number) => string) | undefined
+>m3?.toString : (radix?: number | undefined) => string | undefined
 >m3 : 1 | 2 | undefined
->toString : ((radix?: number) => string) | undefined
+>toString : (radix?: number | undefined) => string | undefined
 }
 
 // Repro from #57487
@@= skipped -53, +53 lines =@@
 >{} : {}
 
 const resolveMapped = <K extends keyof typeof mapped>(key: K) => mapped[key].toString();  // Error
->resolveMapped : <K extends keyof typeof mapped>(key: K) => string
-><K extends keyof typeof mapped>(key: K) => mapped[key].toString() : <K extends keyof typeof mapped>(key: K) => string
+>resolveMapped : <K extends keyof Obj>(key: K) => string
+><K extends keyof typeof mapped>(key: K) => mapped[key].toString() : <K extends keyof Obj>(key: K) => string
 >mapped : { a?: 1 | undefined; b?: 2 | undefined; }
 >key : K
 >mapped[key].toString() : string
->mapped[key].toString : (radix?: number) => string
+>mapped[key].toString : (radix?: number | undefined) => string
 >mapped[key] : 1 | 2 | undefined
 >mapped : { a?: 1 | undefined; b?: 2 | undefined; }
 >key : K
->toString : (radix?: number) => string
+>toString : (radix?: number | undefined) => string
 
 // Additional repro from #57487
 
@@= skipped -46, +46 lines =@@
 >PartMappings : PartMappings
 
 const mapper: { [K in keyof PartMappings]: (o: MapperArgs<K>) => PartMappings[K] } = {
->mapper : { "12": (o: MapperArgs<"12">) => number; 42: (o: MapperArgs<42>) => string; foo?: ((o: MapperArgs<"foo">) => boolean | undefined) | undefined; }
<<<<<<< HEAD
+>mapper : { 12: (o: MapperArgs<"12">) => number; 42: (o: MapperArgs<42>) => string; foo?: (o: MapperArgs<"foo">) => boolean | undefined | undefined; }
+>K : K
=======
+>mapper : { foo?: (o: MapperArgs<"foo">) => boolean | undefined | undefined; 12: (o: MapperArgs<"12">) => number; 42: (o: MapperArgs<42>) => string; }
>>>>>>> da4e1211
 >o : MapperArgs<K>
->{    foo: ({ v, i }) => v.length + i > 4,    "12": ({ v, i }) => Number(v) + i,    42: ({ v, i }) => `${v}${i}`,} : { foo: ({ v, i }: MapperArgs<"foo">) => boolean; "12": ({ v, i }: MapperArgs<"12">) => number; 42: ({ v, i }: MapperArgs<42>) => string; }
+>{    foo: ({ v, i }) => v.length + i > 4,    "12": ({ v, i }) => Number(v) + i,    42: ({ v, i }) => `${v}${i}`,} : { "12": (__0: MapperArgs<"12">) => number; 42: (__0: MapperArgs<42>) => string; foo: (__0: MapperArgs<"foo">) => boolean; }
 
     foo: ({ v, i }) => v.length + i > 4,
->foo : ({ v, i }: MapperArgs<"foo">) => boolean
->({ v, i }) => v.length + i > 4 : ({ v, i }: MapperArgs<"foo">) => boolean
+>foo : (__0: MapperArgs<"foo">) => boolean
+>({ v, i }) => v.length + i > 4 : (__0: MapperArgs<"foo">) => boolean
 >v : "foo"
 >i : number
 >v.length + i > 4 : boolean
@@= skipped -18, +18 lines =@@
 >4 : 4
 
     "12": ({ v, i }) => Number(v) + i,
->"12" : ({ v, i }: MapperArgs<"12">) => number
->({ v, i }) => Number(v) + i : ({ v, i }: MapperArgs<"12">) => number
+>"12" : (__0: MapperArgs<"12">) => number
+>({ v, i }) => Number(v) + i : (__0: MapperArgs<"12">) => number
 >v : "12"
 >i : number
 >Number(v) + i : number
@@= skipped -11, +11 lines =@@
 >i : number
 
     42: ({ v, i }) => `${v}${i}`,
->42 : ({ v, i }: MapperArgs<42>) => string
->({ v, i }) => `${v}${i}` : ({ v, i }: MapperArgs<42>) => string
+>42 : (__0: MapperArgs<42>) => string
+>({ v, i }) => `${v}${i}` : (__0: MapperArgs<42>) => string
 >v : 42
 >i : number
 >`${v}${i}` : string
@@= skipped -10, +10 lines =@@
 }
 
 const resolveMapper1 = <K extends keyof typeof mapper>(
->resolveMapper1 : <K extends keyof typeof mapper>(key: K, o: MapperArgs<K>) => PartMappings[K]
-><K extends keyof typeof mapper>(    key: K, o: MapperArgs<K>) => mapper[key](o) : <K extends keyof typeof mapper>(key: K, o: MapperArgs<K>) => PartMappings[K]
->mapper : { "12": (o: MapperArgs<"12">) => number; 42: (o: MapperArgs<42>) => string; foo?: ((o: MapperArgs<"foo">) => boolean | undefined) | undefined; }
+>resolveMapper1 : <K extends "12" | "foo" | 42>(key: K, o: MapperArgs<K>) => PartMappings[K]
+><K extends keyof typeof mapper>(    key: K, o: MapperArgs<K>) => mapper[key](o) : <K extends "12" | "foo" | 42>(key: K, o: MapperArgs<K>) => PartMappings[K]
+>mapper : { foo?: (o: MapperArgs<"foo">) => boolean | undefined | undefined; 12: (o: MapperArgs<"12">) => number; 42: (o: MapperArgs<42>) => string; }
 
     key: K, o: MapperArgs<K>) => mapper[key](o);  // Error
 >key : K
 >o : MapperArgs<K>
 >mapper[key](o) : PartMappings[K]
->mapper[key] : ((o: MapperArgs<K>) => PartMappings[K]) | undefined
->mapper : { "12": (o: MapperArgs<"12">) => number; 42: (o: MapperArgs<42>) => string; foo?: ((o: MapperArgs<"foo">) => boolean | undefined) | undefined; }
+>mapper[key] : (o: MapperArgs<K>) => PartMappings[K] | undefined
+>mapper : { 12: (o: MapperArgs<"12">) => number; 42: (o: MapperArgs<42>) => string; foo?: (o: MapperArgs<"foo">) => boolean | undefined | undefined; }
 >key : K
 >o : MapperArgs<K>
 
 const resolveMapper2 = <K extends keyof typeof mapper>(
->resolveMapper2 : <K extends keyof typeof mapper>(key: K, o: MapperArgs<K>) => PartMappings[K] | undefined
-><K extends keyof typeof mapper>(    key: K, o: MapperArgs<K>) => mapper[key]?.(o) : <K extends keyof typeof mapper>(key: K, o: MapperArgs<K>) => PartMappings[K] | undefined
->mapper : { "12": (o: MapperArgs<"12">) => number; 42: (o: MapperArgs<42>) => string; foo?: ((o: MapperArgs<"foo">) => boolean | undefined) | undefined; }
+>resolveMapper2 : <K extends "12" | "foo" | 42>(key: K, o: MapperArgs<K>) => PartMappings[K] | undefined
+><K extends keyof typeof mapper>(    key: K, o: MapperArgs<K>) => mapper[key]?.(o) : <K extends "12" | "foo" | 42>(key: K, o: MapperArgs<K>) => PartMappings[K] | undefined
+>mapper : { foo?: (o: MapperArgs<"foo">) => boolean | undefined | undefined; 12: (o: MapperArgs<"12">) => number; 42: (o: MapperArgs<42>) => string; }
 
     key: K, o: MapperArgs<K>) => mapper[key]?.(o)
 >key : K
 >o : MapperArgs<K>
 >mapper[key]?.(o) : PartMappings[K] | undefined
->mapper[key] : ((o: MapperArgs<K>) => PartMappings[K]) | undefined
->mapper : { "12": (o: MapperArgs<"12">) => number; 42: (o: MapperArgs<42>) => string; foo?: ((o: MapperArgs<"foo">) => boolean | undefined) | undefined; }
+>mapper[key] : (o: MapperArgs<K>) => PartMappings[K] | undefined
+>mapper : { 12: (o: MapperArgs<"12">) => number; 42: (o: MapperArgs<42>) => string; foo?: (o: MapperArgs<"foo">) => boolean | undefined | undefined; }
 >key : K
 >o : MapperArgs<K>
 
@@= skipped -62, +62 lines =@@
 ><K extends keyof Obj2>(key: K) => mapIntersection[key].toString() : <K extends keyof Obj2>(key: K) => string
 >key : K
 >mapIntersection[key].toString() : string
->mapIntersection[key].toString : (radix?: number) => string
+>mapIntersection[key].toString : (radix?: number | undefined) => string
 >mapIntersection[key] : { a?: number | undefined; b: number; c: number; }[K]
 >mapIntersection : { a?: number | undefined; b: number; c: number; }
 >key : K
->toString : (radix?: number) => string
+>toString : (radix?: number | undefined) => string
 
 declare const resolved: { a?: number | undefined; b: number; c: number };
 >resolved : { a?: number | undefined; b: number; c: number; }
@@= skipped -17, +17 lines =@@
 ><K extends keyof Obj2>(key: K) => resolved[key].toString() : <K extends keyof Obj2>(key: K) => string
 >key : K
 >resolved[key].toString() : string
->resolved[key].toString : (radix?: number) => string
+>resolved[key].toString : (radix?: number | undefined) => string
 >resolved[key] : { a?: number | undefined; b: number; c: number; }[K]
 >resolved : { a?: number | undefined; b: number; c: number; }
 >key : K
->toString : (radix?: number) => string
+>toString : (radix?: number | undefined) => string
 
 // Additional repro from #57860
 
@@= skipped -16, +16 lines =@@
 }
 
 function test<K extends keyof Foo>(obj: Pick<Required<Foo> & Partial<Foo>, K>, key: K) {
->test : <K extends keyof Foo>(obj: Pick<Required<Foo> & Partial<Foo>, K>, key: K) => void
+>test : <K extends "prop">(obj: Pick<Required<Foo> & Partial<Foo>, K>, key: K) => void
 >obj : Pick<Required<Foo> & Partial<Foo>, K>
 >key : K
 <|MERGE_RESOLUTION|>--- conflicted
+++ resolved
@@ -78,12 +78,7 @@
  
  const mapper: { [K in keyof PartMappings]: (o: MapperArgs<K>) => PartMappings[K] } = {
 ->mapper : { "12": (o: MapperArgs<"12">) => number; 42: (o: MapperArgs<42>) => string; foo?: ((o: MapperArgs<"foo">) => boolean | undefined) | undefined; }
-<<<<<<< HEAD
 +>mapper : { 12: (o: MapperArgs<"12">) => number; 42: (o: MapperArgs<42>) => string; foo?: (o: MapperArgs<"foo">) => boolean | undefined | undefined; }
-+>K : K
-=======
-+>mapper : { foo?: (o: MapperArgs<"foo">) => boolean | undefined | undefined; 12: (o: MapperArgs<"12">) => number; 42: (o: MapperArgs<42>) => string; }
->>>>>>> da4e1211
  >o : MapperArgs<K>
 ->{    foo: ({ v, i }) => v.length + i > 4,    "12": ({ v, i }) => Number(v) + i,    42: ({ v, i }) => `${v}${i}`,} : { foo: ({ v, i }: MapperArgs<"foo">) => boolean; "12": ({ v, i }: MapperArgs<"12">) => number; 42: ({ v, i }: MapperArgs<42>) => string; }
 +>{    foo: ({ v, i }) => v.length + i > 4,    "12": ({ v, i }) => Number(v) + i,    42: ({ v, i }) => `${v}${i}`,} : { "12": (__0: MapperArgs<"12">) => number; 42: (__0: MapperArgs<42>) => string; foo: (__0: MapperArgs<"foo">) => boolean; }
@@ -127,7 +122,7 @@
 ->mapper : { "12": (o: MapperArgs<"12">) => number; 42: (o: MapperArgs<42>) => string; foo?: ((o: MapperArgs<"foo">) => boolean | undefined) | undefined; }
 +>resolveMapper1 : <K extends "12" | "foo" | 42>(key: K, o: MapperArgs<K>) => PartMappings[K]
 +><K extends keyof typeof mapper>(    key: K, o: MapperArgs<K>) => mapper[key](o) : <K extends "12" | "foo" | 42>(key: K, o: MapperArgs<K>) => PartMappings[K]
-+>mapper : { foo?: (o: MapperArgs<"foo">) => boolean | undefined | undefined; 12: (o: MapperArgs<"12">) => number; 42: (o: MapperArgs<42>) => string; }
++>mapper : { 12: (o: MapperArgs<"12">) => number; 42: (o: MapperArgs<42>) => string; foo?: (o: MapperArgs<"foo">) => boolean | undefined | undefined; }
  
      key: K, o: MapperArgs<K>) => mapper[key](o);  // Error
  >key : K
@@ -146,7 +141,7 @@
 ->mapper : { "12": (o: MapperArgs<"12">) => number; 42: (o: MapperArgs<42>) => string; foo?: ((o: MapperArgs<"foo">) => boolean | undefined) | undefined; }
 +>resolveMapper2 : <K extends "12" | "foo" | 42>(key: K, o: MapperArgs<K>) => PartMappings[K] | undefined
 +><K extends keyof typeof mapper>(    key: K, o: MapperArgs<K>) => mapper[key]?.(o) : <K extends "12" | "foo" | 42>(key: K, o: MapperArgs<K>) => PartMappings[K] | undefined
-+>mapper : { foo?: (o: MapperArgs<"foo">) => boolean | undefined | undefined; 12: (o: MapperArgs<"12">) => number; 42: (o: MapperArgs<42>) => string; }
++>mapper : { 12: (o: MapperArgs<"12">) => number; 42: (o: MapperArgs<42>) => string; foo?: (o: MapperArgs<"foo">) => boolean | undefined | undefined; }
  
      key: K, o: MapperArgs<K>) => mapper[key]?.(o)
  >key : K
