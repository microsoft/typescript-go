<<<<<<< HEAD
a.js(7,7): error TS2375: Type '{ value: undefined; }' is not assignable to type 'A' with 'exactOptionalPropertyTypes: true'. Consider adding 'undefined' to the types of the target's properties.
  Types of property 'value' are incompatible.
    Type 'undefined' is not assignable to type 'number'.
a.js(14,7): error TS2375: Type '{ value: undefined; }' is not assignable to type '{ value?: number; }' with 'exactOptionalPropertyTypes: true'. Consider adding 'undefined' to the types of the target's properties.
=======
a.js(14,7): error TS2375: Type '{ value: undefined; }' is not assignable to type 'B' with 'exactOptionalPropertyTypes: true'. Consider adding 'undefined' to the types of the target's properties.
>>>>>>> 80aad853
  Types of property 'value' are incompatible.
    Type 'undefined' is not assignable to type 'number'.


==== a.js (2 errors) ====
    /**
     * @typedef {object} A
     * @property {number} [value]
     */
    
    /** @type {A} */
    const a = { value: undefined }; // error
          ~
!!! error TS2375: Type '{ value: undefined; }' is not assignable to type 'A' with 'exactOptionalPropertyTypes: true'. Consider adding 'undefined' to the types of the target's properties.
!!! error TS2375:   Types of property 'value' are incompatible.
!!! error TS2375:     Type 'undefined' is not assignable to type 'number'.
    
    /**
     * @typedef {{ value?: number }} B
     */
    
    /** @type {B} */
    const b = { value: undefined }; // error
          ~
!!! error TS2375: Type '{ value: undefined; }' is not assignable to type 'B' with 'exactOptionalPropertyTypes: true'. Consider adding 'undefined' to the types of the target's properties.
!!! error TS2375:   Types of property 'value' are incompatible.
!!! error TS2375:     Type 'undefined' is not assignable to type 'number'.
    <|MERGE_RESOLUTION|>--- conflicted
+++ resolved
@@ -1,36 +1,32 @@
-<<<<<<< HEAD
-a.js(7,7): error TS2375: Type '{ value: undefined; }' is not assignable to type 'A' with 'exactOptionalPropertyTypes: true'. Consider adding 'undefined' to the types of the target's properties.
-  Types of property 'value' are incompatible.
-    Type 'undefined' is not assignable to type 'number'.
-a.js(14,7): error TS2375: Type '{ value: undefined; }' is not assignable to type '{ value?: number; }' with 'exactOptionalPropertyTypes: true'. Consider adding 'undefined' to the types of the target's properties.
-=======
-a.js(14,7): error TS2375: Type '{ value: undefined; }' is not assignable to type 'B' with 'exactOptionalPropertyTypes: true'. Consider adding 'undefined' to the types of the target's properties.
->>>>>>> 80aad853
-  Types of property 'value' are incompatible.
-    Type 'undefined' is not assignable to type 'number'.
-
-
-==== a.js (2 errors) ====
-    /**
-     * @typedef {object} A
-     * @property {number} [value]
-     */
-    
-    /** @type {A} */
-    const a = { value: undefined }; // error
-          ~
-!!! error TS2375: Type '{ value: undefined; }' is not assignable to type 'A' with 'exactOptionalPropertyTypes: true'. Consider adding 'undefined' to the types of the target's properties.
-!!! error TS2375:   Types of property 'value' are incompatible.
-!!! error TS2375:     Type 'undefined' is not assignable to type 'number'.
-    
-    /**
-     * @typedef {{ value?: number }} B
-     */
-    
-    /** @type {B} */
-    const b = { value: undefined }; // error
-          ~
-!!! error TS2375: Type '{ value: undefined; }' is not assignable to type 'B' with 'exactOptionalPropertyTypes: true'. Consider adding 'undefined' to the types of the target's properties.
-!!! error TS2375:   Types of property 'value' are incompatible.
-!!! error TS2375:     Type 'undefined' is not assignable to type 'number'.
+a.js(7,7): error TS2375: Type '{ value: undefined; }' is not assignable to type 'A' with 'exactOptionalPropertyTypes: true'. Consider adding 'undefined' to the types of the target's properties.
+  Types of property 'value' are incompatible.
+    Type 'undefined' is not assignable to type 'number'.
+a.js(14,7): error TS2375: Type '{ value: undefined; }' is not assignable to type 'B' with 'exactOptionalPropertyTypes: true'. Consider adding 'undefined' to the types of the target's properties.
+  Types of property 'value' are incompatible.
+    Type 'undefined' is not assignable to type 'number'.
+
+
+==== a.js (2 errors) ====
+    /**
+     * @typedef {object} A
+     * @property {number} [value]
+     */
+    
+    /** @type {A} */
+    const a = { value: undefined }; // error
+          ~
+!!! error TS2375: Type '{ value: undefined; }' is not assignable to type 'A' with 'exactOptionalPropertyTypes: true'. Consider adding 'undefined' to the types of the target's properties.
+!!! error TS2375:   Types of property 'value' are incompatible.
+!!! error TS2375:     Type 'undefined' is not assignable to type 'number'.
+    
+    /**
+     * @typedef {{ value?: number }} B
+     */
+    
+    /** @type {B} */
+    const b = { value: undefined }; // error
+          ~
+!!! error TS2375: Type '{ value: undefined; }' is not assignable to type 'B' with 'exactOptionalPropertyTypes: true'. Consider adding 'undefined' to the types of the target's properties.
+!!! error TS2375:   Types of property 'value' are incompatible.
+!!! error TS2375:     Type 'undefined' is not assignable to type 'number'.
     