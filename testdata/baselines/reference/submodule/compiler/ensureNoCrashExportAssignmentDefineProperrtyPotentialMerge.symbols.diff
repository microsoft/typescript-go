--- old.ensureNoCrashExportAssignmentDefineProperrtyPotentialMerge.symbols
+++ new.ensureNoCrashExportAssignmentDefineProperrtyPotentialMerge.symbols
@@= skipped -3, +3 lines =@@
 const _item = require("./namespacer");
 >_item : Symbol(_item, Decl(index.js, 0, 5))
 >require : Symbol(require)
->"./namespacer" : Symbol("namespacer", Decl(namespacer.js, 0, 0))

 module.exports = 12;
->module.exports : Symbol(module.exports, Decl(index.js, 0, 0))
->module : Symbol(export=, Decl(index.js, 0, 38))
+>module.exports : Symbol(export=, Decl(index.js, 0, 38))
+>module : Symbol(module.exports)
 >exports : Symbol(export=, Decl(index.js, 0, 38))

 Object.defineProperty(module, "exports", { value: "oh no" });
->Object.defineProperty : Symbol(ObjectConstructor.defineProperty, Decl(lib.es5.d.ts, --, --))
+>Object.defineProperty : Symbol(defineProperty, Decl(lib.es5.d.ts, --, --))
 >Object : Symbol(Object, Decl(lib.es5.d.ts, --, --), Decl(lib.es5.d.ts, --, --))
->defineProperty : Symbol(ObjectConstructor.defineProperty, Decl(lib.es5.d.ts, --, --))
->module : Symbol(module, Decl(index.js, 0, 38), Decl(index.js, 2, 22))
->"exports" : Symbol(module.exports, Decl(index.js, 1, 20))
+>defineProperty : Symbol(defineProperty, Decl(lib.es5.d.ts, --, --))
 >value : Symbol(value, Decl(index.js, 2, 42))
-
-=== namespacey.js ===
-const A = {}
->A : Symbol(A, Decl(namespacey.js, 0, 5), Decl(namespacey.js, 0, 12))
-
-A.bar = class Q {}
->A.bar : Symbol(A.bar, Decl(namespacey.js, 0, 12))
->A : Symbol(A, Decl(namespacey.js, 0, 5), Decl(namespacey.js, 0, 12))
->bar : Symbol(A.bar, Decl(namespacey.js, 0, 12))
<<<<<<< HEAD
+>A.bar : Symbol(bar, Decl(namespacey.js, 0, 12))
+>A : Symbol(A, Decl(namespacey.js, 0, 5))
+>bar : Symbol(bar, Decl(namespacey.js, 0, 12))
 >Q : Symbol(Q, Decl(namespacey.js, 1, 7))

 module.exports = A;
=======
->Q : Symbol(Q, Decl(namespacey.js, 1, 7))
-
-module.exports = A;
>>>>>>> f7d02dd5
->module.exports : Symbol(module.exports, Decl(namespacey.js, 0, 0))
->module : Symbol(export=, Decl(namespacey.js, 1, 18))
->exports : Symbol(export=, Decl(namespacey.js, 1, 18))
->A : Symbol(A, Decl(namespacey.js, 0, 5), Decl(namespacey.js, 0, 12))
-
-=== namespacer.js ===
-const B = {}
->B : Symbol(B, Decl(namespacer.js, 0, 5), Decl(namespacer.js, 0, 12), Decl(namespacer.js, 2, 22))
-
-B.NS = require("./namespacey");
->B.NS : Symbol(B.NS, Decl(namespacer.js, 0, 12), Decl(namespacer.js, 1, 31))
->B : Symbol(B, Decl(namespacer.js, 0, 5), Decl(namespacer.js, 0, 12), Decl(namespacer.js, 2, 22))
->NS : Symbol(B.NS, Decl(namespacer.js, 0, 12), Decl(namespacer.js, 1, 31))
->require : Symbol(require)
->"./namespacey" : Symbol("namespacey", Decl(namespacey.js, 0, 0))
<<<<<<< HEAD
+>B.NS : Symbol(NS, Decl(namespacer.js, 0, 12))
+>B : Symbol(B, Decl(namespacer.js, 0, 5))
+>NS : Symbol(NS, Decl(namespacer.js, 0, 12))

 Object.defineProperty(B, "NS", { value: "why though", writable: true });
=======
-
-Object.defineProperty(B, "NS", { value: "why though", writable: true });
>>>>>>> f7d02dd5
->Object.defineProperty : Symbol(ObjectConstructor.defineProperty, Decl(lib.es5.d.ts, --, --))
->Object : Symbol(Object, Decl(lib.es5.d.ts, --, --), Decl(lib.es5.d.ts, --, --))
->defineProperty : Symbol(ObjectConstructor.defineProperty, Decl(lib.es5.d.ts, --, --))
->B : Symbol(B, Decl(namespacer.js, 0, 5), Decl(namespacer.js, 0, 12), Decl(namespacer.js, 2, 22))
->"NS" : Symbol(B.NS, Decl(namespacer.js, 0, 12), Decl(namespacer.js, 1, 31))
->value : Symbol(value, Decl(namespacer.js, 2, 32))
->writable : Symbol(writable, Decl(namespacer.js, 2, 53))
-
-module.exports = B;
->module.exports : Symbol(module.exports, Decl(namespacer.js, 0, 0))
->module : Symbol(export=, Decl(namespacer.js, 2, 72))
->exports : Symbol(export=, Decl(namespacer.js, 2, 72))
->B : Symbol(B, Decl(namespacer.js, 0, 5), Decl(namespacer.js, 0, 12), Decl(namespacer.js, 2, 22))<|MERGE_RESOLUTION|>--- conflicted
+++ resolved
@@ -31,18 +31,9 @@
 ->A.bar : Symbol(A.bar, Decl(namespacey.js, 0, 12))
 ->A : Symbol(A, Decl(namespacey.js, 0, 5), Decl(namespacey.js, 0, 12))
 ->bar : Symbol(A.bar, Decl(namespacey.js, 0, 12))
-<<<<<<< HEAD
-+>A.bar : Symbol(bar, Decl(namespacey.js, 0, 12))
-+>A : Symbol(A, Decl(namespacey.js, 0, 5))
-+>bar : Symbol(bar, Decl(namespacey.js, 0, 12))
- >Q : Symbol(Q, Decl(namespacey.js, 1, 7))
-
- module.exports = A;
-=======
 ->Q : Symbol(Q, Decl(namespacey.js, 1, 7))
 -
 -module.exports = A;
->>>>>>> f7d02dd5
 ->module.exports : Symbol(module.exports, Decl(namespacey.js, 0, 0))
 ->module : Symbol(export=, Decl(namespacey.js, 1, 18))
 ->exports : Symbol(export=, Decl(namespacey.js, 1, 18))
@@ -58,16 +49,8 @@
 ->NS : Symbol(B.NS, Decl(namespacer.js, 0, 12), Decl(namespacer.js, 1, 31))
 ->require : Symbol(require)
 ->"./namespacey" : Symbol("namespacey", Decl(namespacey.js, 0, 0))
-<<<<<<< HEAD
-+>B.NS : Symbol(NS, Decl(namespacer.js, 0, 12))
-+>B : Symbol(B, Decl(namespacer.js, 0, 5))
-+>NS : Symbol(NS, Decl(namespacer.js, 0, 12))
-
- Object.defineProperty(B, "NS", { value: "why though", writable: true });
-=======
 -
 -Object.defineProperty(B, "NS", { value: "why though", writable: true });
->>>>>>> f7d02dd5
 ->Object.defineProperty : Symbol(ObjectConstructor.defineProperty, Decl(lib.es5.d.ts, --, --))
 ->Object : Symbol(Object, Decl(lib.es5.d.ts, --, --), Decl(lib.es5.d.ts, --, --))
 ->defineProperty : Symbol(ObjectConstructor.defineProperty, Decl(lib.es5.d.ts, --, --))
