--- old.ensureNoCrashExportAssignmentDefineProperrtyPotentialMerge.symbols
+++ new.ensureNoCrashExportAssignmentDefineProperrtyPotentialMerge.symbols
@@= skipped -6, +6 lines =@@
 >"./namespacer" : Symbol("namespacer", Decl(namespacer.js, 0, 0))

 module.exports = 12;
->module.exports : Symbol(module.exports, Decl(index.js, 0, 0))
->module : Symbol(export=, Decl(index.js, 0, 38))
+>module.exports : Symbol(export=, Decl(index.js, 0, 38))
+>module : Symbol(module.exports)
 >exports : Symbol(export=, Decl(index.js, 0, 38))

 Object.defineProperty(module, "exports", { value: "oh no" });
->Object.defineProperty : Symbol(ObjectConstructor.defineProperty, Decl(lib.es5.d.ts, --, --))
+>Object.defineProperty : Symbol(defineProperty, Decl(lib.es5.d.ts, --, --))
 >Object : Symbol(Object, Decl(lib.es5.d.ts, --, --), Decl(lib.es5.d.ts, --, --))
->defineProperty : Symbol(ObjectConstructor.defineProperty, Decl(lib.es5.d.ts, --, --))
->module : Symbol(module, Decl(index.js, 0, 38), Decl(index.js, 2, 22))
->"exports" : Symbol(module.exports, Decl(index.js, 1, 20))
+>defineProperty : Symbol(defineProperty, Decl(lib.es5.d.ts, --, --))
 >value : Symbol(value, Decl(index.js, 2, 42))

 === namespacey.js ===
 const A = {}
->A : Symbol(A, Decl(namespacey.js, 0, 5), Decl(namespacey.js, 0, 12))
+>A : Symbol(A, Decl(namespacey.js, 0, 5))

 A.bar = class Q {}
->A.bar : Symbol(A.bar, Decl(namespacey.js, 0, 12))
->A : Symbol(A, Decl(namespacey.js, 0, 5), Decl(namespacey.js, 0, 12))
->bar : Symbol(A.bar, Decl(namespacey.js, 0, 12))
+>A.bar : Symbol(bar, Decl(namespacey.js, 0, 12))
+>A : Symbol(A, Decl(namespacey.js, 0, 5))
+>bar : Symbol(bar, Decl(namespacey.js, 0, 12))
 >Q : Symbol(Q, Decl(namespacey.js, 1, 7))

 module.exports = A;
->module.exports : Symbol(module.exports, Decl(namespacey.js, 0, 0))
->module : Symbol(export=, Decl(namespacey.js, 1, 18))
->exports : Symbol(export=, Decl(namespacey.js, 1, 18))
->A : Symbol(A, Decl(namespacey.js, 0, 5), Decl(namespacey.js, 0, 12))
+>module.exports : Symbol(A, Decl(namespacey.js, 0, 5))
+>module : Symbol(module.exports)
+>exports : Symbol(A, Decl(namespacey.js, 0, 5))
+>A : Symbol(A, Decl(namespacey.js, 0, 5))

 === namespacer.js ===
 const B = {}
->B : Symbol(B, Decl(namespacer.js, 0, 5), Decl(namespacer.js, 0, 12), Decl(namespacer.js, 2, 22))
+>B : Symbol(B, Decl(namespacer.js, 0, 5))

 B.NS = require("./namespacey");
->B.NS : Symbol(B.NS, Decl(namespacer.js, 0, 12), Decl(namespacer.js, 1, 31))
->B : Symbol(B, Decl(namespacer.js, 0, 5), Decl(namespacer.js, 0, 12), Decl(namespacer.js, 2, 22))
->NS : Symbol(B.NS, Decl(namespacer.js, 0, 12), Decl(namespacer.js, 1, 31))
->require : Symbol(require)
->"./namespacey" : Symbol("namespacey", Decl(namespacey.js, 0, 0))
+>B.NS : Symbol(NS, Decl(namespacer.js, 0, 12))
+>B : Symbol(B, Decl(namespacer.js, 0, 5))
<<<<<<< HEAD
+>NS : Symbol(NS, Decl(namespacer.js, 0, 12))
 
=======

>>>>>>> b0e1b84a
 Object.defineProperty(B, "NS", { value: "why though", writable: true });
->Object.defineProperty : Symbol(ObjectConstructor.defineProperty, Decl(lib.es5.d.ts, --, --))
+>Object.defineProperty : Symbol(defineProperty, Decl(lib.es5.d.ts, --, --))
 >Object : Symbol(Object, Decl(lib.es5.d.ts, --, --), Decl(lib.es5.d.ts, --, --))
->defineProperty : Symbol(ObjectConstructor.defineProperty, Decl(lib.es5.d.ts, --, --))
->B : Symbol(B, Decl(namespacer.js, 0, 5), Decl(namespacer.js, 0, 12), Decl(namespacer.js, 2, 22))
->"NS" : Symbol(B.NS, Decl(namespacer.js, 0, 12), Decl(namespacer.js, 1, 31))
+>defineProperty : Symbol(defineProperty, Decl(lib.es5.d.ts, --, --))
+>B : Symbol(B, Decl(namespacer.js, 0, 5))
 >value : Symbol(value, Decl(namespacer.js, 2, 32))
 >writable : Symbol(writable, Decl(namespacer.js, 2, 53))

 module.exports = B;
->module.exports : Symbol(module.exports, Decl(namespacer.js, 0, 0))
->module : Symbol(export=, Decl(namespacer.js, 2, 72))
->exports : Symbol(export=, Decl(namespacer.js, 2, 72))
->B : Symbol(B, Decl(namespacer.js, 0, 5), Decl(namespacer.js, 0, 12), Decl(namespacer.js, 2, 22))
+>module.exports : Symbol(B, Decl(namespacer.js, 0, 5))
+>module : Symbol(module.exports)
+>exports : Symbol(B, Decl(namespacer.js, 0, 5))
+>B : Symbol(B, Decl(namespacer.js, 0, 5))<|MERGE_RESOLUTION|>--- conflicted
+++ resolved
@@ -57,12 +57,8 @@
 ->"./namespacey" : Symbol("namespacey", Decl(namespacey.js, 0, 0))
 +>B.NS : Symbol(NS, Decl(namespacer.js, 0, 12))
 +>B : Symbol(B, Decl(namespacer.js, 0, 5))
-<<<<<<< HEAD
 +>NS : Symbol(NS, Decl(namespacer.js, 0, 12))
- 
-=======
 
->>>>>>> b0e1b84a
  Object.defineProperty(B, "NS", { value: "why though", writable: true });
 ->Object.defineProperty : Symbol(ObjectConstructor.defineProperty, Decl(lib.es5.d.ts, --, --))
 +>Object.defineProperty : Symbol(defineProperty, Decl(lib.es5.d.ts, --, --))
