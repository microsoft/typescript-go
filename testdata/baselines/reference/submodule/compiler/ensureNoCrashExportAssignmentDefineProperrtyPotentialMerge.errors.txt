index.js(3,23): error TS2580: Cannot find name 'module'. Do you need to install type definitions for node? Try `npm i --save-dev @types/node`.
<<<<<<< HEAD
namespacer.js(2,8): error TS2580: Cannot find name 'require'. Do you need to install type definitions for node? Try `npm i --save-dev @types/node`.
=======
>>>>>>> f7d02dd5


==== index.js (1 errors) ====
    const _item = require("./namespacer");
    module.exports = 12;
    Object.defineProperty(module, "exports", { value: "oh no" });
                          ~~~~~~
!!! error TS2580: Cannot find name 'module'. Do you need to install type definitions for node? Try `npm i --save-dev @types/node`.
    
==== namespacey.js (0 errors) ====
    const A = {}
    A.bar = class Q {}
    module.exports = A;
<<<<<<< HEAD
==== namespacer.js (1 errors) ====
    const B = {}
    B.NS = require("./namespacey");
           ~~~~~~~
!!! error TS2580: Cannot find name 'require'. Do you need to install type definitions for node? Try `npm i --save-dev @types/node`.
=======
==== namespacer.js (0 errors) ====
    const B = {}
    B.NS = require("./namespacey");
>>>>>>> f7d02dd5
    Object.defineProperty(B, "NS", { value: "why though", writable: true });
    module.exports = B;
    <|MERGE_RESOLUTION|>--- conflicted
+++ resolved
@@ -1,32 +1,20 @@
-index.js(3,23): error TS2580: Cannot find name 'module'. Do you need to install type definitions for node? Try `npm i --save-dev @types/node`.
-<<<<<<< HEAD
-namespacer.js(2,8): error TS2580: Cannot find name 'require'. Do you need to install type definitions for node? Try `npm i --save-dev @types/node`.
-=======
->>>>>>> f7d02dd5
-
-
-==== index.js (1 errors) ====
-    const _item = require("./namespacer");
-    module.exports = 12;
-    Object.defineProperty(module, "exports", { value: "oh no" });
-                          ~~~~~~
-!!! error TS2580: Cannot find name 'module'. Do you need to install type definitions for node? Try `npm i --save-dev @types/node`.
-    
-==== namespacey.js (0 errors) ====
-    const A = {}
-    A.bar = class Q {}
-    module.exports = A;
-<<<<<<< HEAD
-==== namespacer.js (1 errors) ====
-    const B = {}
-    B.NS = require("./namespacey");
-           ~~~~~~~
-!!! error TS2580: Cannot find name 'require'. Do you need to install type definitions for node? Try `npm i --save-dev @types/node`.
-=======
-==== namespacer.js (0 errors) ====
-    const B = {}
-    B.NS = require("./namespacey");
->>>>>>> f7d02dd5
-    Object.defineProperty(B, "NS", { value: "why though", writable: true });
-    module.exports = B;
+index.js(3,23): error TS2580: Cannot find name 'module'. Do you need to install type definitions for node? Try `npm i --save-dev @types/node`.
+
+
+==== index.js (1 errors) ====
+    const _item = require("./namespacer");
+    module.exports = 12;
+    Object.defineProperty(module, "exports", { value: "oh no" });
+                          ~~~~~~
+!!! error TS2580: Cannot find name 'module'. Do you need to install type definitions for node? Try `npm i --save-dev @types/node`.
+    
+==== namespacey.js (0 errors) ====
+    const A = {}
+    A.bar = class Q {}
+    module.exports = A;
+==== namespacer.js (0 errors) ====
+    const B = {}
+    B.NS = require("./namespacey");
+    Object.defineProperty(B, "NS", { value: "why though", writable: true });
+    module.exports = B;
     