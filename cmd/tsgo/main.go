// tsgo is a test bed for the Go port of TypeScript.
package main

import (
	"encoding/json"
	"flag"
	"fmt"
	"os"
	"path/filepath"
	"runtime"
	"runtime/pprof"
	"strings"
	"time"

	"github.com/microsoft/typescript-go/internal/ast"
	"github.com/microsoft/typescript-go/internal/bundled"
	ts "github.com/microsoft/typescript-go/internal/compiler"
	"github.com/microsoft/typescript-go/internal/compiler/diagnostics"
	"github.com/microsoft/typescript-go/internal/core"
	"github.com/microsoft/typescript-go/internal/diagnosticwriter"
	"github.com/microsoft/typescript-go/internal/execute"
	"github.com/microsoft/typescript-go/internal/scanner"
	"github.com/microsoft/typescript-go/internal/tspath"
	"github.com/microsoft/typescript-go/internal/vfs"
)

func printDiagnostic(d *ast.Diagnostic, level int, comparePathOptions tspath.ComparePathsOptions) {
	file := d.File()
	if file != nil {
		p := tspath.ConvertToRelativePath(file.FileName(), comparePathOptions)
		line, character := scanner.GetLineAndCharacterOfPosition(file, d.Loc().Pos())
		fmt.Printf("%v%v(%v,%v): error TS%v: %v\n", strings.Repeat(" ", level*2), p, line+1, character+1, d.Code(), d.Message())
	} else {
		fmt.Printf("%verror TS%v: %v\n", strings.Repeat(" ", level*2), d.Code(), d.Message())
	}
	printMessageChain(d.MessageChain(), level+1)
	for _, r := range d.RelatedInformation() {
		printDiagnostic(r, level+1, comparePathOptions)
	}
}

func printMessageChain(messageChain []*ast.Diagnostic, level int) {
	for _, c := range messageChain {
		fmt.Printf("%v%v\n", strings.Repeat(" ", level*2), c.Message())
		printMessageChain(c.MessageChain(), level+1)
	}
}

type cliOptions struct {
	tsc struct {
		project       string
		outDir        string
		noEmit        tristateFlag
		noLib         tristateFlag
		noCheck       tristateFlag
		skipLibCheck  tristateFlag
		pretty        tristateFlag
		listFiles     tristateFlag
		listFilesOnly tristateFlag
		showConfig    tristateFlag
	}

	devel struct {
		quiet          bool
		singleThreaded bool
		printTypes     bool
		pprofDir       string
	}
}

func (c *cliOptions) toCompilerOptions(currentDirectory string) *core.CompilerOptions {
	compilerOptions := &core.CompilerOptions{
		NoEmit:        core.Tristate(c.tsc.noEmit),
		NoLib:         core.Tristate(c.tsc.noLib),
		NoCheck:       core.Tristate(c.tsc.noCheck),
		SkipLibCheck:  core.Tristate(c.tsc.skipLibCheck),
		Pretty:        core.Tristate(c.tsc.pretty),
		ListFiles:     core.Tristate(c.tsc.listFiles),
		ListFilesOnly: core.Tristate(c.tsc.listFilesOnly),
		ShowConfig:    core.Tristate(c.tsc.showConfig),
	}

	if c.tsc.outDir != "" {
		compilerOptions.OutDir = tspath.ResolvePath(currentDirectory, c.tsc.outDir)
	}

	return compilerOptions
}

func parseArgs() *cliOptions {
	opts := &cliOptions{}
	opts.tsc.pretty = tristateFlag(core.TSTrue)

	flag.StringVar(&opts.tsc.project, "p", "", diagnostics.Compile_the_project_given_the_path_to_its_configuration_file_or_to_a_folder_with_a_tsconfig_json.Format())
	flag.StringVar(&opts.tsc.project, "project", "", diagnostics.Compile_the_project_given_the_path_to_its_configuration_file_or_to_a_folder_with_a_tsconfig_json.Format())
	flag.StringVar(&opts.tsc.outDir, "outDir", "", diagnostics.Specify_an_output_folder_for_all_emitted_files.Format())
	flag.Var(&opts.tsc.noEmit, "noEmit", diagnostics.Disable_emitting_files_from_a_compilation.Format())
	flag.Var(&opts.tsc.noLib, "noLib", diagnostics.Disable_including_any_library_files_including_the_default_lib_d_ts.Format())
	flag.Var(&opts.tsc.noCheck, "noCheck", diagnostics.Disable_full_type_checking_only_critical_parse_and_emit_errors_will_be_reported.Format())
	flag.Var(&opts.tsc.skipLibCheck, "skipLibCheck", diagnostics.Skip_type_checking_all_d_ts_files.Format())
	flag.Var(&opts.tsc.pretty, "pretty", diagnostics.Enable_color_and_formatting_in_TypeScript_s_output_to_make_compiler_errors_easier_to_read.Format())
	flag.Var(&opts.tsc.listFiles, "listFiles", diagnostics.Print_all_of_the_files_read_during_the_compilation.Format())
	flag.Var(&opts.tsc.listFilesOnly, "listFilesOnly", diagnostics.Print_names_of_files_that_are_part_of_the_compilation_and_then_stop_processing.Format())
	flag.Var(&opts.tsc.showConfig, "showConfig", diagnostics.Print_the_final_configuration_instead_of_building.Format())

	flag.BoolVar(&opts.devel.quiet, "q", false, "Do not print diagnostics.")
	flag.BoolVar(&opts.devel.quiet, "quiet", false, "Do not print diagnostics.")
	flag.BoolVar(&opts.devel.singleThreaded, "singleThreaded", false, "Run in single threaded mode.")
	flag.BoolVar(&opts.devel.printTypes, "printTypes", false, "Print types defined in 'main.ts'.")
	flag.StringVar(&opts.devel.pprofDir, "pprofDir", "", "Generate pprof CPU/memory profiles to the given directory.")
	flag.Parse()

	return opts
}

func main() {
<<<<<<< HEAD
	if args := os.Args[1:]; len(args) > 0 && args[0] == "lsp" {
		os.Exit(runLSP(args[1:]))
	}

=======
	if args := os.Args[1:]; len(args) > 0 && args[0] == "tsc" {
		exitCode := execute.CommandLine(newSystem(), nil, args[1:])
		os.Exit(int(exitCode))
	}
>>>>>>> 2cf4cb4f
	opts := parseArgs()

	if opts.devel.pprofDir != "" {
		profileSession := beginProfiling(opts.devel.pprofDir)
		defer profileSession.stop()
	}

	startTime := time.Now()

	currentDirectory, err := os.Getwd()
	if err != nil {
		fmt.Fprintf(os.Stderr, "Error getting current directory: %v\n", err)
		os.Exit(1)
	}

	fs := bundled.WrapFS(vfs.FromOS())
	defaultLibraryPath := bundled.LibPath()

	configFilePath := tspath.ResolvePath(currentDirectory, opts.tsc.project)
	if !fs.FileExists(configFilePath) {
		configFilePath = tspath.CombinePaths(configFilePath, "tsconfig.json")
		if !fs.FileExists(configFilePath) {
			fmt.Fprintf(os.Stderr, "Error: The file %v does not exist.\n", configFilePath)
			os.Exit(1)
		}
	}

	// Set up CLI option overrides
	compilerOptions := opts.toCompilerOptions(currentDirectory)

	currentDirectory = tspath.GetDirectoryPath(configFilePath)
	// !!! is the working directory actually the config path?
	host := ts.NewCompilerHost(compilerOptions, currentDirectory, fs)

	parseStart := time.Now()
	program := ts.NewProgram(ts.ProgramOptions{
		ConfigFilePath:     configFilePath,
		Options:            compilerOptions,
		SingleThreaded:     opts.devel.singleThreaded,
		Host:               host,
		DefaultLibraryPath: defaultLibraryPath,
	})
	parseTime := time.Since(parseStart)

	compilerOptions = program.Options()

	if compilerOptions.ListFilesOnly.IsTrue() {
		listFiles(program)
		os.Exit(0)
	}

	if compilerOptions.ShowConfig.IsTrue() {
		enc := json.NewEncoder(os.Stdout)
		enc.SetIndent("", "    ")
		if err := enc.Encode(compilerOptions); err != nil {
			fmt.Fprintf(os.Stderr, "Error encoding JSON: %v\n", err)
			os.Exit(1)
		}
		os.Exit(0)
	}

	var bindTime, checkTime time.Duration

	diagnostics := program.GetOptionsDiagnostics()
	if len(diagnostics) != 0 {
		printDiagnostics(diagnostics, host, compilerOptions)
		os.Exit(1)
	}

	diagnostics = program.GetSyntacticDiagnostics(nil)
	if len(diagnostics) == 0 {
		if opts.devel.printTypes {
			program.PrintSourceFileWithTypes()
		} else {
			bindStart := time.Now()
			_ = program.GetBindDiagnostics(nil)
			bindTime = time.Since(bindStart)

			// !!! the checker already reads noCheck, but do it here just for stats printing for now
			if compilerOptions.NoCheck.IsFalseOrUnknown() {
				checkStart := time.Now()
				diagnostics = program.GetSemanticDiagnostics(nil)
				checkTime = time.Since(checkStart)
			}
		}
	}

	var emitTime time.Duration
	if compilerOptions.NoEmit.IsFalseOrUnknown() {
		emitStart := time.Now()
		result := program.Emit(&ts.EmitOptions{})
		diagnostics = append(diagnostics, result.Diagnostics...)
		emitTime = time.Since(emitStart)
	}

	totalTime := time.Since(startTime)

	var memStats runtime.MemStats
	runtime.GC()
	runtime.GC()
	runtime.ReadMemStats(&memStats)

	if !opts.devel.quiet && len(diagnostics) != 0 {
		printDiagnostics(diagnostics, host, compilerOptions)
	}

	if compilerOptions.ListFiles.IsTrue() {
		listFiles(program)
	}

	var stats table

	stats.add("Files", len(program.SourceFiles()))
	stats.add("Types", program.TypeCount())
	stats.add("Parse time", parseTime)
	if bindTime != 0 {
		stats.add("Bind time", bindTime)
	}
	if checkTime != 0 {
		stats.add("Check time", checkTime)
	}
	if emitTime != 0 {
		stats.add("Emit time", emitTime)
	}
	stats.add("Total time", totalTime)
	stats.add("Memory used", fmt.Sprintf("%vK", memStats.Alloc/1024))

	stats.print()
}

type tableRow struct {
	name  string
	value string
}

type table struct {
	rows []tableRow
}

func (t *table) add(name string, value any) {
	if d, ok := value.(time.Duration); ok {
		value = formatDuration(d)
	}
	t.rows = append(t.rows, tableRow{name, fmt.Sprint(value)})
}

func (t *table) print() {
	nameWidth := 0
	valueWidth := 0
	for _, r := range t.rows {
		nameWidth = max(nameWidth, len(r.name))
		valueWidth = max(valueWidth, len(r.value))
	}

	for _, r := range t.rows {
		fmt.Printf("%-*s %*s\n", nameWidth+1, r.name+":", valueWidth, r.value)
	}
}

func formatDuration(d time.Duration) string {
	return fmt.Sprintf("%.3fs", d.Seconds())
}

func listFiles(p *ts.Program) {
	for _, file := range p.SourceFiles() {
		fmt.Println(file.FileName())
	}
}

func getFormatOpts(host ts.CompilerHost) *diagnosticwriter.FormattingOptions {
	return &diagnosticwriter.FormattingOptions{
		NewLine: host.NewLine(),
		ComparePathsOptions: tspath.ComparePathsOptions{
			CurrentDirectory:          host.GetCurrentDirectory(),
			UseCaseSensitiveFileNames: host.FS().UseCaseSensitiveFileNames(),
		},
	}
}

func printDiagnostics(diagnostics []*ast.Diagnostic, host ts.CompilerHost, compilerOptions *core.CompilerOptions) {
	formatOpts := getFormatOpts(host)
	if compilerOptions.Pretty.IsTrueOrUnknown() {
		diagnosticwriter.FormatDiagnosticsWithColorAndContext(os.Stdout, diagnostics, formatOpts)
		fmt.Fprintln(os.Stdout)
		diagnosticwriter.WriteErrorSummaryText(os.Stdout, diagnostics, formatOpts)
	} else {
		for _, diagnostic := range diagnostics {
			printDiagnostic(diagnostic, 0, formatOpts.ComparePathsOptions)
		}
	}
}

type profileSession struct {
	cpuFilePath string
	memFilePath string
	cpuFile     *os.File
	memFile     *os.File
}

func beginProfiling(profileDir string) *profileSession {
	if err := os.MkdirAll(profileDir, 0o755); err != nil {
		panic(err)
	}

	pid := os.Getpid()

	cpuProfilePath := filepath.Join(profileDir, fmt.Sprintf("%d-cpuprofile.pb.gz", pid))
	memProfilePath := filepath.Join(profileDir, fmt.Sprintf("%d-memprofile.pb.gz", pid))
	cpuFile, err := os.Create(cpuProfilePath)
	if err != nil {
		panic(err)
	}
	memFile, err := os.Create(memProfilePath)
	if err != nil {
		panic(err)
	}

	if err := pprof.StartCPUProfile(cpuFile); err != nil {
		panic(err)
	}

	return &profileSession{
		cpuFilePath: cpuProfilePath,
		memFilePath: memProfilePath,
		cpuFile:     cpuFile,
		memFile:     memFile,
	}
}

func (p *profileSession) stop() {
	pprof.StopCPUProfile()
	err := pprof.Lookup("allocs").WriteTo(p.memFile, 0)
	if err != nil {
		panic(err)
	}

	p.cpuFile.Close()
	p.memFile.Close()

	fmt.Printf("CPU profile: %v\n", p.cpuFilePath)
	fmt.Printf("Memory profile: %v\n", p.memFilePath)
}<|MERGE_RESOLUTION|>--- conflicted
+++ resolved
@@ -114,17 +114,14 @@
 }
 
 func main() {
-<<<<<<< HEAD
-	if args := os.Args[1:]; len(args) > 0 && args[0] == "lsp" {
-		os.Exit(runLSP(args[1:]))
-	}
-
-=======
-	if args := os.Args[1:]; len(args) > 0 && args[0] == "tsc" {
-		exitCode := execute.CommandLine(newSystem(), nil, args[1:])
-		os.Exit(int(exitCode))
-	}
->>>>>>> 2cf4cb4f
+	if args := os.Args[1:]; len(args) > 0 {
+		switch args[0] {
+		case "tsc":
+			os.Exit(int(execute.CommandLine(newSystem(), nil, args[1:])))
+		case "lsp":
+			os.Exit(runLSP(args[1:]))
+		}
+	}
 	opts := parseArgs()
 
 	if opts.devel.pprofDir != "" {
