--- conflicted
+++ resolved
@@ -66,21 +66,6 @@
 
 func parseArgs() *cliOptions {
 	opts := &cliOptions{}
-<<<<<<< HEAD
-	opts.Tsc.Pretty = true
-
-	parser := flags.NewParser(opts, flags.HelpFlag|flags.AllowBoolValues)
-	if _, err := parser.Parse(); err != nil {
-		var parseErr *flags.Error
-		if errors.As(err, &parseErr) && parseErr.Type == flags.ErrHelp {
-			fmt.Fprintln(os.Stdout, err)
-			os.Exit(0)
-		} else {
-			fmt.Fprintln(os.Stderr, err)
-			os.Exit(1)
-		}
-	}
-=======
 	flag.BoolVar(&opts.Tsc.Pretty, "pretty", true, "Get prettier errors")
 	flag.BoolVar(&opts.Tsc.ListFiles, "listFiles", false, "List files in the program")
 	flag.BoolVar(&opts.Tsc.NoLib, "noLib", false, "Do not load lib.d.ts files")
@@ -94,7 +79,6 @@
 	flag.Parse()
 
 	opts.Args.Root = flag.Arg(0)
->>>>>>> 4269a98b
 
 	return opts
 }
