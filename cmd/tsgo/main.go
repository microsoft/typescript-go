--- conflicted
+++ resolved
@@ -291,20 +291,13 @@
 	}
 }
 
-<<<<<<< HEAD
-func printDiagnostics(diagnostics []*ast.Diagnostic, host ts.CompilerHost, compilerOptions *core.CompilerOptions) {
-	comparePathOptions := tspath.ComparePathsOptions{
-		CurrentDirectory: host.GetCurrentDirectory(),
-		CaseSensitivity:  host.FS().CaseSensitivity(),
-=======
 func getFormatOpts(host ts.CompilerHost) *diagnosticwriter.FormattingOptions {
 	return &diagnosticwriter.FormattingOptions{
 		NewLine: host.NewLine(),
 		ComparePathsOptions: tspath.ComparePathsOptions{
-			CurrentDirectory:          host.GetCurrentDirectory(),
-			UseCaseSensitiveFileNames: host.FS().UseCaseSensitiveFileNames(),
+			CurrentDirectory: host.GetCurrentDirectory(),
+			CaseSensitivity:  host.FS().CaseSensitivity(),
 		},
->>>>>>> 64e76809
 	}
 }
 
