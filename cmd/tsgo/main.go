--- conflicted
+++ resolved
@@ -97,13 +97,6 @@
 		}
 	}
 
-<<<<<<< HEAD
-	if printTypes {
-		program.PrintTypeAliases()
-	}
-
-=======
->>>>>>> 189103c3
 	fmt.Printf("Files:         %v\n", len(program.SourceFiles()))
 	fmt.Printf("Types:         %v\n", program.TypeCount())
 	fmt.Printf("Compile time:  %v\n", compileTime)
