--- conflicted
+++ resolved
@@ -96,14 +96,11 @@
 			}
 		}
 	}
-<<<<<<< HEAD
+
 	if printTypes {
 		program.PrintTypeAliases()
 	}
 
-	fmt.Println("")
-=======
->>>>>>> 2028853b
 	fmt.Printf("Files:         %v\n", len(program.SourceFiles()))
 	fmt.Printf("Types:         %v\n", program.TypeCount())
 	fmt.Printf("Compile time:  %v\n", compileTime)
