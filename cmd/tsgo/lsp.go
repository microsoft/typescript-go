--- conflicted
+++ resolved
@@ -60,12 +60,9 @@
 		},
 	})
 
-<<<<<<< HEAD
-=======
 	ctx, stop := signal.NotifyContext(context.Background(), os.Interrupt, syscall.SIGTERM)
 	defer stop()
 
->>>>>>> 691b3168
 	if err := s.Run(ctx); err != nil {
 		return 1
 	}
