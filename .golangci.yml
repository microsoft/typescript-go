# yaml-language-server: $schema=https://golangci-lint.run/jsonschema/golangci.jsonschema.json

version: '2'

run:
  allow-parallel-runners: true

linters:
  default: none
  enable:
    # Enabled
    - asasalint
    - bidichk
    - bodyclose
    - canonicalheader
    - copyloopvar
    - customlint
    - depguard
    - durationcheck
    - errcheck
    - errchkjson
    - errname
    - errorlint
    - fatcontext
    - forbidigo
    - gocheckcompilerdirectives
    - goprintffuncname
    - govet
    - grouper
    - inamedparam
    - ineffassign
    - intrange
    - makezero
    - mirror
    - misspell
    - musttag
    - nakedret
    - nolintlint
    - paralleltest
    - perfsprint
    - predeclared
    - reassign
    - staticcheck
    - testableexamples
    - tparallel
    - unconvert
    - usestdlibvars
    - usetesting

    # Need to add headers
    # - goheader

    # Check
    # - exhaustive
    # - gocritic
    # - gosec
    # - revive
    # - testifylint
    # - unparam
    # - unused

  settings:
    custom:
      customlint:
        type: module

    depguard:
      rules:
        main:
          deny:
            - pkg: 'encoding/json$'
              desc: 'Use "github.com/go-json-experiment/json" instead.'

<<<<<<< HEAD
    staticcheck:
      checks:
        - all
        - -QF1001
        - -QF1003
        - -SA1019
        - -SA6005
        - -SA9003
        - -ST1000
        - -ST1003
        - -ST1006 # TODO: enable
        - -ST1016
        - -ST1020
        - -ST1021
        - -ST1022
=======
    forbidigo:
      analyze-types: true
      forbid:
        - pattern: '.*'
          msg: tspath should likely be used instead
          pkg: ^(path|path/filepath)$
        - pattern: '.*'
          msg: a host implementation should likely be used instead
          pkg: ^os(/|$)
        - pattern: 'GOOS'
          msg: a host implementation should likely be used instead
          pkg: ^runtime$
>>>>>>> 363ffa18

  exclusions:
    rules:
      - path: internal/fourslash/tests/gen/
        linters:
          - misspell
      - path: 'internal/(repo|testutil|testrunner|vfs|pprof|execute/tsctests|bundled)|cmd/tsgo'
        text: should likely be used instead
      - path: '(.+)_test\.go$'
        text: should likely be used instead
      - path: '_tools'
        text: should likely be used instead

    presets:
      - comments
      - std-error-handling

issues:
  max-issues-per-linter: 0
  max-same-issues: 0<|MERGE_RESOLUTION|>--- conflicted
+++ resolved
@@ -71,7 +71,19 @@
             - pkg: 'encoding/json$'
               desc: 'Use "github.com/go-json-experiment/json" instead.'
 
-<<<<<<< HEAD
+    forbidigo:
+      analyze-types: true
+      forbid:
+        - pattern: '.*'
+          msg: tspath should likely be used instead
+          pkg: ^(path|path/filepath)$
+        - pattern: '.*'
+          msg: a host implementation should likely be used instead
+          pkg: ^os(/|$)
+        - pattern: 'GOOS'
+          msg: a host implementation should likely be used instead
+          pkg: ^runtime$
+
     staticcheck:
       checks:
         - all
@@ -87,20 +99,6 @@
         - -ST1020
         - -ST1021
         - -ST1022
-=======
-    forbidigo:
-      analyze-types: true
-      forbid:
-        - pattern: '.*'
-          msg: tspath should likely be used instead
-          pkg: ^(path|path/filepath)$
-        - pattern: '.*'
-          msg: a host implementation should likely be used instead
-          pkg: ^os(/|$)
-        - pattern: 'GOOS'
-          msg: a host implementation should likely be used instead
-          pkg: ^runtime$
->>>>>>> 363ffa18
 
   exclusions:
     rules:
